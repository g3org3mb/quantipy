--- conflicted
+++ resolved
@@ -38,17 +38,11 @@
     performs the case-insensitive search of given list of items against df rows or columns and pulls out
     matched items from the df.
     '''
-<<<<<<< HEAD
-    
-    matched = [v 
-               for x,d in enumerate(check_these) 
-                   for i,v in enumerate(against_this) 
+    matched = [v
+               for x,d in enumerate(check_these)
+                   for i,v in enumerate(against_this)
                         if v.lower() == d.lower()
                         ]
-=======
-
-    matched = [v for x,d in enumerate(check_these) for i,v in enumerate(against_this) if v.lower() == d.lower()]
->>>>>>> d3df76de
     return matched
 
 '~~~~~~~~~~~~~~~~~~~~~~~~~~~~~~~~~~~~~~~~~~~~~~~~~~~~~~~~~~~~~~~~~~~~~~~~~~~~~'
