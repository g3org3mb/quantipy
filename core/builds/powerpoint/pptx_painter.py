# encoding: utf-8

'''
@author: Majeed.sahebzadha
'''

from __future__ import unicode_literals
import time
import numpy as np
import pandas as pd
import quantipy as qp
from os import path
from collections import OrderedDict
from pptx import Presentation
from quantipy.core.cluster import Cluster
from quantipy.core.chain import Chain
from quantipy.core.helpers.functions import(
            finish_text_key,
            paint_view
            )
from quantipy.core.builds.powerpoint.add_shapes import(
            chart_selector,
            add_stacked_bar_chart,
            add_textbox
            )
from quantipy.core.builds.powerpoint.transformations import(
            get_base,
            validate_cluster_orientations,
            partition_view_df,
            strip_html_tags,
            rename_label,
            df_splitter,
            auto_sort
            )
from quantipy.core.builds.powerpoint.visual_editor import(
            return_slide_layout_by_name
            )

thisdir = path.split(__file__)[0]

'~~~~~~~~~~~~~~~~~~~~~~~~~~~~~~~~~~~~~~~~~~~~~~~~~~~~~~~~~~~~~~~~~~~~~~~~~~~~~'
'~~~~~~~~~~~~~~~~~~~~~~~~~~~~~~~~~~~~~~~~~~~~~~~~~~~~~~~~~~~~~~~~~~~~~~~~~~~~~'

def chain_generator(cluster):
    '''
    Generate chains

    Parameters
    ----------
    cluster : quantipy.Cluster
        quantipy cluster object
    '''

    for chain_name in cluster.keys():
        yield cluster[chain_name]

'~~~~~~~~~~~~~~~~~~~~~~~~~~~~~~~~~~~~~~~~~~~~~~~~~~~~~~~~~~~~~~~~~~~~~~~~~~~~~'
'~~~~~~~~~~~~~~~~~~~~~~~~~~~~~~~~~~~~~~~~~~~~~~~~~~~~~~~~~~~~~~~~~~~~~~~~~~~~~'

<<<<<<< HEAD
def has_weighted_views(chain):
=======
def chain_has_weighted_views(chain):
>>>>>>> 0d33a5d8
    '''
    check if a qp.Chain contains weighted frequency views

    Parameters
    ----------
    chain : quantipy.Chain
        quantipy chain object
    '''

    for el in chain.views:
        e0, e1, e2, e3, e4, e5 = el.split('|')
        if e0 == 'x' and e1 == 'f' and e3 == 'y' and e4:
            return True
    return False

'~~~~~~~~~~~~~~~~~~~~~~~~~~~~~~~~~~~~~~~~~~~~~~~~~~~~~~~~~~~~~~~~~~~~~~~~~~~~~'
'~~~~~~~~~~~~~~~~~~~~~~~~~~~~~~~~~~~~~~~~~~~~~~~~~~~~~~~~~~~~~~~~~~~~~~~~~~~~~'

def get_grid_el_label(df):
    '''
    grabs a grid element level label

    Parameters
    ----------
    df : dataframe
        pandas dataframe object
    '''

    grid_el_label = strip_html_tags(df.index[0][0])
    if ' - ' in grid_el_label:
        label = grid_el_label.split(' - ')[-1].strip()
    elif '. ' in grid_el_label:
        label = grid_el_label.split('. ',1)[-1].strip()
    else:
        label = 'Label missing'
    return label

'~~~~~~~~~~~~~~~~~~~~~~~~~~~~~~~~~~~~~~~~~~~~~~~~~~~~~~~~~~~~~~~~~~~~~~~~~~~~~'
'~~~~~~~~~~~~~~~~~~~~~~~~~~~~~~~~~~~~~~~~~~~~~~~~~~~~~~~~~~~~~~~~~~~~~~~~~~~~~'

def df_meta_filter(df, meta, conditions, index_key=None):

    '''
    Selects rows based on multiple binary conditions -True/False

    Parameters
    ----------
    df: pandas dataframe
    meta: pandas dataframe
    conditions: dict or pandas.Series object
    index_key: column label or list of column labels / arrays

    example useage: df_meta_filter(df, meta, {'is_pct': True, 'is_weighted': 'True'}, index_key='label')

    resource: http://stackoverflow.com/questions/34740778/use-series-to-select-rows-from-df-pandas
    http://stackoverflow.com/questions/34726569/get-subsection-of-df-based-on-multiple-conditions
    '''

    con = conditions.copy()
    #false values are redundant so remove those
#     for k, v in con.iteritems():
#         if k == 'is_weighted':
#             continue
#         else:
#             if v == False:
#                 del con[k]

    df = df.reset_index()
    meta = meta.reset_index()

    if not isinstance(con, pd.Series):
        con = pd.Series(con)

    # pull rows where all the conditions are met
    # get subset of df based on labels in conditions
    df = df[(meta == con)[con.index].all(axis=1)]

    if not df.empty:
        if not index_key:
            key_names = ['Values']
        else:
            if not isinstance(index_key, list):
                index_key = [index_key]
            key_names = index_key

        #replace names with labels (note in the future, use text first then labels)
        if len(key_names)>1:
            #use label and overlap those by text which are not empty string
            idx = meta.loc[df.index]['label'].where(meta.loc[df.index]['text']=='', meta.loc[df.index]['text'].values)
        else:
            idx = meta.loc[df.index].set_index(key_names).index

        df = df.set_index(df.columns[0])
        #replace label index with name index
        df.index = idx

        return df
    else:
        # empty df
        return pd.DataFrame()

'~~~~~~~~~~~~~~~~~~~~~~~~~~~~~~~~~~~~~~~~~~~~~~~~~~~~~~~~~~~~~~~~~~~~~~~~~~~~~'
'~~~~~~~~~~~~~~~~~~~~~~~~~~~~~~~~~~~~~~~~~~~~~~~~~~~~~~~~~~~~~~~~~~~~~~~~~~~~~'

def index_from_meta(df, meta, index_ref):
    '''

    '''
    df = df.reset_index()
    meta = meta.reset_index()

    df.index = meta[index_ref].where(
                    (meta[index_ref]!="") & pd.notnull(meta[index_ref]), meta.index)

    return df

'~~~~~~~~~~~~~~~~~~~~~~~~~~~~~~~~~~~~~~~~~~~~~~~~~~~~~~~~~~~~~~~~~~~~~~~~~~~~~'
'~~~~~~~~~~~~~~~~~~~~~~~~~~~~~~~~~~~~~~~~~~~~~~~~~~~~~~~~~~~~~~~~~~~~~~~~~~~~~'

def df_meta_filter_in_sequence(df, meta, conditions, index_key=None):

    '''Filter df by it's meta property.

    Parameters
    ----------
    df: pandas dataframe
    meta: pandas dataframe
    conditions: dict
    index_key: column label or list of column labels / arrays

    example useage: df_meta_filter(df, meta, {'is_pct': [True], 'is_weighted': ['True']}, index_key='label')
    '''

    #pull rows from meta which has a given property value from the given property type.
    #in other words: in the given property type, look for the given property value and pull the rows.

    df = df.reset_index()
    meta = meta.reset_index()

    found = False
    for item in conditions.iteritems():
        property_type, property_value = item[0], item[1]

        to_keep = meta[meta[property_type].isin(property_value)].index.tolist()

        if to_keep:
            #if this section is run then turn flag on
            found = True
            if any(i in df.index.values for i in to_keep):
                clean_dframe = df.loc[meta[property_type].isin(property_value)]
#                 clean_dframe = df.loc[df.index.isin(to_keep)]
                df = clean_dframe

    if found:
        if not index_key:
            key_names = ['Values']
        else:
            if not isinstance(index_key, list):
                index_key = [index_key]
            key_names = index_key

        #replace names with labels (note in the future, use text first then labels)
        idx = meta.loc[df.index].set_index(key_names).index
        #remove scale index
        df = df.set_index(df.columns[0])
        #replace label index with name index
        df.index = idx

        return df
    else:
        # empty df
        return pd.DataFrame()

'~~~~~~~~~~~~~~~~~~~~~~~~~~~~~~~~~~~~~~~~~~~~~~~~~~~~~~~~~~~~~~~~~~~~~~~~~~~~~'
'~~~~~~~~~~~~~~~~~~~~~~~~~~~~~~~~~~~~~~~~~~~~~~~~~~~~~~~~~~~~~~~~~~~~~~~~~~~~~'

<<<<<<< HEAD
<<<<<<< HEAD
def fix_index_label(painted_df, unpainted_df):
    '''
    Checks and corrects index labels

    Parameters
    ----------
    painted_df: pandas dataframe
    unpainted_df: pandas dataframe
    '''

    # check if painting the df replaced the inner label with NaN
    if len(painted_df.index) == 1 and -1 in painted_df.index.labels:
        original_labels = unpainted_df.index.tolist()
        df_labels = painted_df.index.tolist()
        new_idx = (df_labels[0][0], original_labels[0][1])
        painted_df.index = pd.MultiIndex.from_tuples([new_idx],
                                             names=['Question', 'Values'])
    return painted_df


'~~~~~~~~~~~~~~~~~~~~~~~~~~~~~~~~~~~~~~~~~~~~~~~~~~~~~~~~~~~~~~~~~~~~~~~~~~~~~'
'~~~~~~~~~~~~~~~~~~~~~~~~~~~~~~~~~~~~~~~~~~~~~~~~~~~~~~~~~~~~~~~~~~~~~~~~~~~~~'

=======
>>>>>>> 0d33a5d8
def gen_meta_df(painted_df, qp_view):
    '''
    Creates a df containing only metadata

    Parameters
    ----------
    painted_df: pandas dataframe
    unpainted_df: pandas dataframe
    qp_view: quantipy view
    '''

    df_meta = partition_view_df(qp_view.dataframe)[0]
    df_meta['short_name'] = qp_view.meta()['agg']['name']
    df_meta['text'] = qp_view.meta()['agg']['text']
    df_meta['method'] = qp_view.meta()['agg']['method']
    df_meta['is_block'] = qp_view.meta()['agg']['is_block']
    df_meta['is_pct'] = str(qp_view.is_pct())
    df_meta['is_net'] = str(qp_view.is_net())
    df_meta['is_base'] = str(qp_view.is_base())
    df_meta['is_weighted'] = str(qp_view.is_weighted())
    df_meta['is_counts'] = str(qp_view.is_counts())
    df_meta['is_meanstest'] = str(qp_view.is_meanstest())
    df_meta['is_propstest'] = str(qp_view.is_propstest())
    df_meta['is_sum'] = str(qp_view.is_sum())
    df_meta['is_stat'] = str(qp_view.is_stat())
    df_meta['label'] = painted_df.index

    #rearrange the columns
    df_meta = df_meta[['label', 'short_name', 'text', 'method', 'is_pct', 
                       'is_net', 'is_weighted', 'is_counts', 'is_block',
                       'is_base', 'is_stat', 'is_sum', 'is_propstest',
                       'is_meanstest']]

    return df_meta

'~~~~~~~~~~~~~~~~~~~~~~~~~~~~~~~~~~~~~~~~~~~~~~~~~~~~~~~~~~~~~~~~~~~~~~~~~~~~~'
'~~~~~~~~~~~~~~~~~~~~~~~~~~~~~~~~~~~~~~~~~~~~~~~~~~~~~~~~~~~~~~~~~~~~~~~~~~~~~'

def same_labels(listofdfs):
    '''
    Before concatenating dfs make sure their row/index labels match.
    Some times, a set of grid element tables which belond to the same
    grid contain different views which is not ideal.

    Parameters
    ----------
    listofdfs: list of pandas dataframes
    '''

    for x in range(0, len(listofdfs)):
        if not all(listofdfs[0].index == listofdfs[x].index):
            raise Exception('index labels mismatch')

'~~~~~~~~~~~~~~~~~~~~~~~~~~~~~~~~~~~~~~~~~~~~~~~~~~~~~~~~~~~~~~~~~~~~~~~~~~~~~'
'~~~~~~~~~~~~~~~~~~~~~~~~~~~~~~~~~~~~~~~~~~~~~~~~~~~~~~~~~~~~~~~~~~~~~~~~~~~~~'

def same_num_of_elements(listofdfs):
    '''
    Counts the num of elements in listofdfs, checks if they are all the same.

    Parameters
    ----------
    listofdfs: list of pandas dataframes
    '''
    el_len = [len(el) for el in listofdfs]
    if not all(x == el_len[0] for x in el_len):
        raise Exception('cannot merge {} elements - uneven '
                        'number of element views.'.format(key))

'~~~~~~~~~~~~~~~~~~~~~~~~~~~~~~~~~~~~~~~~~~~~~~~~~~~~~~~~~~~~~~~~~~~~~~~~~~~~~'
'~~~~~~~~~~~~~~~~~~~~~~~~~~~~~~~~~~~~~~~~~~~~~~~~~~~~~~~~~~~~~~~~~~~~~~~~~~~~~'

def all_same(val_array):
    '''
    Check if all the values in given list the same

    Parameters
    ----------
    numpy_list: numpy array
    '''

    # check if val_array is a numpy array
    if type(val_array).__module__ == np.__name__:
        val = val_array.tolist()
        return all(x == val[0] for x in val)
    else:
        raise Exception('This function only takes a numpy array')

'~~~~~~~~~~~~~~~~~~~~~~~~~~~~~~~~~~~~~~~~~~~~~~~~~~~~~~~~~~~~~~~~~~~~~~~~~~~~~'
'~~~~~~~~~~~~~~~~~~~~~~~~~~~~~~~~~~~~~~~~~~~~~~~~~~~~~~~~~~~~~~~~~~~~~~~~~~~~~'

def insert_values_to_labels(add_values_to, take_values_from, index_position=0):
    '''
    Takes two dfs, adds values from a given row from one df and adds it to the other
    dfs column labels.

    Parameters
    ----------
    add_values_to: pandas dataframe
    take_values_from: pandas dataframe
    index_position: int, optional
    '''

    # check 1 - if the labels from both dfs are the same
    if all(add_values_to.columns == take_values_from.columns):

        # pull a given row's values
        row_vals = take_values_from.ix[[index_position],:].values
        # flatten the list of values
        row_vals = row_vals.flatten()
        # get column labels
        col_labels = add_values_to.columns

        # loop over and add the values to the labels
        for x,y in zip(col_labels, row_vals):
            col_name = x + " (n=" + str(int(round(y))) +")"
            add_values_to.rename(columns={x: col_name}, inplace=True)

        return add_values_to
    else:
        raise Exception('Cannot add values to df labels')

'~~~~~~~~~~~~~~~~~~~~~~~~~~~~~~~~~~~~~~~~~~~~~~~~~~~~~~~~~~~~~~~~~~~~~~~~~~~~~'
'~~~~~~~~~~~~~~~~~~~~~~~~~~~~~~~~~~~~~~~~~~~~~~~~~~~~~~~~~~~~~~~~~~~~~~~~~~~~~'

def PowerPointPainter(path_pptx,
                      meta,
                      cluster,
                      path_pptx_template=None,
                      slide_layout='Blank',
                      text_key=None,
                      force_chart=True,
                      force_crossbreak=None,
                      base_type='weighted',
                      include_nets=True,
                      shape_properties=None,
                      display_var_names=True,
                      split_busy_dfs=False,
                      ):

    '''
    Builds PowerPoint file (PPTX) from cluster, list of clusters, or
    dictionary of clusters.

    Parameters
    ----------
    path_pptx : str
        PowerPoint file path
    meta : dict
        metadata as dictionary used to paint datframes
    cluster : quantipy.Cluster / list / dict
        container for cluster(s)
    path_pptx_template : str, optional
        full path to PowerPoint template
    slide_layout : str / int, optional
        valid slide layout name or index
    text_key : str, optional
        language
    force_chart : boolean, optional
        ues default settings to produce a PowerPoint file
    force_crossbreak : str / list, optional
        use given crossbreaks to build a PowerPoint file
    base_type : str, optional
        use weighted or unweighted base
    include_nets : str, optional
        include, exclude net views in chart data
    shape_properties : dict, optional
        keys as format properties, values as change from default
    display_var_names : boolean
        variable names append to question labels
    split_busy_dfs : boolean
        if True, spreads busy dataframes evenly across multiple slide
    '''

    #-------------------------------------------------------------------------
    print('\n{ast}\n{ast}\n{ast}\nINITIALIZING POWERPOINT '
          'AUTOMATION SCRIPT...'.format(ast='*' * 80))

    #-------------------------------------------------------------------------
    # check path extension
    if path_pptx.endswith('.pptx'):
        path_pptx = path_pptx[:-5]
    elif path_pptx.endswith('/') or path_pptx.endswith('\\'):
        raise Exception('File name not provided')

    #-------------------------------------------------------------------------
    # check base type string
    base_type = base_type.lower()

    #-------------------------------------------------------------------------
    # render cluster
    names = []
    clusters = []
    if isinstance(cluster, Cluster):
        names.append(cluster.name)
        clusters.append(cluster)
    elif isinstance(cluster, list):
        for c in cluster:
            names.append(c.name)
            clusters.append(c)
    elif isinstance(cluster, dict):
        names_clusters_dict = cluster
        for sheet_name, c in cluster.iteritems():
            names.append(sheet_name)
            clusters.append(c)

    #-------------------------------------------------------------------------
    # default settings
    default_props = {'crossbreak': ['@'],
                     'chart_type': 'bar',
                     'sort_order': 'none',
                     'chart_color': 'green',
                     'fixed_categories': [],
                     'base_description': '',
                     'chart_layout': '1',
                     'slide_title_text': 'Click to add title',
                     'question_label': 'Unknown',
                     'copied_from': '',
                     'center_header': '',
                     'right_footer': '',
                     'title_footer': ''}

    #-------------------------------------------------------------------------
    # update 'crossbreak' key's value in default_props if
    # force_crossbreak parameter is true
    if force_crossbreak:
        if isinstance(force_crossbreak, list):
            pass
        elif isinstance(force_crossbreak, str):
            force_crossbreak = [force_crossbreak]
        for c in force_crossbreak:
            default_props['crossbreak'].append(c)

    #-------------------------------------------------------------------------
    if not path_pptx_template:
        path_pptx_template = path.join(thisdir,
                                       'templates\default_template.pptx')

    #-------------------------------------------------------------------------
    # get the default text key if none provided
    if text_key is None:
        text_key = finish_text_key(meta, text_key)

    #-------------------------------------------------------------------------
    # default shape properties (minimum level, only shape dimensions) if none provided
    if shape_properties is None:
         shape_properties = {
                            'header_shape': {
                                            'left': 284400,
                                            'top': 1007999,
                                            'width': 8582400,
                                            'height': 468000
                                            },
                            'chart_shape':
                                            {
                                                'bar':
                                                        {
                                                        'left': 284400,
                                                        'top': 1475999,
                                                        'width': 8582400,
                                                        'height': 4140000,
                                                        },

                                                'stacked_bar':
                                                        {
                                                        'left': 284400,
                                                        'top': 1475999,
                                                        'width': 8582400,
                                                        'height': 4140000,
                                                        },

                                                'column':
                                                        {
                                                        'left': 284400,
                                                        'top': 1475999,
                                                        'width': 8582400,
                                                        'height': 4140000,
                                                        },

                                                'pie':
                                                        {
                                                        'left': 284400,
                                                        'top': 1475999,
                                                        'width': 8582400,
                                                        'height': 4140000,
                                                        },
                                                'line':
                                                        {
                                                        'left': 284400,
                                                        'top': 1475999,
                                                        'width': 8582400,
                                                        'height': 4140000,
                                                        },
                                            },
                            'footer_shape': {
                                            'left': 284400,
                                            'top': 5652000,
                                            'width': 8582400,
                                            'height': 396000
                                            }
                            }

    ############################################################################
    ############################################################################
    ############################################################################

    # loop over clusters, returns pptx for each cluster
    for cluster_name, cluster in zip(names, clusters):

        print('\nPowerPoint minions are building your PPTX, '
              'please stand by...\n\n{indent:>2}Building '
              'PPTX for {file_name}').format(indent='',
                                             file_name=cluster_name)

        # log start time
        pptx_start_time = time.time()

        # check if cluster is empty
        if not cluster:
            raise Exception("'{}' cluster is empty".format(cluster_name))

        # ensure all chains in cluster have the same orientation
        validate_cluster_orientations(cluster)

        # pull orientation of chains in cluster
        orientation = cluster[cluster.keys()[0]].orientation

        # open pptx template file
        prs = Presentation(path_pptx_template)

        # log slide number
        slide_num = len(prs.slides)

        ############################################################################
        # X ORIENTATION CODE ~~~~~~~~~~~~~~~~~~~~~~~~~~~~~~~~~~~~~~~~~~~~~~~~~~~~~~~
        ############################################################################

        if orientation == 'x':

            # grid element storage dict
            grid_container = []
            # translated views contains names of all views which have been translated
            translated_views = []

            # This section tries to finds, pull and build grid element
            # dataframes by matching the downbreak name against the grid element name.
            # Each downbreak is therefore checked against all keys in masks.

            for chain in chain_generator(cluster):

                # list of crossbreak name
                crossbreaks = chain.content_of_axis
                # single downbreak name
                downbreak = chain.source_name

                '----CHART AND BASE DATA CONDITIONS --------------------------------------'

                # table selection conditions for chart shape
                chartdata_conditions = OrderedDict([
                                                    ('is_pct', 'True'),
                                                    ('is_weighted', 'True'),
                                                    ])

                # if include_nets == false
                if not include_nets:
                    chartdata_conditions.update({'is_net': 'False'})

                #-------------------------------------------------------------------------
                # table selection conditions for footer/base shape
                base_conditions = OrderedDict([
                                               ('is_base', 'True'),
                                               ('is_weighted', 'True' if base_type == 'weighted' else 'False')
                                               ])

                '----PULL METADATA DETAILS ----------------------------------------'
                # for each downbreak, try and pull it's meta
                if force_chart:
                    meta_props = []
                else:
                    if downbreak in meta['columns']:
                        if 'properties' in meta['columns'][downbreak]:
                            meta_props = meta['columns'][downbreak]['properties']
                        else:
                            meta_props = []
                    else:
                        meta_props = []

                chart_type = meta_props['chart_type'] if 'chart_type' in meta_props else default_props['chart_type']
                layout_type = meta_props['chart_layout'] if 'chart_layout' in meta_props else default_props['chart_layout']
                sort_order = meta_props['sort_order'] if 'sort_order' in meta_props else default_props['sort_order']
                fixed_categories = meta_props['fixed_categories'] if 'fixed_categories' in meta_props else default_props['fixed_categories']
                if fixed_categories:
                    fixed_categories = [fixed_categories[i]['text'] for i, item in enumerate(fixed_categories)]
                slide_title_text = meta_props['slide_title'] if 'slide_title' in meta_props else default_props['slide_title_text']
                copied_from = meta_props['copied_from'] if 'copied_from' in meta_props else default_props['copied_from']
                base_description = meta_props['base_text'] if 'base_text' in meta_props else default_props['base_description']

                '----IF GRID THEN---------------------'

                # loop over items in masks
                for grid in meta['masks']:
                    for x in range(0, len(meta['masks'][grid]['items'])):
                        gridname = meta['masks'][grid]['items'][x]['source'].split('columns@')[-1]
                        if downbreak == gridname:

                            # check if grid is in grid container, if it's not then continue
                            if not grid in grid_container:
                                grid_container += [grid]

                                remaining_elements = [grid_element['source'].split('@')[1]
                                                      for grid_element in meta['masks'][grid]['items'][0:]]

                                '----GROUP GRID-CHAIN VIEWS-----------------------------------------'

                                grouped_grid_views = []

                                for grid_element_name in remaining_elements:
                                    grid_chain = cluster[grid_element_name]

                                    # use weighted freq views if available
<<<<<<< HEAD
                                    has_weighted_views = has_weighted_views(grid_chain)
=======
                                    has_weighted_views = chain_has_weighted_views(grid_chain)
>>>>>>> 0d33a5d8

                                    #if the conditions for base and chartdata's "is_weighted" key
                                    #is True but there are no weighted views in the chain then use
                                    #unweighted views
                                    if not has_weighted_views:
                                        if chartdata_conditions['is_weighted']=='True':
                                            chartdata_conditions['is_weighted'] = 'False'
                                            #an unweighted chart can only have unweighted base
                                            if base_conditions['is_weighted']=='True':
                                                base_conditions['is_weighted'] = 'False'

                                    views_on_chain = []
                                    meta_on_g_chain = []

                                    # loop over views in chain
                                    for v in grid_chain.views:
                                        dk = grid_chain.data_key
                                        fk = grid_chain.filter

                                        # only pull '@' based views as these will be concatenated together
                                        view = grid_chain[dk][fk][grid_element_name]['@'][v]

                                        view.translate_metric(text_key['x'][0], set_value='meta')
                                        trans_var_name = '{}x@'.format(grid_chain.name)
                                        if not trans_var_name in translated_views:
                                            translated_views.append(trans_var_name)

                                        # paint view
                                        df = paint_view(meta, view)
                                        # prepare grid label
                                        grid_el_label = get_grid_el_label(df)
                                        # flatten df
                                        df = partition_view_df(df)[0]
                                        # get meta data
                                        df_meta = gen_meta_df(df, view)
                                        # append 
                                        meta_on_g_chain.append(df_meta)
                                        views_on_chain.append(df)

                                    # this var will be overwritten but its okay for now.
                                    grped_g_meta = pd.concat(meta_on_g_chain, axis=0)

                                    # concat all the views together on a single chain
                                    mdf = pd.concat(views_on_chain, axis=0)
                                    mdf.rename(columns={mdf.columns[0]: grid_el_label}, inplace=True)
                                    grouped_grid_views.append(mdf)

                                '----CONCAT AND PREPARE GRID-CHAIN VIEWS----------------------------'

                                # before merging all grid elements together, 2 checks are carried out:
                                # 1. ensure all grid elements have the same number of views
                                same_num_of_elements(grouped_grid_views)
                                # 2. ensure all the grid index labels are the name
                                same_labels(grouped_grid_views)

                                # concat all grid chains in grouped_grid_views together
                                merged_grid_df = pd.concat(grouped_grid_views, axis=1)
                                merged_grid_df = merged_grid_df.fillna(0.0)

                                slide_num += 1
                                print('\n{indent:>5}Slide {num}. '
                                      'Adding a 100% STACKED BAR CHART '
                                      'for {qname} cut by '
                                      'Total{war_msg}'.format(indent='',
                                                              num=slide_num,
                                                              qname=grid,
                                                              war_msg=''))

                                #-----------------------------------------------------
                                #extract df for chart
                                df_grid_table = df_meta_filter(merged_grid_df,
                                                               grped_g_meta,
                                                               chartdata_conditions,
                                                               index_key='label')
                                
                                #-----------------------------------------------------
                                #extract df for base
                                df_grid_base = df_meta_filter(merged_grid_df,
                                                              grped_g_meta,
                                                              base_conditions,
                                                              index_key='text')

                                if not df_grid_table.empty:
                                    #-----------------------------------------------------
                                    # sort df whilst excluding fixed cats
                                    df = auto_sort(df=df_grid_table, fixed_categories=fixed_categories)

                                    #-----------------------------------------------------
                                    # if not all the values in the grid's df are the same
                                    # then add the values to the grids column labels
                                    if not all_same(df_grid_base.values[0]):
                                        df_grid_table = insert_values_to_labels(df_grid_table, df_grid_base, index_position=0)
                                        if base_description:
                                            #remove the word "Base:" from the description
                                            description = base_description.split(': ')[-1]
                                            #grab the label for base from the df
                                            base_label = df_grid_base.index[0]
                                            #put them together
                                            base_text = '{}: {}'.format(base_label, description)
                                        else:
                                            base_text = ''
                                    else:
                                        base_text = get_base(df_grid_base,
                                                             base_description)

                                    #-----------------------------------------------------
                                    # get question label
                                    question_label = meta['masks'][grid]['text'].values()[0]
                                    if display_var_names:
                                        question_label = '{}. {}'.format(grid,
                                                                         strip_html_tags(question_label))

                                    #-----------------------------------------------------
                                    # format table values
                                    df_grid_table = df_grid_table/100

                                    '----ADDPEND SLIDE TO PRES----------------------------------------------------'

                                    if isinstance(slide_layout, int):
                                        slide_layout_obj = prs.slide_layouts[slide_layout]
                                    else:
                                        slide_layout_obj = return_slide_layout_by_name(prs, slide_layout)

                                    slide = prs.slides.add_slide(slide_layout_obj)

                                    '----ADD SHAPES TO SLIDE------------------------------------------------------'

                                    ''' header shape '''
                                    sub_title_shp = add_textbox(slide,
                                                                text=question_label,
                                                                **(shape_properties['header_shape']
                                                                                    if shape_properties else {}))

                                    ''' chart shape '''
                                    chart_shp = chart_selector(slide,
                                                               df_grid_table,
                                                               chart_type='stacked_bar',
                                                               **(shape_properties['chart_shape']['stacked_bar']
                                                                                    if shape_properties else {}))

                                    ''' footer shape '''
                                    if base_text:
                                        base_text_shp = add_textbox(slide,
                                                                    text=base_text,
                                                                    **(shape_properties['footer_shape']
                                                                                        if shape_properties else {}))

                '----IF NOT GRID THEN--------------------------------------------------'

                if 'crossbreak' in meta_props:
                    if meta_props['crossbreak'] != '@':
                        target_crossbreaks = default_props['crossbreak'] + meta_props['crossbreak'].split(',')
                    else:
                        target_crossbreaks = meta_props['crossbreak'].split(',')
                else:
                    target_crossbreaks = default_props['crossbreak']

                for crossbreak in crossbreaks:
                    if crossbreak in target_crossbreaks:

                        '----GROUP NON GRID-CHAIN VIEWS-------------------------------------'
                        #are there any weighted views in this chain?
<<<<<<< HEAD
                        has_weighted_views = has_weighted_views(chain)
=======
                        has_weighted_views = chain_has_weighted_views(chain)
>>>>>>> 0d33a5d8

                        #if the conditions for base and chartdata's "is_weighted" key
                        #is True but there are no weighted views in the chain then use
                        #unweighted views
                        if not has_weighted_views:
                            if chartdata_conditions['is_weighted']=='True':
                                chartdata_conditions['is_weighted'] = 'False'
                                #an unweighted chart can only have unweighted base
                                if base_conditions['is_weighted']=='True':
                                    base_conditions['is_weighted'] = 'False'

                        views_on_chain = []
                        meta_on_chain = []

                        for v in chain.views:
                            dk = chain.data_key
                            fk = chain.filter

                            view = chain[dk][fk][downbreak][crossbreak][v]

                            trans_var_name = '{}x{}'.format(downbreak, crossbreak)
                            if trans_var_name not in translated_views:
                                view.translate_metric(text_key['x'][0], set_value='meta')
                            
                            # paint view
                            df = paint_view(meta, view)
                            # flatten df
                            df = partition_view_df(df)[0]
                            # get meta data
                            df_meta = gen_meta_df(df, view)
                            # append to vars
                            meta_on_chain.append(df_meta)
                            views_on_chain.append(df)

                        '----CONCAT AND PREPARE NON GRID-CHAIN VIEWS------------------------'

                        grped_meta = pd.concat(meta_on_chain, axis=0)
                        grped_df = pd.concat(views_on_chain, axis=0)
                        grped_df = grped_df.fillna(0.0)

                        # replace '@' with 'Total'
                        grped_df = rename_label(grped_df,
                                                '@',
                                                'Total',
                                                orientation='Top')

                        #-----------------------------------------------------
                        #extract df for chart
                        df_table = df_meta_filter(grped_df,
                                                  grped_meta,
                                                  chartdata_conditions,
                                                  index_key='label')
                        
                        #-----------------------------------------------------
                        #extract df for base
                        df_base = df_meta_filter(grped_df, 
                                                 grped_meta, 
                                                 base_conditions, 
                                                 index_key='text')

                        if not df_table.empty:

                            #-----------------------------------------------------
                            # sort df whilst excluding fixed cats
                            df = auto_sort(df=df_table, fixed_categories=fixed_categories)

                            #-----------------------------------------------------
                            # if not all the values in the grid's df are the same
                            # then add the values to the grids column labels
                            if not all_same(df_base.values):
                                df_table = insert_values_to_labels(df_table, df_base, index_position=0)
                                base_text = base_description
                            else:
                                base_text = get_base(df_base,
                                                     base_description)

                            #-----------------------------------------------------
                            # standardise table values
                            df_table = df_table/100

                            #-----------------------------------------------------
                            # get question label
                            question_label = meta['columns'][downbreak]['text'].values()[0]
                            if display_var_names:
                                question_label = '{}. {}'.format(downbreak,
                                                                 strip_html_tags(question_label))

                            #-----------------------------------------------------
                            # handle incorrect chart type assignment
                            if len(df_table.index) > 15 and chart_type == 'pie':
                                chart_type='bar'

                            '----SPLIT DFS & LOOP OVER THEM-------------------------------------'

                            if split_busy_dfs:
                                #split large dataframes
                                collection_of_dfs = df_splitter(df_table,
                                                                min_rows=5,
                                                                max_rows=15)
                            else:
                                #dont split large/busy dataframes
                                collection_of_dfs = [df_table]

                            for i, df_table_slice in enumerate(collection_of_dfs):

                                '----ADDPEND SLIDE TO PRES----------------------------------------------------'

                                if isinstance(slide_layout, int):
                                    slide_layout_obj = prs.slide_layouts[slide_layout]
                                else:
                                    slide_layout_obj = return_slide_layout_by_name(prs, slide_layout)

                                slide = prs.slides.add_slide(slide_layout_obj)

                                '----ADD SHAPES TO SLIDE------------------------------------------------------'

                                ''' title shape '''
                                if i > 0:
                                    question_label = '{} (continued {})'.format(question_label, i+1)

                                ''' header shape '''
                                sub_title_shp = add_textbox(slide,
                                                            text=question_label,
                                                            **(shape_properties['header_shape']
                                                                                if shape_properties else {}))

                                ''' chart shape '''
                                numofcols = len(df_table_slice.columns)
                                numofrows = len(df_table_slice.index)

                                #handle incorrect chart type assignment
                                if chart_type == 'pie' and numofcols > 1:
                                    chart_type='bar'

                                #turn legend off if table contains 1 series unless its a pie chart
                                if numofcols == 1:
                                    legend_switch=False
                                    if chart_type == 'pie':
                                        legend_switch=True
                                else:
                                    legend_switch=True

                                if 'has_legend' in shape_properties['chart_shape'][chart_type]:
                                    shape_properties['chart_shape'][chart_type]['has_legend']=legend_switch

                                chart = chart_selector(slide,
                                                       df_table_slice,
                                                       chart_type=chart_type,
                                                        **(shape_properties['chart_shape'][chart_type]
                                                                            if shape_properties else {}))

                                ''' footer shape '''
                                base_text_shp = add_textbox(slide,
                                                            text=base_text,
                                                            **(shape_properties['footer_shape']
                                                                                if shape_properties else {}))

                                slide_num += 1

                                print('\n{indent:>5}Slide {slide_number}. '
                                      'Adding a {chart_name} '
                                      'CHART for {question_name} '
                                      'cut by {crossbreak_name} '
                                      '{x}'.format(indent='',
                                                   slide_number=slide_num,
                                                   chart_name=chart_type.upper().strip(),
                                                   question_name=downbreak,
                                                   crossbreak_name='Total' if crossbreak == '@' else crossbreak,
                                                   x='(cont ('+str(i)+'))' if i > 0 else ''))

                        else:
                            print('\n{indent:>5}***Skipping {question_name}, '
                                  'no views match your conditions: '
                                  '{conditions}'.format(indent='',
                                                       question_name=downbreak,
                                                       conditions=chartdata_conditions))


            prs.save('{}.pptx'.format(path_pptx))

        ############################################################################
        # Y ORIENTATION CODE ~~~~~~~~~~~~~~~~~~~~~~~~~~~~~~~~~~~~~~~~~~~~~~~~~~~~~~~
        ############################################################################

        if orientation == 'y':

            # raise error is cluster is y orientated
            raise TypeError('y orientation not supported yet')

    #-------------------------------------------------------------------------
    #-------------------------------------------------------------------------
    #-------------------------------------------------------------------------

    pptx_elapsed_time = time.time() - pptx_start_time
    print('\n{indent:>2}Presentation saved, '
          'time elapsed: {time:.2f} seconds\n'
          '\n{line}'.format(indent='',
                            time=pptx_elapsed_time,
                            line= '_' * 80))<|MERGE_RESOLUTION|>--- conflicted
+++ resolved
@@ -57,11 +57,7 @@
 '~~~~~~~~~~~~~~~~~~~~~~~~~~~~~~~~~~~~~~~~~~~~~~~~~~~~~~~~~~~~~~~~~~~~~~~~~~~~~'
 '~~~~~~~~~~~~~~~~~~~~~~~~~~~~~~~~~~~~~~~~~~~~~~~~~~~~~~~~~~~~~~~~~~~~~~~~~~~~~'
 
-<<<<<<< HEAD
-def has_weighted_views(chain):
-=======
 def chain_has_weighted_views(chain):
->>>>>>> 0d33a5d8
     '''
     check if a qp.Chain contains weighted frequency views
 
@@ -238,33 +234,6 @@
 '~~~~~~~~~~~~~~~~~~~~~~~~~~~~~~~~~~~~~~~~~~~~~~~~~~~~~~~~~~~~~~~~~~~~~~~~~~~~~'
 '~~~~~~~~~~~~~~~~~~~~~~~~~~~~~~~~~~~~~~~~~~~~~~~~~~~~~~~~~~~~~~~~~~~~~~~~~~~~~'
 
-<<<<<<< HEAD
-<<<<<<< HEAD
-def fix_index_label(painted_df, unpainted_df):
-    '''
-    Checks and corrects index labels
-
-    Parameters
-    ----------
-    painted_df: pandas dataframe
-    unpainted_df: pandas dataframe
-    '''
-
-    # check if painting the df replaced the inner label with NaN
-    if len(painted_df.index) == 1 and -1 in painted_df.index.labels:
-        original_labels = unpainted_df.index.tolist()
-        df_labels = painted_df.index.tolist()
-        new_idx = (df_labels[0][0], original_labels[0][1])
-        painted_df.index = pd.MultiIndex.from_tuples([new_idx],
-                                             names=['Question', 'Values'])
-    return painted_df
-
-
-'~~~~~~~~~~~~~~~~~~~~~~~~~~~~~~~~~~~~~~~~~~~~~~~~~~~~~~~~~~~~~~~~~~~~~~~~~~~~~'
-'~~~~~~~~~~~~~~~~~~~~~~~~~~~~~~~~~~~~~~~~~~~~~~~~~~~~~~~~~~~~~~~~~~~~~~~~~~~~~'
-
-=======
->>>>>>> 0d33a5d8
 def gen_meta_df(painted_df, qp_view):
     '''
     Creates a df containing only metadata
@@ -685,12 +654,8 @@
                                     grid_chain = cluster[grid_element_name]
 
                                     # use weighted freq views if available
-<<<<<<< HEAD
-                                    has_weighted_views = has_weighted_views(grid_chain)
-=======
                                     has_weighted_views = chain_has_weighted_views(grid_chain)
->>>>>>> 0d33a5d8
-
+                                    
                                     #if the conditions for base and chartdata's "is_weighted" key
                                     #is True but there are no weighted views in the chain then use
                                     #unweighted views
@@ -852,12 +817,8 @@
 
                         '----GROUP NON GRID-CHAIN VIEWS-------------------------------------'
                         #are there any weighted views in this chain?
-<<<<<<< HEAD
-                        has_weighted_views = has_weighted_views(chain)
-=======
                         has_weighted_views = chain_has_weighted_views(chain)
->>>>>>> 0d33a5d8
-
+                        
                         #if the conditions for base and chartdata's "is_weighted" key
                         #is True but there are no weighted views in the chain then use
                         #unweighted views
