--- conflicted
+++ resolved
@@ -685,36 +685,9 @@
                                         trans_var_name = '{}x@'.format(grid_chain.name)
                                         if not trans_var_name in translated_views:
                                             translated_views.append(trans_var_name)
-<<<<<<< HEAD
-                                            
-                                        if view.is_net() and not view.meta()['agg']['is_block']:
-                                            if len(view.dataframe)==1:
-                                                df = view.dataframe.copy()
-                                                df.index = [view.meta()['agg']['text']]
-                                        else:
-                                            df = paint_view(meta, view)    
-                                            
-#                                         # paint view
-#                                         if view.meta()['agg']['method'] == 'frequency':
-#                                             agg_name = view.meta()['agg']['name']
-#                                             if agg_name in ['cbase', 'c%', 'r%', 'counts', 'block']:
-#                                                 df = paint_view(meta, view)
-#                                             elif view.is_net() and not view.meta()['agg']['is_block']:
-#                                                 if len(view.dataframe)==1:
-#                                                     df = view.dataframe.copy()
-#                                                     df.index = [view.meta()['agg']['text']]
-#                                             else:
-#                                                 df = view.dataframe.copy()
-#                                                 print "\n{indent:>8}WRNG: could not paint view".format(indent='')
-#                                         else:
-#                                             # if it's not a frequency then we are not interested
-#                                             pass
-                                            
-=======
                                         
                                         # paint view
                                         df = paint_view(meta, view)
->>>>>>> afd3048e
                                         # prepare grid label
                                         grid_el_label = get_grid_el_label(df)
                                         # flatten df
@@ -872,37 +845,9 @@
                             trans_var_name = '{}x{}'.format(downbreak, crossbreak)
                             if trans_var_name not in translated_views:
                                 view.translate_metric(text_key['x'][0], set_value='meta')
-<<<<<<< HEAD
-
-
-                            if view.is_net() and not view.meta()['agg']['is_block']:
-                                if len(view.dataframe)==1:
-                                    df = view.dataframe.copy()
-                                    df.index = [view.meta()['agg']['text']]
-                            else:
-                                df = paint_view(meta, view)
-                            
-#                             # paint views 
-#                             if view.meta()['agg']['method'] == 'frequency':
-#                                 agg_name = view.meta()['agg']['name']
-#                                 if agg_name in ['cbase', 'c%', 'r%', 'counts', 'block']:
-#                                     df = paint_view(meta, view)
-#                                 elif view.is_net() and not view.meta()['agg']['is_block']:
-#                                     if len(view.dataframe)==1:
-#                                         df = view.dataframe.copy()
-#                                         df.index = [view.meta()['agg']['text']]
-#                                 else:
-#                                     df = view.dataframe.copy()
-#                                     print "\n{indent:>8}WRNG: could not paint view".format(indent='')
-#                             else:
-#                                 # if it's not a frequency then we are not interested
-#                                 pass
-
-=======
                             
                             # paint view
                             df = paint_view(meta, view)
->>>>>>> afd3048e
                             # flatten df
                             df = partition_view_df(df)[0]
                             # get meta data
@@ -935,11 +880,7 @@
                         df_base = df_meta_filter(grped_df, 
                                                  grped_meta, 
                                                  base_conditions, 
-<<<<<<< HEAD
-                                                 index_key='label')
-=======
                                                  index_key='text')
->>>>>>> afd3048e
                         
                         if not df_table.empty:
                             
