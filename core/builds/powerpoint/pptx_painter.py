# encoding: utf-8

'''
@author: Majeed.sahebzadha
'''

from __future__ import unicode_literals
import time
import re
import numpy as np
import pandas as pd
import quantipy as qp
from os import path
from collections import OrderedDict
from pptx import Presentation
from quantipy.core.cluster import Cluster
from quantipy.core.chain import Chain
from quantipy.core.helpers.functions import finish_text_key
from quantipy.core.builds.powerpoint.add_shapes import(
            chart_selector, 
            add_stacked_bar_chart,
            add_textbox
            )
from quantipy.core.builds.powerpoint.transformations import(
            sort_df, 
            is_grid_element,
            get_base,
            validate_cluster_orientations,
            drop_hidden_codes,
            paint_df,
            strip_html_tags,
            partition_view_df,
            rename_label,
            df_splitter
            )
from quantipy.core.builds.powerpoint.visual_editor import(
            return_slide_layout_by_name
            )
            
thisdir = path.split(__file__)[0]

'~~~~~~~~~~~~~~~~~~~~~~~~~~~~~~~~~~~~~~~~~~~~~~~~~~~~~~~~~~~~~~~~~~~~~~~~~~~~~'
'~~~~~~~~~~~~~~~~~~~~~~~~~~~~~~~~~~~~~~~~~~~~~~~~~~~~~~~~~~~~~~~~~~~~~~~~~~~~~'

def chain_generator(cluster):
    '''Generate chains
    '''
    for chain_name in cluster.keys():
        yield cluster[chain_name]

'~~~~~~~~~~~~~~~~~~~~~~~~~~~~~~~~~~~~~~~~~~~~~~~~~~~~~~~~~~~~~~~~~~~~~~~~~~~~~'
'~~~~~~~~~~~~~~~~~~~~~~~~~~~~~~~~~~~~~~~~~~~~~~~~~~~~~~~~~~~~~~~~~~~~~~~~~~~~~'

def view_validator(view):
    '''
    Checks if view is valid 
    '''
    
    if not isinstance(view, qp.View):
        raise Exception(
            ('\nA view in the chains, {vk}, '
             'does not exist in the stack for...\n'
             'cluster={cluster}\ndata_key={dk}\n'
             'filter={fk}\nx={xk}\ny={yk}\n').format(
                     cluster=cluster.name,
                     vk=v,
                     dk=chain.data_key,
                     fk=chain.filter,
                     xk=downbreak,
                     yk=crossbreak))
        
'~~~~~~~~~~~~~~~~~~~~~~~~~~~~~~~~~~~~~~~~~~~~~~~~~~~~~~~~~~~~~~~~~~~~~~~~~~~~~'
'~~~~~~~~~~~~~~~~~~~~~~~~~~~~~~~~~~~~~~~~~~~~~~~~~~~~~~~~~~~~~~~~~~~~~~~~~~~~~'

def PowerPointPainter(path_pptx,
                      meta, 
                      cluster,
                      path_pptx_template=None,
                      slide_layout='Blank',
                      text_key=None,
                      force_chart=True,
                      force_crossbreak=None,
                      base_type='weighted',
                      include_nets=True):
    
    '''
    Builds PowerPoint file (PPTX) from cluster, list of clusters, or 
    dictionary of clusters.

    Parameters
    ----------
    path_pptx : str
        PowerPoint file path
    meta : dict
        metadata as dictionary used to paint datframes
    cluster : quantipy.Cluster / list / dict
        container for cluster(s)
    path_pptx_template : str, optional
        full path to PowerPoint template 
    slide_layout : str / int, optional
        valid slide layout name or index
    text_key : str, optional
        language
    force_chart : boolean, optional
        ues default settings to produce a PowerPoint file
    force_crossbreak : str / list, optional
        use given crossbreaks to build a PowerPoint file
    base_type : str, optional
        use weighted or unweighted base
    include_nets : str, optional
        include, exclude net views in chart data
    '''
    
    ''' Check path extension '''
    if path_pptx.endswith('.pptx'):
        path_pptx = path_pptx[:-5]
    elif path_pptx.endswith('/') or path_pptx.endswith('\\'):
        raise Exception('File name not provided')
        
    ''' Check base type string ''' 
    base_type = base_type.lower()

    ''' Render cluster '''
    names = []
    clusters = []
    if isinstance(cluster, Cluster):
        names.append(cluster.name)
        clusters.append(cluster)
    elif isinstance(cluster, list):
        for c in cluster:
            names.append(c.name)
            clusters.append(c)
    elif isinstance(cluster, dict):
        names_clusters_dict = cluster
        for sheet_name, c in cluster.iteritems():
            names.append(sheet_name)
            clusters.append(c)

    #-------------------------------------------------------------------------  
    ''' Default settings '''
    default_props = {'crossbreak': ['@'],
                     'chart_type': 'bar',
                     'sort_order': 'none',
                     'chart_color': 'green',
                     'fixed_categories': [],
                     'base_description': '',
                     'chart_layout': '1',
                     'slide_title_text': 'Click to add title',
                     'question_label': 'Unknown',
                     'copied_from': '',
                     'center_header': '',
                     'right_footer': '',
                     'title_footer': ''}
    
    #-------------------------------------------------------------------------  
    ''' Update default_props' crossbreak value if 
    force_crossbreak parameter is true '''
    if force_crossbreak:
        if isinstance(force_crossbreak, list):
            pass
        elif isinstance(force_crossbreak, str):
            force_crossbreak = [force_crossbreak]
        for c in force_crossbreak:
            default_props['crossbreak'].append(c)
            
    #-------------------------------------------------------------------------  
    print('\n{ast}\n{ast}\n{ast}\nINITIALIZING POWERPOINT '
          'AUTOMATION SCRIPT...'.format(ast='*' * 80))

    #-------------------------------------------------------------------------
    if not path_pptx_template:
        path_pptx_template = path.join(thisdir,
                                       'templates\default_template.pptx')

    #-------------------------------------------------------------------------
    # get the default text key if none provided
    if text_key is None:
        text_key = finish_text_key(meta, text_key)
    
    ############################################################################
    ############################################################################
    ############################################################################
    
    ''' loop over clusters, returns pptx for each cluster '''
    for cluster_name, cluster in zip(names, clusters):

        pptx_start_time = time.time()
        
        if not cluster:
            raise Exception("'{}' cluster is empty".format(cluster_name))
        
        validate_cluster_orientations(cluster)
        
        orientation = cluster[cluster.keys()[0]].orientation

        print('\nPowerPoint minions are building your PPTX, ' 
              'please stand by...\n\n{indent:>2}Building '
              'PPTX for {file_name}').format(indent='',
                                             file_name=cluster_name)
              
        prs = Presentation(path_pptx_template)
        slide_num = len(prs.slides)
        groupofgrids = OrderedDict()

        ############################################################################
        # X ORIENTATION CODE ~~~~~~~~~~~~~~~~~~~~~~~~~~~~~~~~~~~~~~~~~~~~~~~~~~~~~~~
        ############################################################################
        
        if orientation == 'x':

            for chain in chain_generator(cluster):
                
                crossbreaks = chain.content_of_axis
                downbreak = chain.source_name
                
                '----BUILD DICT HOLDING GRID ELEMENT-----------'

                for grid in meta['masks']:
                    for x in range(0, len(meta['masks'][grid]['items'])):
                        gridname = meta['masks'][grid]['items'][x]['source'].split('columns@')[-1]
                        if downbreak == gridname:

                            for crossbreak in crossbreaks:
                                # only interested in the Total column for grid
                                if crossbreak == '@':

                                    '----BUILD DATAFRAME---------------------------------------------'
                                    # decide whether to use weighted or unweighted c% data for charts
                                    weighted_chart = [el 
                                                      for el in chain.views 
                                                      if el.startswith('x|frequency|') and el.split('|')[4]!='' and el.split('|')[3]=='y']

                                    views_on_var = []
                                    for v in chain.views:

                                        view = chain[chain.data_key][chain.filter][downbreak][crossbreak][v]
                                        view_validator(view)
                                        vdf = drop_hidden_codes(view)
                                        
                                        if len(vdf.columns) > 1:
                                            raise ValueError("Invalid number of columns, "
                                                             "expected 1 got {}, " 
                                                             "for xk: '{}' cut by yk: '@'.".format(len(vdf.columns),
                                                                                                   downbreak))
                                        
                                        if view.is_pct():
                                            
                                            if weighted_chart:
                                                if view.is_weighted():
                                                    # weighted col %
                                                    if not view.is_net():
                                                        df = paint_df(vdf, view, meta, text_key)  
                                                        # format question labels to grid index labels
                                                        grid_element_label = strip_html_tags(df.index[0][0])
                                                        if ' - ' in grid_element_label:
                                                            grid_element_label = grid_element_label.split(' - ')[-1].strip()
                                                        elif '. ' in grid_element_label:
                                                            grid_element_label = grid_element_label.split('. ',1)[-1].strip()
                                                             
                                                        df = partition_view_df(df)[0]
                                                        views_on_var.append(df)
                                                     
                                                    # weighted net
                                                    elif view.is_net():
                                                        if include_nets:
                                                            df = paint_df(vdf, view, meta, text_key)
<<<<<<< HEAD
=======
                                                            #check if painting the df replaced a label with NaN
                                                            if len(df.index) == 1 and -1 in df.index.labels:
                                                                original_labels = vdf.index.tolist()
                                                                df_labels = df.index.tolist()
                                                                new_idx = (df_labels[0][0], original_labels[0][1])
                                                                df.index = pd.MultiIndex.from_tuples([new_idx], names=['Question', 'Values'])
                                                                
>>>>>>> 78ede252
                                                            df = partition_view_df(df)[0]
                                                            views_on_var.append(df)
                                                            
                                            if not weighted_chart:            
                                                if not view.is_weighted():
                                                    # unweighted col %
                                                    if not view.is_net():
                                                        df = paint_df(vdf, view, meta, text_key)  
                                                        # format question labels to grid index labels
                                                        grid_element_label = strip_html_tags(df.index[0][0])
                                                        if ' - ' in grid_element_label:
                                                            grid_element_label = grid_element_label.split(' - ')[-1].strip()
                                                        if '. ' in grid_element_label:
                                                            grid_element_label = grid_element_label.split('. ',1)[-1].strip()
                                                             
                                                        df = partition_view_df(df)[0]
                                                        views_on_var.append(df)
                                                     
                                                    # unweighted net
                                                    elif view.is_net():
                                                        if include_nets:
                                                            df = paint_df(vdf, view, meta, text_key)
<<<<<<< HEAD
=======
                                                            #check if painting the df replaced a label with NaN
                                                            if len(df.index) == 1 and -1 in df.index.labels:
                                                                original_labels = vdf.index.tolist()
                                                                df_labels = df.index.tolist()
                                                                new_idx = (df_labels[0][0], original_labels[0][1])
                                                                df.index = pd.MultiIndex.from_tuples([new_idx], names=['Question', 'Values'])
                                                                
>>>>>>> 78ede252
                                                            df = partition_view_df(df)[0]
                                                            views_on_var.append(df)

                                        # base
                                        elif view.is_counts():
                                            
                                            if view.is_base():
                                                if base_type == 'weighted':
                                                    if view.is_weighted():
                                                        df = paint_df(vdf, view, meta, text_key)
                                                        df = partition_view_df(df)[0]
                                                        views_on_var.append(df)
                                                elif base_type == 'unweighted':
                                                    if not view.is_weighted():
                                                        df = paint_df(vdf, view, meta, text_key)
                                                        df = partition_view_df(df)[0]
                                                        views_on_var.append(df)

                                    '----POPULATE GRID DICT---------------------------------'
                                    
                                    ''' merge pct and base views '''
                                    mdf = pd.concat(views_on_var, axis=0)
                                                        
                                    ''' create a key '''    
                                    key = grid                                                          
                                    if not key in groupofgrids:
                                        groupofgrids[key] = []
                                            
                                    for col in mdf.columns:
                                        s = mdf[col].copy()
                                        s.name = grid_element_label
                                        groupofgrids[key].append(s)   
                                   
            '----CREATE NEW PRESENTATION --------------------------------------'
              
            for chain in chain_generator(cluster):
 
                crossbreaks = chain.content_of_axis
                downbreak = chain.source_name

                '----PULL METADATA DETAILS ----------------------------------------'
                  
                if force_chart:
                    meta_props = []
                else:
                    if downbreak in meta['columns']:
                        if 'properties' in meta['columns'][downbreak]:
                            meta_props = meta['columns'][downbreak]['properties']
                        else:
                            meta_props = []
                    else:
                        meta_props = []

                chart_type = meta_props['chart_type'] if 'chart_type' in meta_props else default_props['chart_type']
                layout_type = meta_props['chart_layout'] if 'chart_layout' in meta_props else default_props['chart_layout']
                sort_order = meta_props['sort_order'] if 'sort_order' in meta_props else default_props['sort_order']
                fixed_categories = meta_props['fixed_categories'] if 'fixed_categories' in meta_props else default_props['fixed_categories']
                slide_title_text = meta_props['slide_title'] if 'slide_title' in meta_props else default_props['slide_title_text']
                copied_from = meta_props['copied_from'] if 'copied_from' in meta_props else default_props['copied_from'] 
                base_description = meta_props['base_text'] if 'base_text' in meta_props else default_props['base_description']      
              
                '----IF GRID THEN--------------------------------------------------'

                for grid in meta['masks']:
                    for x in range(0, len(meta['masks'][grid]['items'])):
                        gridname = meta['masks'][grid]['items'][x]['source'].split('columns@')[-1]
                        if downbreak == gridname:

                            key = grid                                  
                            if key in groupofgrids.keys():

                                slide_num += 1
                                print('\n{indent:>5}Slide {num}. '
                                      'Adding a STACKED BAR CHART '
                                      'for {qname} cut by '
                                      'Total{war_msg}'.format(indent='',
                                                              num=slide_num,
                                                              qname=key,
                                                              war_msg=''))
                                
                                ''' merge grid element tables into a summary table '''
                                #ensure all grid elements have the same number of views
                                el_len = [len(el) for el in groupofgrids[key]]
                                if not all(x == el_len[0] for x in el_len):
                                    raise TypeError('cannot merge {} elements - uneven '
                                                    'number of element views.'.format(key))
                                
                                merged_grid_df = pd.concat(groupofgrids[key], axis=1)
                                merged_grid_df = merged_grid_df.fillna(0.0)
                                
                                ''' get base table '''
                                df_grid_base = merged_grid_df.ix[:1, :]
                                ''' get chart table '''
                                df_grid_table = merged_grid_df.ix[1:, :]
                                
                                ''' get base text '''
                                base_text = get_base(df_grid_base,
                                                     base_description)
                                
                                ''' get question label '''
                                question_label = meta['columns'][downbreak]['text']
                                if isinstance(question_label, dict):
                                    question_label = meta['columns'][downbreak]['text'][question_label.keys()[0]]
                                    question_label = question_label.split(" - ")[0]
                                question_label = '{}. {}'.format(key,
                                                                 strip_html_tags(question_label))
                                       
                                ''' format table values '''
                                df_grid_table = df_grid_table/100
                                       
                                '----ADDPEND SLIDE TO PRES----------------------------------------------------'
                                if isinstance(slide_layout, int):
                                    slide_layout_obj = prs.slide_layouts[slide_layout]
                                else:
                                    slide_layout_obj = return_slide_layout_by_name(prs, slide_layout)

                                slide = prs.slides.add_slide(slide_layout_obj)
                                        
                                '----ADD SHAPES TO SLIDE------------------------------------------------------'
                                
                                ''' title shape '''                                   
                                slide_title = add_textbox(slide,
                                                          text=slide_title_text,
                                                          font_color=(0,0,0),
                                                          font_size=36,
                                                          font_bold=False,
                                                          vertical_alignment='middle',
                                                          left=284400,
                                                          top=309600,
                                                          width=8582400,
                                                          height=691200)
   
                                ''' sub title shape '''
                                sub_title_shp = add_textbox(slide, 
                                                            text=question_label, 
                                                            font_size=12, 
                                                            font_italic=True,
                                                            left=284400, 
                                                            top=1007999, 
                                                            width=8582400, 
                                                            height=468000)
                                        
                                ''' chart shape '''
                                chart_shp = add_stacked_bar_chart(slide,
                                                                  df_grid_table,
                                                                  caxis_tick_label_position='low')
                                       
                                ''' footer shape '''   
                                base_text_shp = add_textbox(slide,
                                                            text=base_text,
                                                            font_size=8,
                                                            left=284400,
                                                            top=5652000,
                                                            width=8582400,
                                                            height=396000)
                                       
                                groupofgrids.pop(key)
              
                '----IF NOT GRID THEN--------------------------------------------------'
  
                if 'crossbreak' in meta_props:
                    if meta_props['crossbreak'] != '@':
                        target_crossbreaks = default_props['crossbreak'] + meta_props['crossbreak'].split(',')
                    else:
                        target_crossbreaks = meta_props['crossbreak'].split(',')
                else:
                    target_crossbreaks = default_props['crossbreak']
  
                for crossbreak in crossbreaks:
                    if crossbreak in target_crossbreaks:

                        '----BUILD DATAFRAME---------------------------------------------'
                        # decide whether to use weight or unweight c% data for charts
                        weighted_chart = [el 
                                          for el in chain.views 
                                          if el.startswith('x|frequency|') and el.split('|')[4]!='' and el.split('|')[3]=='y']

                        views_on_var = []

                        for v in chain.views:

                            view = chain[chain.data_key][chain.filter][downbreak][crossbreak][v]
                            view_validator(view)
                            vdf = drop_hidden_codes(view)
                        
                            if view.is_pct():
                                if weighted_chart:
                                    if view.is_weighted():
                                        # weighted col %
                                        if not view.is_net():
                                            
                                            ''' ignore questions if they are copied from another question '''
                                            if not copied_from:
                                                ''' exclude fixed categories while sorting '''
                                                if sort_order == 'ascending':
                                                    vdf = sort_df(vdf,
                                                                  fixed_categories,
                                                                  column_position=0,
                                                                  ascend=True)
                                                elif sort_order == 'descending':
                                                    vdf = sort_df(vdf,
                                                                  fixed_categories,
                                                                  column_position=0,
                                                                  ascend=False)
                                            
                                            df = paint_df(vdf, view, meta, text_key)  
                                            df = partition_view_df(df)[0]
                                            views_on_var.append(df)
                                         
                                        # weighted net
                                        elif view.is_net():
                                            if include_nets:
                                                df = paint_df(vdf, view, meta, text_key)
<<<<<<< HEAD
=======
                                                #check if painting the df replaced a label with NaN
                                                if len(df.index) == 1 and -1 in df.index.labels:
                                                    original_labels = vdf.index.tolist()
                                                    df_labels = df.index.tolist()
                                                    new_idx = (df_labels[0][0], original_labels[0][1])
                                                    df.index = pd.MultiIndex.from_tuples([new_idx], names=['Question', 'Values'])
                                                    
>>>>>>> 78ede252
                                                df = partition_view_df(df)[0]
                                                views_on_var.append(df)
                                                
                                if not weighted_chart:            
                                    if not view.is_weighted():
                                        # unweighted col %
                                        if not view.is_net():
                                            ''' ignore questions if they are copied from another question '''
                                            if not copied_from:
                                                ''' exclude fixed categories while sorting '''
                                                if sort_order == 'ascending':
                                                    vdf = sort_df(vdf,
                                                                  fixed_categories,
                                                                  column_position=0,
                                                                  ascend=True)
                                                elif sort_order == 'descending':
                                                    vdf = sort_df(vdf,
                                                                  fixed_categories,
                                                                  column_position=0,
                                                                  ascend=False)

                                            df = paint_df(vdf, view, meta, text_key)  
                                            df = partition_view_df(df)[0]
                                            views_on_var.append(df)
                                         
                                        # unweighted net
                                        elif view.is_net():
                                            if include_nets:
                                                df = paint_df(vdf, view, meta, text_key)
<<<<<<< HEAD
=======
                                                #check if painting the df replaced a label with NaN
                                                if len(df.index) == 1 and -1 in df.index.labels:
                                                    original_labels = vdf.index.tolist()
                                                    df_labels = df.index.tolist()
                                                    new_idx = (df_labels[0][0], original_labels[0][1])
                                                    df.index = pd.MultiIndex.from_tuples([new_idx], names=['Question', 'Values'])
                                                    
>>>>>>> 78ede252
                                                df = partition_view_df(df)[0]
                                                views_on_var.append(df)

                            # base
                            elif view.is_counts():
                                if view.is_base():
                                    if base_type == 'weighted':
                                        if view.is_weighted():
                                            df = paint_df(vdf, view, meta, text_key)
                                            df = partition_view_df(df)[0]
                                            views_on_var.append(df)
                                    elif base_type == 'unweighted':
                                        if not view.is_weighted():
                                            df = paint_df(vdf, view, meta, text_key)
                                            df = partition_view_df(df)[0]
                                            views_on_var.append(df)

                        '----IF NON-GRID TABLES---------------------------------------------'
                        
                        ''' merge views '''
                        merged_non_grid_df = pd.concat(views_on_var, axis=0)
                        merged_non_grid_df = merged_non_grid_df.fillna(0.0)
                        
                        ''' replace '@' with 'Total' '''
                        merged_non_grid_df = rename_label(merged_non_grid_df, 
                                                          '@', 
                                                          'Total', 
                                                          orientation='Top')   
                        ''' get base table '''
                        df_base = merged_non_grid_df.ix[:1, :]
                        ''' get chart table '''
                        df_table = merged_non_grid_df.ix[1:, :]
                        
                        ''' get base text '''
                        base_text = get_base(df_base,
                                             base_description)
                        
                        ''' standardise table values '''
                        df_table = df_table/100
                        
                        ''' get question label '''
                        question_label = meta['columns'][downbreak]['text']
                        if isinstance(question_label, dict):
                            question_label = meta['columns'][downbreak]['text'][question_label.keys()[0]]
                        question_label = '{}. {}'.format(downbreak,
                                                         strip_html_tags(question_label))
                        
                        # handle incorrect chart type assignment
                        if len(df_table.index) > 15 and chart_type=='pie':
                            chart_type='bar'
                        
                        '----SPLIT DFS & LOOP OVER THEM-------------------------------------'
                        
                        if not df_table.empty:

                            collection_of_dfs = df_splitter(df_table,
                                                            min_rows=5,
                                                            max_rows=15)

                            for i, df_table_slice in enumerate(collection_of_dfs):
                                
                                slide_num += 1
                                      
                                print('\n{indent:>5}Slide {slide_number}. '
                                      'Adding a {chart_name}'
                                      'CHART for {question_name} '
                                      'cut by {crossbreak_name} {x}'.format(indent='',
                                                                            slide_number=slide_num,
                                                                            chart_name=chart_type.upper(),
                                                                            question_name=downbreak,
                                                                            crossbreak_name='Total' if crossbreak == '@' else crossbreak,
                                                                            x='(cont ('+str(i)+'))' if i > 0 else ''))

                                '----ADDPEND SLIDE TO PRES----------------------------------------------------'
                                       
                                if isinstance(slide_layout, int):
                                    slide_layout_obj = prs.slide_layouts[slide_layout]
                                else:
                                    slide_layout_obj = return_slide_layout_by_name(prs, slide_layout)
                                    
                                slide = prs.slides.add_slide(slide_layout_obj)
                                       
                                '----ADD SHAPES TO SLIDE------------------------------------------------------'
                            
                                ''' title shape '''
                                if i > 0:
                                    slide_title_text_cont = (
                                        '%s (continued %s)' % 
                                        (slide_title_text, i+1)) 
                                else:
                                    slide_title_text_cont = slide_title_text
                                     
                                slide_title = add_textbox(slide,
                                                          text=slide_title_text_cont,
                                                          font_color=(0,0,0),
                                                          font_size=36,
                                                          font_bold=False,
                                                          vertical_alignment='middle',
                                                          left=284400,
                                                          top=309600,
                                                          width=8582400,
                                                          height=691200)
                            
                                ''' sub title shape '''
                                sub_title_shp = add_textbox(slide,
                                                            text=question_label,
                                                            font_size=12,
                                                            font_italic=True,
                                                            left=284400,
                                                            top=1007999,
                                                            width=8582400,
                                                            height=468000)
                                       
                                ''' chart shape '''
                                
                                numofcols = len(df_table_slice.columns)
                                numofrows = len(df_table_slice.index)
                                
                                # single series table with less than 3 categories = pie
                                if numofcols == 1 and numofrows <= 3:
                                    chart = chart_selector(slide,
                                                           df_table_slice,
                                                           chart_type='pie',
                                                           has_legend=True)
                                    
                                # handle incorrect chart type requests - pie chart cannot handle more than 1 column    
                                elif chart_type == 'pie' and numofcols > 1:
                                    chart = chart_selector(slide,
                                                           df_table_slice,
                                                           chart_type='bar',
                                                           has_legend=True,
                                                           caxis_tick_label_position='low')

                                # single series table with more than, equal to 4 categories and is not a 
                                # pie chart = chart type selected dynamically chart type with no legend
                                elif numofcols == 1 and chart_type != 'pie':
                                    chart = chart_selector(slide,
                                                           df_table_slice,
                                                           chart_type,
                                                           has_legend=False,
                                                           caxis_tick_label_position='low')
                                    
                                else:
                                    # multi series tables = dynamic chart type with legend 
                                    chart = chart_selector(slide,
                                                           df_table_slice,
                                                           chart_type,
                                                           has_legend=True)
                                           
                                ''' footer shape '''   
                                base_text_shp = add_textbox(slide,
                                                            text=base_text,
                                                            font_size=8,
                                                            left=284400,
                                                            top=5652000,
                                                            width=8582400,
                                                            height=396000)
                        else:
                            print('\n{indent:>5}***Skipping {question_name}, '
                                  'no percentage based views found'.format(indent='',
                                                                question_name=downbreak,))
                              
            prs.save('{}.pptx'.format(path_pptx))

        ############################################################################
        # Y ORIENTATION CODE ~~~~~~~~~~~~~~~~~~~~~~~~~~~~~~~~~~~~~~~~~~~~~~~~~~~~~~~
        ############################################################################
 
        elif orientation == 'y': 

            raise TypeError('y orientation not supported yet')
        
    pptx_elapsed_time = time.time() - pptx_start_time     
    print('\n{indent:>2}Presentation saved, '
        'time elapsed: {time:.2f} seconds\n\n{line}'.format(
        indent='',
        time=pptx_elapsed_time, 
        line= '_' * 80
        )
    )<|MERGE_RESOLUTION|>--- conflicted
+++ resolved
@@ -264,16 +264,12 @@
                                                     elif view.is_net():
                                                         if include_nets:
                                                             df = paint_df(vdf, view, meta, text_key)
-<<<<<<< HEAD
-=======
                                                             #check if painting the df replaced a label with NaN
                                                             if len(df.index) == 1 and -1 in df.index.labels:
                                                                 original_labels = vdf.index.tolist()
                                                                 df_labels = df.index.tolist()
                                                                 new_idx = (df_labels[0][0], original_labels[0][1])
                                                                 df.index = pd.MultiIndex.from_tuples([new_idx], names=['Question', 'Values'])
-                                                                
->>>>>>> 78ede252
                                                             df = partition_view_df(df)[0]
                                                             views_on_var.append(df)
                                                             
@@ -296,16 +292,12 @@
                                                     elif view.is_net():
                                                         if include_nets:
                                                             df = paint_df(vdf, view, meta, text_key)
-<<<<<<< HEAD
-=======
                                                             #check if painting the df replaced a label with NaN
                                                             if len(df.index) == 1 and -1 in df.index.labels:
                                                                 original_labels = vdf.index.tolist()
                                                                 df_labels = df.index.tolist()
                                                                 new_idx = (df_labels[0][0], original_labels[0][1])
                                                                 df.index = pd.MultiIndex.from_tuples([new_idx], names=['Question', 'Values'])
-                                                                
->>>>>>> 78ede252
                                                             df = partition_view_df(df)[0]
                                                             views_on_var.append(df)
 
@@ -519,16 +511,13 @@
                                         elif view.is_net():
                                             if include_nets:
                                                 df = paint_df(vdf, view, meta, text_key)
-<<<<<<< HEAD
-=======
                                                 #check if painting the df replaced a label with NaN
                                                 if len(df.index) == 1 and -1 in df.index.labels:
                                                     original_labels = vdf.index.tolist()
                                                     df_labels = df.index.tolist()
                                                     new_idx = (df_labels[0][0], original_labels[0][1])
                                                     df.index = pd.MultiIndex.from_tuples([new_idx], names=['Question', 'Values'])
-                                                    
->>>>>>> 78ede252
+
                                                 df = partition_view_df(df)[0]
                                                 views_on_var.append(df)
                                                 
@@ -558,16 +547,12 @@
                                         elif view.is_net():
                                             if include_nets:
                                                 df = paint_df(vdf, view, meta, text_key)
-<<<<<<< HEAD
-=======
                                                 #check if painting the df replaced a label with NaN
                                                 if len(df.index) == 1 and -1 in df.index.labels:
                                                     original_labels = vdf.index.tolist()
                                                     df_labels = df.index.tolist()
                                                     new_idx = (df_labels[0][0], original_labels[0][1])
                                                     df.index = pd.MultiIndex.from_tuples([new_idx], names=['Question', 'Values'])
-                                                    
->>>>>>> 78ede252
                                                 df = partition_view_df(df)[0]
                                                 views_on_var.append(df)
 
