--- conflicted
+++ resolved
@@ -947,12 +947,9 @@
                                 else:
                                     raise Exception('Base dataframe empty for "{}".'.format(downbreak))
 
-<<<<<<< HEAD
-=======
                             if base_repr and ('Base' in base_text):
                                 base_text = base_text.replace('Base', base_repr)
 
->>>>>>> c893a42e
                             # standardise table values
                             df_table = np.round(df_table.fillna(0.0)/100, 4)
 
