--- conflicted
+++ resolved
@@ -117,14 +117,6 @@
             self.num_format_default = '0.00'
             #--------------------------
 
-<<<<<<< HEAD
-=======
-            #-------------------------- POSITIONAL (INDEX)
-            # self.start_row_idx = self.start_row-1
-            # self.start_column_idx = self.start_column-1
-            #--------------------------
-
->>>>>>> 582427de
             # Convert properties in the constructor to method calls.
             #--------------------------
             for key, value in properties.items():
