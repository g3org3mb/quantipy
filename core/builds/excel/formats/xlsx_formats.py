
import cPickle

class XLSX_Formats(object):
    """
    A class for writing the quantipy.ExcelPainter format dictionary.
    """

    def __init__(self, properties={}):
            """
            Constructor.
            """

            super(XLSX_Formats, self).__init__()

            # -------------------------- POSTIONAL
            self.start_row = 8
            self.start_column = 2
            self.row_height = 12.75
            self.row_wrap_trigger = 44
            self.y_header_height = 33.75
            self.y_row_height = 50
            # --------------------------

            # -------------------------- IMAGE
            self.no_logo = False
            self.img_name = 'qplogo_invert_lg.png'
            self.img_url = '\\'.join(['logo', self.img_name])
            self.img_size = [130, 130]
            self.img_insert_x = 0
            self.img_insert_y = 0
            self.img_x_offset = 0
            self.img_y_offset = 0
            # --------------------------

            #-------------------------- CELL DATA OPTIONS
            self.frequency_0_repr = '-'
            self.descriptives_0_repr = 0.00
            self.test_seperator = '.'
            #--------------------------

            #-------------------------- TEXT
            self.font_name = 'Arial'
            self.font_size = 9
            self.font_color = 'black'
            self.bold = False
            self.bold_y = False
            self.bold_x = False
            #--------------------------

            #-------------------------- TEXT (BASE)
            self.font_color_ubase = 'black'
            self.font_color_base = 'black'
            self.bold_ubase_text = False
            self.bold_ubase = False
            self.bold_base_text = False
            self.bold_base = False
            #--------------------------

            #-------------------------- TEXT (NETS)
            self.font_name_nets = 'Arial'
            self.font_size_nets = 9
            self.font_color_nets = 'black'
            self.bold_nets = False
            self.italicise_nets = False
            #--------------------------

            #-------------------------- TEXT (DESCRIPTIVES)
            self.font_name_descriptives = 'Arial'
            self.font_size_descriptives = 9
            self.font_color_descriptives = 'black'
            self.bold_descriptives = False
            #--------------------------

            #-------------------------- TEXT (TESTS)
            self.font_name_tests = 'Arial'
            self.font_size_tests = 9
            self.font_color_tests = 'black'
            self.bold_tests = False
            self.font_super_tests = True
            self.display_test_level = True
            self.dummy_tests = False
            #--------------------------

            #-------------------------- TEXT (STR)
            self.font_name_str = 'Arial'
            self.font_size_str = 9
            self.font_color_str = 'black'
            self.column_width_str = 10
            #--------------------------

            #-------------------------- TEXT (ADDITIONAL)
            # --- #
            #--------------------------

            #-------------------------- BORDERS
            self.border_color = '#D9D9D9'
            self.border_color_nets_top = '#D9D9D9'
            self.border_color_descriptives_top = '#D9D9D9'
            self.border_style_ext = 5
            self.border_style_int = 1
            #--------------------------

            #-------------------------- BACKGROUND
            self.bg_color = '#F2F2F2'
            self.bg_color_nets = '#FFFFFF'
            self.bg_color_tests = '#F2F2F2'
            #--------------------------

            #-------------------------- NUMBER
            self.num_format_n = '0'
            self.num_format_pct = '0%'
            self.num_format_descriptives = '0.00'
            self.num_format_default = '0.00'
            #--------------------------

            #-------------------------- POSITIONAL (INDEX)
            self.start_row_idx = self.start_row-1
            self.start_column_idx = self.start_column-1
            #--------------------------

            # Convert properties in the constructor to method calls.
            #--------------------------
            for key, value in properties.items():
                getattr(self, 'set_' + key)(value)
            #--------------------------

<<<<<<< HEAD
            #-------------------------- POSITIONAL (INDEX)
            self._start_row_idx = self.start_row-1
            self._start_column_idx = self.start_column-1
            #--------------------------

    def get_start_row_idx(self):
        """
        Returns _start_row_idx attribute
        """
        return self._start_row_idx

    def get_start_column_idx(self):
        """
        Returns _start_column_idx attribute
        """
        return self._start_column_idx

=======
>>>>>>> c42adf62
    def set_start_row(self, start_row):
        """
        Set the starting row (first x key label).

        Parameters
        ----------
        start_row : int, default 1

        Returns
        -------
        None
        """
        self.start_row = start_row

    def set_start_column(self, start_column):
        """
        Set the starting column (first y axis column).

        Parameters
        ----------
        start_column : int, default 1

        Returns
        -------
        None
        """
        self.start_column = start_column

    def set_row_height(self, row_height):
        """
        Set the default row height.

        Parameters
        ----------
        row_height : int, default 12.75

        Returns
        -------
        None
        """
        self.row_height = row_height

    def set_row_wrap_trigger(self, row_wrap_trigger):
        """
        Set the label length to trigger wrap text on x key label /
        x key cateogry labels.

        Parameters
        ----------
        row_wrap_trigger : int, default 44

        Returns
        -------
        None
        """
        self.row_wrap_trigger = row_wrap_trigger

    def set_y_header_height(self, y_header_height):
        """
        Set the height for the y axis headers.

        Parameters
        ----------
        y_head_height : int, default 33.75

        Returns
        -------
        None
        """
        self.y_header_height = y_header_height

    def set_y_row_height(self, y_row_height):
        """
        Set the height for the y axis column headers.

        Parameters
        ----------
        y_row_height : int, default 50

        Returns
        -------
        None
        """
        self.y_row_height = y_row_height

    def set_no_logo(self, no_logo):
        """
        Set property to false if logo not required.

        Parameters
        ----------
        no_logo : bool, default False

        Returns
        -------
        None
        """
        self.no_logo = no_logo

    def set_img_name(self, img_name):
        """
        Set the name of the image to insert into non-toc sheets.

        Parameters
        ----------
        img_name : str, default qplogo_invert_lg.png

        Returns
        -------
        None
        """
        self.img_name = img_name

    def set_img_url(self, img_url):
        """
        Set the path to the image to insert into non-toc sheets.

        Parameters
        ----------
        img_url : str, default quantipy.core.builds.excel.formats.logo

        Returns
        -------
        None
        """
        self.img_url = img_url

    def set_img_size(self, img_size):
        """
        Set the image size.

        Parameters
        ----------
        img_size : list, default [130, 130]
            The width and height as items.

        Returns
        -------
        None
        """
        self.img_size = img_size

    def set_img_insert_x(self, img_insert_x):
        """
        Set the row to insert image.

        Parameters
        ----------
        img_insert_x : int, default 0

        Returns
        -------
        None
        """
        self.img_insert_x = img_insert_x

    def set_img_insert_y(self, img_insert_y):
        """
        Set the column to insert image.

        Parameters
        ----------
        img_insert_y : int, default 0

        Returns
        -------
        None
        """
        self.img_insert_y = img_insert_y

    def set_img_x_offset(self, img_x_offset):
        """
        Set the image offset for x axis.

        Parameters
        ----------
        img_x_offset : int, default 0

        Returns
        -------
        None
        """
        self.img_x_offset = img_x_offset

    def set_img_y_offset(self, img_y_offset):
        """
        Set the image offset for y axis.

        Parameters
        ----------
        img_y_offset : int, default 0

        Returns
        -------
        None
        """
        self.img_y_offset = img_y_offset

    def set_frequency_0_repr(self, frequency_0_repr):
        """
        Set the frequency view 0 represenattion.

        Parameters
        ----------
        frequency_0_repr : str, default '-'

        Returns
        -------
        None
        """
        self.frequency_0_repr = frequency_0_repr

    def set_descriptives_0_repr(self, descriptives_0_repr):
        """
        Set the descriptives view 0 represenattion.

        Parameters
        ----------
        descriptives_0_repr : int/ float, default 0.00

        Returns
        -------
        None
        """
        self.descriptives_0_repr = descriptives_0_repr

    def set_test_seperator(self, test_seperator):
        """
        Set the test seperator.

        Parameters
        ----------
        descriptives_0_repr : str, default 0.00

        Returns
        -------
        None
        """
        self.test_seperator = test_seperator


    def set_font_name(self, font_name):
        """
        Set the font name.

        Parameters
        ----------
        font_name : str, default 'Arial'

        Returns
        -------
        None
        """
        self.font_name = font_name

    def set_font_size(self, font_size):
        """
        Set the font size.

        Parameters
        ----------
        font_size : int, default 9

        Returns
        -------
        None
        """
        self.font_size = font_size

    def set_font_color(self, font_color):
        """
        Set the font color.

        Parameters
        ----------
        font_color : str, default 'black'

        Returns
        -------
        None
        """
        self.font_color = font_color

    def set_bold(self, bold):
        """
        Set the bold property.

        Parameters
        ----------
        bold : bool, default False

        Returns
        -------
        None
        """
        self.bold = bold

    def set_bold_x(self, bold_x):
        """
        Set the bold property for x key labels.
        This does not include category labels

        Parameters
        ----------
        bold_x : bool, default False

        Returns
        -------
        None
        """
        self.bold_x = bold_x

    def set_bold_y(self, bold_y):
        """
        Set the bold property for y key labels.
        This includes headers and column labels.

        Parameters
        ----------
        bold_y : bool, default False

        Returns
        -------
        None
        """
        self.bold_y = bold_y

    def set_font_color_ubase(self, font_color_ubase):
        """
        Set the font color for the unweighted base views.

        Parameters
        ----------
        font_color_ubase : str, default 'black'

        Returns
        -------
        None
        """
        self.font_color_ubase = font_color_ubase

    def set_font_color_base(self, font_color_base):
        """
        Set the font color for the base views.

        Parameters
        ----------
        font_color_base : str, default 'black'

        Returns
        -------
        None
        """
        self.font_color_base = font_color_base

    def set_bold_ubase_text(self, bold_ubase_text):
        """
        Set the bold property for the unweighted base text.

        Parameters
        ----------
        bold_ubase_text : bool, default False

        Returns
        -------
        None
        """
        self.bold_ubase_text = bold_ubase_text

    def set_bold_ubase(self, bold_ubase):
        """
        Set the bold property for the unweighted base views.

        Parameters
        ----------
        bold_ubase : bool, default False

        Returns
        -------
        None
        """
        self.bold_ubase = bold_ubase

    def set_bold_base_text(self, bold_base_text):
        """
        Set the bold property for the base text.

        Parameters
        ----------
        bold_base_text : bool, default False

        Returns
        -------
        None
        """
        self.bold_base_text = bold_base_text

    def set_bold_base(self, bold_base):
        """
        Set the bold property for the base views.

        Parameters
        ----------
        bold_base : bool, default False

        Returns
        -------
        None
        """
        self.bold_base = bold_base

    def set_font_name_nets(self, font_name_nets):
        """
        Set the font name for nets views.

        Parameters
        ----------
        font_name_nets : str, default 'Arial'

        Returns
        -------
        None
        """
        self.font_name_nets = font_name_nets

    def set_font_size_nets(self, font_size_nets):
        """
        Set the font size for nets views.

        Parameters
        ----------
        font_size_nets : int, default 9

        Returns
        -------
        None
        """
        self.font_size_nets = font_size_nets


    def set_font_color_nets(self, font_color_nets):
        """
        Set the font color for nets views.

        Parameters
        ----------
        font_color_nets : str, default 'black'

        Returns
        -------
        None
        """
        self.font_color_nets = font_color_nets

    def set_bold_nets(self, bold_nets):
        """
        Set the bold property for nets views.

        Parameters
        ----------
        bold_nets : bool, default False

        Returns
        -------
        None
        """
        self.bold_nets = bold_nets

    def set_italicise_nets(self, italicise_nets):
        """
        Set the italic property for nets views.

        Parameters
        ----------
        italicise_nets : bool, default False

        Returns
        -------
        None
        """
        self.italicise_nets = italicise_nets

    def set_bg_color_nets(self, bg_color_nets):
        """
        Set the background color for nets views.

        Parameters
        ----------
        bg_color_nets : str, default #FFFFFF (white)

        Returns
        -------
        None
        """
        self.bg_color_nets = bg_color_nets

    def set_font_name_descriptives(self, font_name_descriptives):
        """
        Set the font name for descriptives views.

        Parameters
        ----------
        font_name_descriptives : str, default 'Arial'

        Returns
        -------
        None
        """
        self.font_name_descriptives = font_name_descriptives

    def set_font_size_descriptives(self, font_size_descriptives):
        """
        Set the font size for descriptives views.

        Parameters
        ----------
        font_size_descriptives : int, default 9

        Returns
        -------
        None
        """
        self.font_size_descriptives = font_size_descriptives


    def set_font_color_descriptives(self, font_color_descriptives):
        """
        Set the font color for descriptives views.

        Parameters
        ----------
        font_color_descriptives : str, default 'black'

        Returns
        -------
        None
        """
        self.font_color_descriptives = font_color_descriptives

    def set_bold_descriptives(self, bold_descriptives):
        """
        Set the bold property for descriptives views.

        Parameters
        ----------
        bold_descriptives : bool, default False

        Returns
        -------
        None
        """
        self.bold_descriptives = bold_descriptives

    def set_font_name_tests(self, font_name_tests):
        """
        Set the font name for test views.

        Parameters
        ----------
        font_name_tests : str, default 'Arial'

        Returns
        -------
        None
        """
        self.font_name_tests = font_name_tests

    def set_font_size_tests(self, font_size_tests):
        """
        Set the font size for test views.

        Parameters
        ----------
        font_size_tests : int, default 9

        Returns
        -------
        None
        """
        self.font_size_tests = font_size_tests

    def set_font_color_tests(self, font_color_tests):
        """
        Set the font color for test views.

        Parameters
        ----------
        font_color_tests : str, default 'black'

        Returns
        -------
        None
        """
        self.font_color_tests = font_color_tests

    def set_bold_tests(self, bold_tests):
        """
        Set the bold property for test views.

        Parameters
        ----------
        bold_tests : bool, default False

        Returns
        -------
        None
        """
        self.bold_tests = bold_tests

    def set_font_super_tests(self, font_super_tests):
        """
        Set the superscript property for test views side annotations.

        Parameters
        ----------
        font_super_tests : bool, default True

        Returns
        -------
        None
        """
        self.font_super_tests = font_super_tests

    def set_display_test_level(self, display_test_level):
        """
        Set option to display test level.

        Parameters
        ----------
        display_test_level : bool, default True

        Returns
        -------
        None
        """
        self.display_test_level = display_test_level

    def set_dummy_tests(self, dummy_tests):
        """
        Set option to insert dummy rows for views that have no related tests.

        Parameters
        ----------
        dummy_tests : bool, default True

        Returns
        -------
        None
        """
        self.dummy_tests = dummy_tests

    def set_font_name_str(self, font_name_str):
        """
        Set the font name for profile tables.

        Parameters
        ----------
        font_name_str : str, default 'Arial'

        Returns
        -------
        None
        """
        self.font_name_str = font_name_str

    def set_font_size_str(self, font_size_str):
        """
        Set the font size for profile tables.

        Parameters
        ----------
        font_size_str : int, default 9

        Returns
        -------
        None
        """
        self.font_size_str = font_size_str

    def set_font_color_str(self, font_color_str):
        """
        Set the font color for profile tables.

        Parameters
        ----------
        font_color_str : int, default 9

        Returns
        -------
        None
        """
        self.font_color_str = font_color_str

    def set_column_width_str(self, column_width_str):
        """
        Set the column width for dataframe column sheets.

        Parameters
        ----------
        column_width_str : int, default 10

        Returns
        -------
        None
        """
        self.column_width_str = column_width_str

    def set_border_color(self, border_color):
        """
        Set the border color.

        Parameters
        ----------
        border_color : str, default '#D9D9D9'

        Returns
        -------
        None
        """
        self.border_color = border_color

    def set_border_color_nets_top(self, border_color_nets_top):
        """
        Set the top border color for nets.

        Parameters
        ----------
        border_color : str, default '#D9D9D9'

        Returns
        -------
        None
        """
        self.border_color_nets_top = border_color_nets_top

    def set_border_color_descriptives_top(self, border_color_descriptives_top):
        """
        Set the top border color for descriptives.

        Parameters
        ----------
        border_color : str, default '#D9D9D9'

        Returns
        -------
        None
        """
        self.border_color_descriptives_top = border_color_descriptives_top

    def set_border_style_ext(self, border_style_ext):
        """
        Set the exterior border style index.


        Parameters
        ----------
        border_style_ext : int, default 5
            The default corresponds to "Continous/ Weight = 3"
            http://xlsxwriter.readthedocs.org/format.html
        Returns
        -------
        None
        """
        self.border_style_ext = border_style_ext

    def set_border_style_int(self, border_style_int):
        """
        Set the exterior border style index.


        Parameters
        ----------
        border_style_int : int, default 1
            The default corresponds to "Continous/ Weight = 1"
            http://xlsxwriter.readthedocs.org/format.html
        Returns
        -------
        None
        """
        self.border_style_int = border_style_int

    def set_bg_color(self, bg_color):
        """
        Set the background color to apply to alternate rows of
        frequency views.

        Parameters
        ----------
        bg_color : str, default '#F2F2F2'

        Returns
        -------
        None
        """
        self.bg_color = bg_color

    def set_bg_color_tests(self, bg_color_tests):
        """
        Set the background color to apply to rows of
        column test views.

        Parameters
        ----------
        bg_color_tests : str, default '#FFFFFF'

        Returns
        -------
        None
        """
        self.bg_color_tests = bg_color_tests

    def set_num_format_n(self, num_format_n):
        """
        Set the number format for counts based frequency views.

        Parameters
        ----------
        num_format_n : str, default '0'

        Returns
        -------
        None
        """
        self.num_format_n = num_format_n

    def set_num_format_pct(self, num_format_pct):
        """
        Set the number format for %% based frequency views.

        Parameters
        ----------
        num_format_pct : str, default '0%'

        Returns
        -------
        None
        """
        self.num_format_pct = num_format_pct

    def set_num_format_descriptives(self, num_format_descriptives):
        """
        Set the number format for descriptives views.

        Parameters
        ----------
        num_format_descriptives : str, default '0.00'

        Returns
        -------
        None
        """
        self.num_format_descriptives = num_format_descriptives

    def set_num_format_default(self, num_format_default):
        """
        Set the number format for default views.

        Parameters
        ----------
        num_format_default : str, default '0.00'

        Returns
        -------
        None
        """
        self.num_format_default = num_format_default

    def create_formats_dict(self):
        """
        Creates the dictionary of formatting options used to
        create xlsxwriter.Format objects used by quantipy.ExcelPainter().

        Parameters
        ----------


        Returns
        -------
        dict
        """
        self.format_dict = {}
        self._add_toc()
        self._add_y()
        self._add_tests()
        self._add_x()
        self._add_left()
        self._add_right()
        self._add_interior()
        self._add_italic()

# -----------------------------------------------------------------------------

    def _add_toc(self):
        """ Create the key-value pairs for self.format_dict(),
        for use in the toc.
        """
        self.format_dict.update(
            {
                'TOC-bold-14': {
                    'font_name': self.font_name,
                    'font_size': 14,
                    'bold': True
                },
                'TOC-bold-10': {
                    'font_name': self.font_name,
                    'font_size': 10,
                    'bold': True
                },
                'TOC-bold-center-10': {
                    'font_name': self.font_name,
                    'font_size': 10,
                    'bold': True,
                    'text_v_align': 2,
                    'text_h_align': 2
                },
                'TOC-10': {
                    'font_name': self.font_name,
                    'font_size': 10
                },
                'TOC-url': {
                    'font_name': self.font_name,
                    'font_size': 10,
                    'font_color': 'blue',
                    'underline':  1
                }
            }
        )

    def _add_y(self):
        """ Create the key-value pairs for self.format_dict(),
        for use in the y-axis.
        """
        self.format_dict.update(
            {
                'y': {
                    'font_name': self.font_name,
                    'font_size': self.font_size,
                    'bold': self.bold_y,
                    'text_v_align': 2,
                    'text_h_align': 2,
                    'text_wrap': True,
                    'left': self.border_style_ext,
                    'top': self.border_style_ext,
                    'right': self.border_style_ext,
                    'bottom': self.border_style_ext,
                    'left_color': self.border_color,
                    'top_color': self.border_color,
                    'right_color': self.border_color,
                    'bottom_color': self.border_color
                }
            }
        )

    def _add_tests(self):
        """ Create the key-value pairs for self.format_dict(),
        for use in the tests-letter row of y-axis.
        """
        self.format_dict.update(
            {
                'tests': {
                    # 'bg_color': self.bg_color_tests,
                    'bg_color': '#FFFFFF',
                    'font_name': self.font_name_tests,
                    'font_size': self.font_size_tests,
                    'font_color': self.font_color_tests,
                    'bold': self.bold_y,
                    'text_v_align': 2,
                    'text_h_align': 2,
                    'text_wrap': True,
                    'left': self.border_style_ext,
                    'top': self.border_style_ext,
                    'right': self.border_style_ext,
                    'bottom': self.border_style_ext,
                    'left_color': self.border_color,
                    'top_color': self.border_color,
                    'right_color': self.border_color,
                    'bottom_color': self.border_color
                }
            }
        )

    def _add_x(self):
        """ Create the key-value pairs for self.format_dict(),
        for use in the x-axis.
        """
        self.format_dict.update(
            {
                'x_left_bold': {
                    'font_name': self.font_name,
                    'font_size': self.font_size,
                    'bold': self.bold_x,
                    'text_v_align': 2,
                    'text_h_align': 1,
                    'text_wrap': True
                },
                'x_right': {
                    'font_name': self.font_name,
                    'font_size': self.font_size,
                    'text_v_align': 2,
                    'text_h_align': 3,
                    'text_wrap': True
                },
                'x_right_bold': {
                    'font_name': self.font_name,
                    'font_size': self.font_size,
                    'text_v_align': 2,
                    'text_h_align': 3,
                    'text_wrap': True,
                    'bold': True
                },
                'x_right_italic': {
                    'font_name': self.font_name,
                    'font_size': self.font_size,
                    'text_v_align': 2,
                    'text_h_align': 3,
                    'text_wrap': True,
                    'italic': True
                },
                'cell_details': {
                    'font_name': self.font_name_tests,
                    'font_size': self.font_size,
                    'text_v_align': 2,
                    'text_h_align': 1,
                },
                'x_right_nets': {
                    'bold': self.bold_nets,
                    'bg_color': self.bg_color_nets,
                    'italic': self.italicise_nets,
                    'font_name': self.font_name_nets,
                    'font_size': self.font_size_nets,
                    'font_color': self.font_color_nets,
                    'text_v_align': 2,
                    'text_h_align': 3,
                    'text_wrap': True
                },
                'x_right_descriptives': {
                    'font_name': self.font_name_descriptives,
                    'font_size': self.font_size_descriptives,
                    'font_color': self.font_color_descriptives,
                    'text_v_align': 2,
                    'text_h_align': 3,
                    'text_wrap': True
                },
                'x_right_tests': {
                    'num_format': '0.00',
                    'font_name': self.font_name_tests,
                    'font_size': self.font_size_tests,
                    'font_color': self.font_color_tests,
                    'font_script': self.font_super_tests,
                    'bold': self.bold_tests,
                    'text_v_align': 2,
                    'text_h_align': 3,
                    'text_wrap': True
                },
                'x_right_ubase': {
                    'font_name': self.font_name,
                    'font_size': self.font_size,
                    'font_color': self.font_color_ubase,
                    'bold': self.bold_ubase_text,
                    'text_v_align': 2,
                    'text_h_align': 3,
                    'text_wrap': True
                },
                'x_right_base': {
                    'font_name': self.font_name,
                    'font_size': self.font_size,
                    'font_color': self.font_color_base,
                    'bold': self.bold_base_text,
                    'text_v_align': 2,
                    'text_h_align': 3,
                    'text_wrap': True
                }
            }
        )

    def _add_left(self):
        """ Create the key-value pairs for self.format_dict(),
        where key starts with 'left'
        """
        borders_list = ['-',
                        '-right-',
                        '-top-',
                        '-bottom-',
                        '-top-bottom-',
                        '-right-top-',
                        '-right-bottom-',
                        '-right-top-bottom-']

        cell_list = ['DESCRIPTIVES', 'bg-DESCRIPTIVES',
                     'DESCRIPTIVES-XT', 'bg-DESCRIPTIVES-XT', 'brow-DESCRIPTIVES',
                     'mrow-DESCRIPTIVES', 'frow-DESCRIPTIVES',
                     'DEFAULT', 'bg-DEFAULT', 'frow-bg-DEFAULT',
                     'BASE', 'frow-BASE', 'UBASE', 'frow-UBASE',
                     'N', 'bg-N', 'frow-N', 'frow-bg-N',
                     'N-NET', 'bg-N-NET', 'brow-N-NET', 'mrow-N-NET', 'frow-N-NET',
                     'PCT', 'bg-PCT', 'frow-PCT', 'frow-bg-PCT',
                     'PCT-NET', 'bg-PCT-NET', 'brow-PCT-NET', 'mrow-PCT-NET', 'frow-PCT-NET',
                     'TESTS', 'bg-TESTS', 'frow-TESTS', 'frow-bg-TESTS',
                     'STR']

        for borders in borders_list:
            for cell in cell_list:
                key = ''.join(['left', borders, cell])
                self.format_dict.update({key: self._get_value(key)})

    def _add_right(self):
        """ Create the key-value pairs for self.format_dict(),
        where key starts with 'right'
        """
        borders_list = ['-',
                        '-top-',
                        '-bottom-',
                        '-top-bottom-']

        cell_list = ['DESCRIPTIVES', 'bg-DESCRIPTIVES',
                     'DESCRIPTIVES-XT', 'bg-DESCRIPTIVES-XT', 'brow-DESCRIPTIVES',
                     'mrow-DESCRIPTIVES', 'frow-DESCRIPTIVES',
                     'DEFAULT', 'bg-DEFAULT', 'frow-bg-DEFAULT',
                     'BASE', 'frow-BASE', 'UBASE', 'frow-UBASE',
                     'N', 'bg-N', 'frow-N', 'frow-bg-N',
                     'N-NET', 'bg-N-NET', 'brow-N-NET', 'mrow-N-NET', 'frow-N-NET',
                     'PCT', 'bg-PCT', 'frow-PCT', 'frow-bg-PCT',
                     'PCT-NET', 'bg-PCT-NET', 'brow-PCT-NET', 'mrow-PCT-NET', 'frow-PCT-NET',
                     'TESTS', 'bg-TESTS', 'frow-TESTS', 'frow-bg-TESTS',
                     'STR']

        for borders in borders_list:
            for cell in cell_list:
                key = ''.join(['right', borders, cell])
                self.format_dict.update({key: self._get_value(key)})

    def _add_interior(self):
        """ Create the key-value pairs for self.format_dict(),
        where key starts with 'right'
        """
        borders_list = ['-',
                        '-top-',
                        '-bottom-',
                        '-top-bottom-']

        cell_list = ['DESCRIPTIVES', 'bg-DESCRIPTIVES',
                     'DESCRIPTIVES-XT', 'bg-DESCRIPTIVES-XT', 'brow-DESCRIPTIVES',
                     'mrow-DESCRIPTIVES', 'frow-DESCRIPTIVES',
                     'DEFAULT', 'bg-DEFAULT', 'frow-bg-DEFAULT',
                     'BASE', 'frow-BASE', 'UBASE', 'frow-UBASE',
                     'N', 'bg-N', 'frow-N', 'frow-bg-N',
                     'N-NET', 'bg-N-NET', 'brow-N-NET', 'mrow-N-NET', 'frow-N-NET',
                     'PCT', 'bg-PCT', 'frow-PCT', 'frow-bg-PCT',
                     'PCT-NET', 'bg-PCT-NET', 'brow-PCT-NET', 'mrow-PCT-NET', 'frow-PCT-NET',
                     'TESTS', 'bg-TESTS', 'frow-TESTS', 'frow-bg-TESTS',
                     'STR']

        for borders in borders_list:
            for cell in cell_list:
                key = ''.join(['interior', borders, cell])
                self.format_dict.update({key: self._get_value(key)})

    def _get_value(self, key):
        """ Get the value for format key.
        """
        # Add alignment
        result = {}
        if not key.endswith('-STR'):
            result.update(self._get_alignments())

        # Add borders
        for border in ['left', 'right', 'top', 'bottom']:
            if '{}-'.format(border) in key:
                cond_1 = not key.endswith(('NET', 'DESCRIPTIVES'))
                cond_2 = (not cond_1 and not border == 'top')
                if cond_1 or cond_2:
                    result.update(self._get_border(border,
                                                   self.border_style_ext))
                elif key.endswith('NET'):
                    result.update(self._get_border(border,
                                                   self.border_style_ext,
                                                   self.border_color_nets_top))
                elif key.endswith(('DESCRIPTIVES', 'DESCRIPTIVES-XT')):
                    result.update(
                        self._get_border(border,
                                         self.border_style_ext,
                                         self.border_color_descriptives_top))

        if not 'left' in key:
            if not key.endswith('-STR'):
                result.update(self._get_border('left',
                                               self.border_style_int))

        # Cell type
        if key.endswith(('-DESCRIPTIVES', '-DESCRIPTIVES-XT')):
            if not key.endswith('XT'):
                for border in ['top', 'bottom']:
                    if not border in result.keys():
                        result.update(
                            self._get_border(
                                border,
                                self.border_style_int,
                                self.border_color_descriptives_top))
            result.update(self._get_num_format('DESCRIPTIVES'))
            result.update(self._get_font_format('DESCRIPTIVES'))
            result.update(self._get_bold_format('DESCRIPTIVES'))
            if 'bg' in key: result.update(self._get_bg_format('DESCRIPTIVES',
                                                              True))

        elif key.endswith('-DEFAULT'):
            result.update(self._get_num_format('DEFAULT'))
            result.update(self._get_font_format('DEFAULT'))
            result.update(self._get_bg_format('DEFAULT', 'bg' in key))

        elif key.endswith('-BASE'):
            result.update(self._get_num_format('BASE'))
            result.update(self._get_font_format('BASE'))

        elif key.endswith('-UBASE'):
            result.update(self._get_num_format('UBASE'))
            result.update(self._get_font_format('UBASE'))

        elif key.endswith('-N'):
            result.update(self._get_num_format('N'))
            result.update(self._get_font_format('N'))
            result.update(self._get_bg_format('N', 'bg' in key))

        elif key.endswith('-N-NET'):
            # for border in ['top', 'bottom']:
            for border in ['top']:
                if not border in result.keys():
                # if not border in result.keys() and not key.startswith('interior'):
                    result.update(self._get_border(border,
                                                   self.border_style_int,
                                                   self.border_color_nets_top))
            result.update(self._get_num_format('N'))
            result.update(self._get_font_format('NET'))
            result.update(self._get_bold_format('NET'))
            result.update(self._get_italic_format('NET'))
            if 'bg' in key:
                result.update(self._get_bg_format('N', True))
            else:
                result.update(self._get_bg_format('NET', True))

        elif key.endswith('-PCT'):
            result.update(self._get_num_format('PCT'))
            result.update(self._get_font_format('PCT'))
            result.update(self._get_bg_format('PCT', 'bg' in key))

        elif key.endswith('-PCT-NET'):
            # for border in ['top', 'bottom']:
            for border in ['top']:
                # if not border in result.keys() and not key.startswith('interior'):
                if not border in result.keys():
                    result.update(self._get_border(border,
                                                   self.border_style_int,
                                                   self.border_color_nets_top))
            result.update(self._get_num_format('PCT'))
            result.update(self._get_font_format('NET'))
            result.update(self._get_bold_format('NET'))
            result.update(self._get_italic_format('NET'))
            if 'bg' in key:
                result.update(self._get_bg_format('PCT', True))
            else:
                result.update(self._get_bg_format('NET', True))

        elif key.endswith('-STR'):
            if not 'right' in result.keys():
                result.update(self._get_border('right', self.border_style_int))
            result.update(self._get_font_format('STR'))

        elif key.endswith('-TESTS'):
            result.update(self._get_font_format('TESTS'))
            result.update(self._get_bold_format('TESTS'))
            result.update(self._get_bg_format('TESTS', 'bg' in key))

        # Add top row if "frow"
        if 'frow' in key:
            if not 'top' in key:
                if key.endswith('DESCRIPTIVES'):
                    result.update(
                        self._get_border('top',
                                         self.border_style_int,
                                         self.border_color_descriptives_top))
                elif key.endswith('NET'):
                    result.update(
                        self._get_border('top',
                                         self.border_style_int,
                                         self.border_color_nets_top))
                else:
                    result.update(self._get_border('top',
                                                   self.border_style_int))
            result = {k: v for k, v in result.items()
                      if not k.startswith(('bottom'))}

        # Delete bottom row if "mrow"
        if 'mrow' in key:
            result = {k: v for k, v in result.items()
                      if not k.startswith(('top', 'bottom'))}

        # Delete top row if "brow"
        if 'brow' in key:
            result = {k: v for k, v in result.items()
                      if not k.startswith(('top'))}

        return result

    def _get_alignments(self):
        """ Returns standard alignments.
        """
        result = {'text_v_align': 2,
                  'text_h_align': 2}
        return result

    def _get_border(self, border, border_style, border_color=None):
        """ Returns left border with interior/ exterior style.
        """
        if not isinstance(border_color, (int, str)):
            border_color = self.border_color
        result = {border: border_style,
                  '{}_color'.format(border): border_color}
        return result

    def _get_num_format(self, cell):
        """ Return number format based on cell type.
        """
        if cell == 'DESCRIPTIVES':
            result = {'num_format': self.num_format_descriptives}
        elif cell == 'DEFAULT':
            result = {'num_format': self.num_format_default}
        elif cell in ['BASE', 'UBASE', 'N']:
            result = {'num_format': self.num_format_n}
        elif cell == 'PCT':
            result = {'num_format': self.num_format_pct}
        return result

    def _get_font_format(self, cell):
        """ Return font format based on cell type.
        """
        if cell in ['DEFAULT', 'N', 'PCT']:
            result = {'font_name': self.font_name,
                      'font_size': self.font_size}
        elif cell == 'BASE':
            result = {'font_name': self.font_name,
                      'font_size': self.font_size,
                      'font_color': self.font_color_base,
                      'bold': self.bold_base}
        elif cell == 'UBASE':
            result = {'font_name': self.font_name,
                      'font_size': self.font_size,
                      'font_color': self.font_color_ubase,
                      'bold': self.bold_ubase}
        elif cell == 'DESCRIPTIVES':
            result = {'font_name': self.font_name_descriptives,
                      'font_size': self.font_size_descriptives,
                      'font_color': self.font_color_descriptives}
        elif cell == 'NET':
            result = {'font_name': self.font_name_nets,
                      'font_size': self.font_size_nets,
                      'font_color': self.font_color_nets}
        elif cell == 'STR':
            result = {'font_name': self.font_name_str,
                      'font_size': self.font_size_str,
                      'font_color': self.font_color_str}
        elif cell == 'TESTS':
            result = {'font_name': self.font_name_tests,
                      'font_size': self.font_size_tests,
                      'font_color': self.font_color_tests,
                      'font_script': self.font_super_tests}
        return result

    def _get_bold_format(self, cell):
        """ Return bold format based on cell type.
        """
        if cell == 'DESCRIPTIVES':
            result = {'bold': self.bold_descriptives}
        elif cell == 'NET':
            result = {'bold': self.bold_nets}
        elif cell == 'TESTS':
            result = {'bold': self.bold_tests}
        return result

    def _get_bg_format(self, cell, required):
        """ Return bold format based on cell type.
        """
        if cell in ['DEFAULT', 'N', 'PCT', 'DESCRIPTIVES']:
            result = {'bg_color': self.bg_color if required
                                  else '#FFFFFF'}
        elif cell in ['NET']:
            result = {'bg_color': self.bg_color_nets if required
                                  else '#FFFFFF'}
        elif cell == 'TESTS':
            result = {'bg_color': self.bg_color_tests if required
                                  else '#FFFFFF'}
        return result

    def _get_italic_format(self, cell):
        """ Return bold format based on cell type.
        """
        if cell in ['NET']:
            result = {'italic': self.italicise_nets}
        return result

    def _add_italic(self):
        """ Add all format with italic set to True
        """
        for key, value in self.format_dict.items():
            if not key.endswith(('STR', 'TESTS')):
                new_key = '-'.join([key, 'italic'])
                self.format_dict[new_key] = cPickle.loads(
                    cPickle.dumps(value,
                                  cPickle.HIGHEST_PROTOCOL))
                self.format_dict[new_key]['italic'] = True

        return None<|MERGE_RESOLUTION|>--- conflicted
+++ resolved
@@ -125,7 +125,6 @@
                 getattr(self, 'set_' + key)(value)
             #--------------------------
 
-<<<<<<< HEAD
             #-------------------------- POSITIONAL (INDEX)
             self._start_row_idx = self.start_row-1
             self._start_column_idx = self.start_column-1
@@ -143,8 +142,6 @@
         """
         return self._start_column_idx
 
-=======
->>>>>>> c42adf62
     def set_start_row(self, start_row):
         """
         Set the starting row (first x key label).
