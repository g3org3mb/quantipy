--- conflicted
+++ resolved
@@ -114,19 +114,12 @@
             self.num_format_default = '0.00'
             #--------------------------
 
-            #-------------------------- POSITIONAL (INDEX)
-            self.start_row_idx = self.start_row-1
-            self.start_column_idx = self.start_column-1
-            #--------------------------
-
             # Convert properties in the constructor to method calls.
             #--------------------------
             for key, value in properties.items():
                 getattr(self, 'set_' + key)(value)
             #--------------------------
 
-<<<<<<< HEAD
-=======
             #-------------------------- POSITIONAL (INDEX)
             self._start_row_idx = self.start_row-1
             self._start_column_idx = self.start_column-1
@@ -144,7 +137,6 @@
         """
         return self._start_column_idx
 
->>>>>>> 12eb00e0
     def set_start_row(self, start_row):
         """
         Set the starting row (first x key label).
