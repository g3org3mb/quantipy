--- conflicted
+++ resolved
@@ -118,11 +118,7 @@
                 metas[idxf]['agg']['name'],
                 metas[idxf]['agg']['method'],
                 metas[idxf]['agg']['is_weighted'],
-<<<<<<< HEAD
-                metas[idxf]['agg']['is_block'] and not metas[idxf]['agg']['name'].startswith('NPS'),
-=======
                 metas[idxf]['agg']['is_block'],
->>>>>>> 47f0b110
                 metas[idxf]['agg'].get('is_dummy', False))
             _, _, relation, rel_to, _, shortname  = fullname.split('|')
             is_totalsum = metas[idxf]['agg']['name'] in ['counts_sum', 'c%_sum']
@@ -169,11 +165,7 @@
             else:
                 cond_1 = method in ['frequency', 'coltests'] and relation == ':'
                 cond_2 = method in ['default']
-<<<<<<< HEAD
-                cond_3 = metas[0]['agg']['is_block'] and not metas[0]['agg']['name'].startswith('NPS')
-=======
                 cond_3 = metas[0]['agg']['is_block']
->>>>>>> 47f0b110
                 if cond_1 or cond_2 or cond_3:
                     if not shortname in ['cbase']:
                         if box_coord[0] == 0:
@@ -1638,20 +1630,9 @@
                                         text_key=text_key_chosen,
                                         display_names=display_names,
                                         transform_names=transform_names,
-<<<<<<< HEAD
-                                        axes=axes)
-                                elif view.meta()['agg']['is_block'] and not view.meta()['agg']['name'].startswith('NPS'):
-                                    format_block = view.meta()['agg']['is_block']
-                                    block_ref = view.describe_block()
-                                    idx_order = get_ordered_index(view.dataframe.index)
-                                    block_ref_formats = [
-                                        block_formats[block_ref[idxo]]
-                                        for idxo in idx_order]
-=======
                                         axes=axes
                                     )
                                 elif view.meta()['agg']['is_block']:
->>>>>>> 47f0b110
                                     df = helpers.paint_view(
                                         meta=meta,
                                         view=view,
