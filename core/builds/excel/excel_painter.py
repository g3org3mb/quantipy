--- conflicted
+++ resolved
@@ -290,11 +290,7 @@
                         format_name += 'PCT'
                     if not (is_bg_default or is_array):
                         format_name += '-NET'
-<<<<<<< HEAD
-            
-=======
-
->>>>>>> 607b99d8
+
             # default
             elif method == 'default':
                 format_name = format_name + 'DEFAULT'
