--- conflicted
+++ resolved
@@ -1119,10 +1119,6 @@
 
                             if not isinstance(view, qp.View):
                                 raise Exception(
-<<<<<<< HEAD
-                                    'A view in the chains, {}, '
-                                    'does not exist in the stack.'.format(v)
-=======
                                     ('\nA view in the chains, {vk}, '
                                      'does not exist in the stack for...\n'
                                      'data_key={dk}\nfilter={fk}\n'
@@ -1133,7 +1129,6 @@
                                         xk=x,
                                         yk=y
                                     )
->>>>>>> 9aa9348f
                                 )
 
                             vmetas.append(view.meta())
