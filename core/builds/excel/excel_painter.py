--- conflicted
+++ resolved
@@ -1114,10 +1114,6 @@
 
                             if not isinstance(view, qp.View):
                                 raise Exception(
-<<<<<<< HEAD
-                                    'A view in the chains, {}, '
-                                    'does not exist in the stack.'.format(v)
-=======
                                     ('\nA view in the chains, {vk}, '
                                      'does not exist in the stack for...\n'
                                      'data_key={dk}\nfilter={fk}\n'
@@ -1128,7 +1124,6 @@
                                         xk=x,
                                         yk=y
                                     )
->>>>>>> aeb7a8d0
                                 )
 
                             vmetas.append(view.meta())
