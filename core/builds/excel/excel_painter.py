# -*- coding: utf-8 -*-
'''
Created on 19 Nov 2014

@author: alasdaire
'''

import numpy as np
import pandas as pd
import quantipy as qp
from quantipy.core.cluster import Cluster
from quantipy.core.chain import Chain
from quantipy.core.helpers import functions as helpers
from quantipy.core.tools.dp.io import unicoder
from quantipy.core.builds.excel.formats.xlsx_formats import XLSX_Formats
import quantipy.core.cluster
from xlsxwriter import Workbook
from xlsxwriter.utility import xl_rowcol_to_cell
import os
from string import ascii_uppercase
from collections import OrderedDict, Counter
from warnings import warn
from PIL import Image
import requests
from io import BytesIO
import cPickle
import itertools

'~~~~~~~~~~~~~~~~~~~~~~~~~~~~~~~~~~~~~~~~~~~~~~~~~~~~~~~~~~~~~~~~~~~~~~~~~~~~~'
TEST_SUFFIX = list(ascii_uppercase)
TEST_PREFIX = ['']+list(ascii_uppercase)

CD_TRANSMAP = {
    'en-GB': {
        'cc': 'Cell Contents',
        'N': 'Counts',
        'c%': 'Column Percentages',
        'r%': 'Row Percentages',
        'str': 'Statistical Test Results',
        'cp': 'Column Proportions',
        'cm': 'Means',
        'stats': 'Statistics',
        'mb': 'Minimum Base',
        'sb': 'Small Base'},
    'fr-FR': {
        'cc': 'Contenu cellule',
        'N': 'Total',
        'c%': 'Pourcentage de colonne',
        'r%': 'Pourcentage de ligne',
        'str': 'Résultats test statistique',
        'cp': 'Proportions de colonne',
        'cm': 'Moyennes de colonne',
        'stats': 'Statistiques',
        'mb': 'Base minimum',
        'sb': 'Petite base'}
}
for lang in CD_TRANSMAP:
    for key in CD_TRANSMAP[lang]:
        CD_TRANSMAP[lang][key] = CD_TRANSMAP[lang][key].decode('utf-8')

'~~~~~~~~~~~~~~~~~~~~~~~~~~~~~~~~~~~~~~~~~~~~~~~~~~~~~~~~~~~~~~~~~~~~~~~~~~~~~'
def paint_box(worksheet, frames, format_dict, rows, cols, metas, formats_spec,
              has_weighted_views=False, y_italicise=dict(), ceil=False, floor=False,
<<<<<<< HEAD
              testcol_map=None, is_array=False, array_views=None, decimals=None):
=======
              testcol_map=None, is_array=False, array_views=None, net_only=True):
>>>>>>> 6abfb857
    '''
    Writes a "box" of data

    Parameters
    ----------
    worksheet : xlsxwriter.Workbook.worksheet
    frames : list
        list of pd.DataFrame objects
    format_dict : Format
        The dict of all formats
    rows : list
        Number of rows in each pd.DataFrame
    cols : list
        Number of cols in each pd.DataFrame
        Column range of box
    metas : list
        list of dict - view metas
    ceil : bool
        Whether ceiling view (this is overwritten for array tables)
    floor : bool
        Whether floor view
    '''
    if len(metas) == 0:
        rsize = rows[-1][1] - rows[0][0]
    else:
        rsize = rows[-1][1] - rows[0][0] + 1

    csize = cols[-1][1] - cols[0][0] + 1

    coords = [
        [rows[0][0] + (i // csize), cols[0][0] + (i % csize)]
        for i in xrange(rsize * csize)
    ]

    coordsGenerator = (coord for coord in coords)
    for i, coord in enumerate(coordsGenerator):

        idxf = (i // csize) % len(frames)

        if is_array:
            ceil = (i // frames[idxf].shape[1])==0
            floor = (i // frames[idxf].shape[1])==frames[0].shape[0]-1

        box_coord = [coord[0] - coords[0][0], coord[1] - coords[0][1]]

        # pick cell format
        format_name = ''

        if len(metas) == 0:
            method = 'dataframe_columns'
        else:
            fullname, name, method, is_weighted, is_block, is_dummy = (
                metas[idxf]['agg']['fullname'],
                metas[idxf]['agg']['name'],
                metas[idxf]['agg']['method'],
                metas[idxf]['agg']['is_weighted'],
                metas[idxf]['agg']['is_block'] and not metas[idxf]['agg']['name'].startswith('NPS'),
                metas[idxf]['agg'].get('is_dummy', False))
            _, _, relation, rel_to, _, shortname  = fullname.split('|')
            is_totalsum = metas[idxf]['agg']['name'] in ['counts_sum', 'c%_sum']

        # cell position
        if is_array:
            if metas[0]['agg']['fullname']==array_views[0]:
                format_name = 'left-'
            elif metas[0]['agg']['fullname']==array_views[-1]:
                format_name = 'right-'
        else:
            if i % csize == 0:
                format_name = 'left-'
            elif i % csize == (csize - 1) or (cols[idxf][0] == cols[idxf][1]):
                format_name = format_name + 'right-'

        if format_name == '':
            format_name = format_name + 'interior-'

        if ceil:
            if is_array:
                format_name = format_name + 'top-'
            else:
                if i < (csize):
                    format_name = format_name + 'top-'
        if floor:
            if is_array:
                format_name = format_name + 'bottom-'
            else:
                if i >= ((rsize * csize) - csize):
                    format_name = format_name + 'bottom-'

        # additional format spec
        if method == 'dataframe_columns':

            format_name = format_name + 'STR'

        else:

            # background color (frequency/ coltests) / top border Totalsum
            if is_array:
                if (i // frames[idxf].shape[1]) % 2 == 0:
                    format_name = format_name + 'bg-'
            else:
                cond_1 = method in ['frequency', 'coltests'] and relation == ':'
                cond_2 = method in ['default']
                cond_3 = metas[0]['agg']['is_block'] and not metas[0]['agg']['name'].startswith('NPS')
                if cond_1 or cond_2 or cond_3:
                    if not shortname in ['cbase']:
                        if box_coord[0] == 0:
                            format_name = format_name + 'frow-bg-'
                        elif (box_coord[0] // len(frames)) % 2 == 0:
                            format_name = format_name + 'bg-'

            # first row (coltests - means)
            if method == 'coltests' and relation != ':':
                if box_coord[0] == 0:
                    format_name = format_name + 'frow-'

            # choose view format type
            # base
            if shortname == 'cbase':
                if is_array:
                    format_name = format_name + 'N'
                else:
                    if not ceil:
                        if is_weighted:
                            format_name = format_name + 'frow-BASE'
                        else:
                            if has_weighted_views:
                                format_name = format_name + 'frow-UBASE'
                            else:
                                format_name = format_name + 'frow-BASE'
                    else:
                        if is_weighted:
                            format_name = format_name + 'BASE'
                        else:
                            if has_weighted_views:
                                format_name = format_name + 'UBASE'
                            else:
                                format_name = format_name + 'BASE'

            # frequency
            elif method == 'frequency':

                # counts
                if rel_to == '':

                    if relation == ':' or is_array or is_block:
                        format_name = format_name + 'N'

                    elif is_totalsum:
                        if is_array:
                            format_name = format_name + 'N'
                        elif is_dummy:
                            format_name = format_name + 'N'
                        else:
                            if 'bottom' in format_name:
                                format_name = format_name + 'N'
                            else:
                                format_name = format_name + 'frow-N'

                    # complex logics
                    else:
                        if len(frames) == 1 or is_array:
                            format_name = format_name + 'N-NET'
                        else:
                            if idxf == 0:
                                format_name = format_name + 'frow-N-NET'
                            elif idxf == len(frames)-1:
                                format_name = format_name + 'brow-N-NET'
                            else:
                                format_name = format_name + 'mrow-N-NET'

                # %
                elif rel_to in ['x', 'y']:

                    if relation == ':' or is_array or is_block:
                        format_name = format_name + 'PCT'

                    elif is_totalsum:
                        if is_dummy:
                            format_name = format_name + 'PCT'
                        else:
                            if 'bottom' in format_name:
                                format_name = format_name + 'PCT'
                            else:
                                format_name = format_name + 'frow-PCT'

                    # complex logics
                    else:
                        if len(frames) == 1 or is_array:
                            format_name = format_name + 'PCT-NET'
                        else:
                            if idxf == 0:
                                format_name = format_name + 'frow-PCT-NET'
                            elif idxf == len(frames)-1:
                                format_name = format_name + 'brow-PCT-NET'
                            else:
                                format_name = format_name + 'mrow-PCT-NET'

            # descriptvies
            elif method == 'descriptives':
                if is_array:
                    format_name = format_name + 'DESCRIPTIVES-XT'
                elif len(frames) == 1:
                    format_name = format_name + 'DESCRIPTIVES'
                else:
                    if idxf == 0:
                        format_name = format_name + 'frow-DESCRIPTIVES'
                    elif idxf == len(frames)-1:
                        format_name = format_name + 'brow-DESCRIPTIVES'
                    else:
                        format_name = format_name + 'mrow-DESCRIPTIVES'

            # coltests
            elif method == 'coltests':
                if relation == ':':
                    format_name += 'TESTS'
                else:
                    if rel_to == '':
                        format_name += 'N'
                    elif rel_to in ['x', 'y']:
                        format_name += 'PCT'

            # default
            elif method == 'default':
                format_name = format_name + 'DEFAULT'

            # method not found...
            else:
                raise Exception(
                    "View method not recognised...\nView: {}\nMethod: {}" % (
                        metas[idxf]['agg']['fullname'],
                        method))

<<<<<<< HEAD
        rel_to_decimal = False
=======
            # net only?
            if net_only and format_name.endswith('NET'): format_name += '-ONLY'
>>>>>>> 6abfb857

        # Value to write into cell
        # Dataframe
        if method == 'dataframe_columns':

            data = frames[idxf].head(
                box_coord[0] // len(frames)+1
            ).values[-1]

        # Chain
        else:

            data = frames[idxf].head(
                box_coord[0] // len(frames)+1
            ).values[-1][box_coord[1]]

            # Post-process cell data (if not dummy data)
            if not is_dummy:

                # % - divide data by 100 for formatting in Excel
                if rel_to in ['x', 'y'] and not method in ['coltests',
                                                           'descriptives']:
                    data = data / 100
                    rel_to_decimal = True

                # coltests - convert NaN to '', otherwise get column letters
                elif method == 'coltests':
                    if pd.isnull(data):
                        data = ''
                    elif data=='**':
                        pass
                    else:
                        if data.endswith('*'):
                            is_small = True
                        else:
                            is_small = False
                        x = data.replace('[', '').replace(']', '').replace('*', '')
                        if len(x)>0:
                            if len(x) == 1:
                                data = testcol_map[x]
                            else:
                                data = ''
                                for letter in x.split(', '):
                                    data += testcol_map[letter] + formats_spec.test_seperator
                                data = data[:-len(formats_spec.test_seperator)]
                            if is_small:
                                data = data + '*'
                        else:
                            if is_small:
                                data = '*'
                            else:
                                data = ''

                # Replace 0/ NaN with char [frequency/ descriptives]
                try:
                    if np.isclose([data], [0]) or np.isnan(data):
                        if method == 'frequency':
                            data = formats_spec.frequency_0_repr
                        elif method == 'descriptives':
                            data = formats_spec.descriptives_0_repr
                except:
                    pass

            # Check data for NaN and replace with '-'
            if not isinstance(data, (str, unicode)):
                if np.isnan(data) or np.isinf(data):
                    data = '-'

            # Italicise?
            if not format_name.endswith(('STR', 'TESTS', 'italic')):
                if y_italicise.get(coord[1]):
                    x_ranges = y_italicise[coord[1]]
                    for x_range in x_ranges:
                        if coord[0] in range(*x_range):
                            format_name = format_name + '-italic'

        if not decimals is None and isinstance(data, (float, np.float64)):
            if rel_to_decimal:
                data = round(data, decimals+2)
            else:
                data = round(data, decimals)

        # Write data
        try:
            worksheet.write(coord[0],
                            coord[1],
                            data,
                            format_dict[format_name])
        except Exception, e:
            warn('\n'.join(['Unable to write data to cell...',
                            '{0:<15}{1:<15}{2:<30}{3:<30}{4}'.format(
                                'DATA',
                                'CELL',
                                'FORMAT',
                                'VIEW FULLNAME',
                                'ERROR'),
                            '{0:<15}{1:<15}{2:<30}{3:<30}{4}'.format(
                                data,
                                xl_rowcol_to_cell(coord[0], coord[1]),
                                format_name,
                                fullname,
                                e)]))

'~~~~~~~~~~~~~~~~~~~~~~~~~~~~~~~~~~~~~~~~~~~~~~~~~~~~~~~~~~~~~~~~~~~~~~~~~~~~~'
def set_row_height(worksheet,
                   row_start,
                   row_stop,
                   row_height,
                   text_size=1):
    '''
    Sets the row height for all rows in range.

    Parameters
    ----------
    worksheet : xlsxwriter.Workbook.worksheet
    row_start : int
        first row (index)
    row_stop : int
        last row (index)
    '''
    for row in xrange(row_start, row_stop+1):
        worksheet.set_row(row, row_height*text_size)

'~~~~~~~~~~~~~~~~~~~~~~~~~~~~~~~~~~~~~~~~~~~~~~~~~~~~~~~~~~~~~~~~~~~~~~~~~~~~~'
def write_column_labels(worksheet, labels, existing_format, row,
                        cols, levels=0, is_array=False):
    '''
    Writes column labels & headings.

    If any labels are greater than Y_ROW_WRAP_TRIGGER, the second format in the
    list will be used. One with text_v_align = 4 (vjustify) makes sense.

    Parameters
    ----------
    worksheet : xlsxwriter.Workbook.worksheet
    labels : list
        list of column labels. Last item is column heading
    existing_formats : list
        list of formats to use
    row : int
        row rto write column labels
    cols : list
        start and end column index
    levels : int
        number of additional levels due to nested ys
    '''
    try:
        if levels == 0:
            worksheet.set_column(cols[0], cols[1], 10)
            if not is_array:
                if (cols[0] == cols[1]):
                    worksheet.write_row(
                        row, cols[0], labels[0],  existing_format
                    )
                else:
                    worksheet.merge_range(
                        row, cols[0], row, cols[1], labels[0][0], existing_format
                    )
            worksheet.write_row(row+1, cols[0], labels[1],  existing_format)
        elif levels > 0:
            worksheet.set_column(cols[0], cols[1], 10)
            if len(labels) == 2:
                worksheet.merge_range(
                    row, cols[0], row, cols[1], labels[0][0], existing_format
                )
                for i, col in enumerate(xrange(cols[0], cols[1]+1)):
                    worksheet.merge_range(
                        row+1,
                        col,
                        row+1+(levels*2),
                        col,
                        labels[1][i],
                        existing_format
                    )
            elif len(labels) > 2:
                #last row size
                R = ((levels+1)*2)-len(labels)

                # header/ column size
                N = cols[1]-cols[0]+1
                n = N/len(labels[1])

                for lev in xrange((len(labels)/2)):
                    #update header/ column size
                    if lev > 0:
                        N = n
                        n = N / len(labels[(lev*2)+1])
                    # y repeat
                    X = (cols[1]-cols[0]+1) / N
                    for x in xrange(X):
                        #  write header(s)
                        worksheet.merge_range(
                            row+(lev*2),
                            cols[0]+(N*x),
                            row+(lev*2),
                            cols[0]+(N*(x+1))-1,
                            labels[(lev*2)][0],
                            existing_format
                        )

                        #write columns
                        if n > 1:
                            for col in xrange(len(labels[(lev*2)+1])):
                                worksheet.merge_range(
                                    row+(lev*2)+1,
                                    cols[0]+(N*x)+(n*col),
                                    row+(lev*2)+1,
                                    cols[0]+(N*x)+(n*col)+(n-1),
                                    labels[(lev*2)+1][col],
                                    existing_format
                                )
                        else:
                            if R == 0:
                                worksheet.write_row(
                                    row+(lev*2)+1,
                                    cols[0],
                                    labels[(lev*2)+1]*(
                                        (cols[1]-cols[0]+1)/len(labels[-1])
                                    ),
                                    existing_format
                                )
                            else:
                                for col in xrange(len(labels[(lev*2)+1])):
                                    worksheet.merge_range(
                                        row+(lev*2)+1,
                                        cols[0]+(N*x)+(n*col),
                                        row+(lev*2)+R+1,
                                        cols[0]+(N*x)+(n*col),
                                        labels[(lev*2)+1][col], existing_format
                                    )
    except:
        pass

'~~~~~~~~~~~~~~~~~~~~~~~~~~~~~~~~~~~~~~~~~~~~~~~~~~~~~~~~~~~~~~~~~~~~~~~~~~~~~'
def write_category_labels(worksheet,
                          labels,
                          formats,
                          format_key,
                          row,
                          col,
                          row_height=None,
                          row_wrap_trigger=None,
                          group_size=1,
                          set_heights=False):
    '''
    Writes category labels

    Parameters
    ----------
    worksheet : xlsxwriter.Workbook.worksheet
    labels : list
        list of column labels. Last item is column heading
    existing_formats : list
        list of formats to use
    row : int
        row to start writing labels
    col : int
        column to write labels
    '''
    try:
        for idx, lab in enumerate(labels):
            if isinstance(format_key, (str, unicode)):
                apply_format = formats[format_key]
            elif isinstance(format_key, list):
                apply_format = formats[format_key[idx]]
            else:
                raise ValueError(
                    "write_category_labels was given an unrecognized"
                    " 'format_key': {}".format(format_key))
            try:
                lab_len = len(lab)
            except:
                lab_len = len(str(lab))
            if lab_len < row_wrap_trigger:
                if group_size > 1 and set_heights:
                    set_row_height(worksheet=worksheet,
                                   row_start=row+(idx*group_size),
                                   row_stop=row+(idx*group_size)+(group_size-1),
                                   row_height=row_height)
                else:
                    set_row_height(worksheet=worksheet,
                                   row_start=row+(idx*group_size),
                                   row_stop=row+(idx*group_size),
                                   row_height=row_height)
            elif group_size > 1 and set_heights:
                set_row_height(worksheet=worksheet,
                               row_start=row+(idx*group_size)+1,
                               row_stop=row+(idx*group_size)+(group_size-1),
                               row_height=row_height)
            if isinstance(lab, float):
                worksheet.write_number(row+(idx*group_size), col,
                                       lab, apply_format)
            else:
                worksheet.write(row+(idx*group_size), col,
                                lab, apply_format)
            if group_size > 1 and len(labels) == 1:
                for g in xrange(group_size-1):
                    worksheet.write(row+(idx*group_size)+(g+1), col,
                                    '', apply_format)
    except:
        pass

'~~~~~~~~~~~~~~~~~~~~~~~~~~~~~~~~~~~~~~~~~~~~~~~~~~~~~~~~~~~~~~~~~~~~~~~~~~~~~'
def write_question_label(worksheet,
                         label,
                         existing_format,
                         row,
                         col,
                         row_height,
                         row_wrap_trigger):
    '''
    Writes question labels

    Parameters
    ----------
    worksheet : xlsxwriter.Workbook.worksheet
    labels : list
        list of column labels. Last item is column heading
    existing_formats : list
        list of formats to use
    row : int
        row index
    col : int
        column index
    '''
    if len(label) < row_wrap_trigger:
        set_row_height(worksheet, row, row, row_height)
        worksheet.write(row, col, label, existing_format)
    else:
        worksheet.write(row, col, label, existing_format)

'~~~~~~~~~~~~~~~~~~~~~~~~~~~~~~~~~~~~~~~~~~~~~~~~~~~~~~~~~~~~~~~~~~~~~~~~~~~~~'
def chain_generator(cluster):
    '''Generate chains
    '''
    for chain_name in cluster.keys():
        yield cluster[chain_name]

'~~~~~~~~~~~~~~~~~~~~~~~~~~~~~~~~~~~~~~~~~~~~~~~~~~~~~~~~~~~~~~~~~~~~~~~~~~~~~'
def xy_generator(chain):
    '''x/ y generator
    '''
    for xy in chain.content_of_axis:
        yield xy

'~~~~~~~~~~~~~~~~~~~~~~~~~~~~~~~~~~~~~~~~~~~~~~~~~~~~~~~~~~~~~~~~~~~~~~~~~~~~~'
def view_generator(chain_views, grouped_views=[], ordered=False):
    '''View generator
    '''
    if grouped_views == []:
        for view in chain_views:
            yield [view]
    else:
        if all(isinstance(item, str) for item in grouped_views):
            non_grouped_views = [
                view for view in chain_views
                if view not in grouped_views
            ]
            for view in non_grouped_views:
                yield [view]
            if all(view in chain_views for view in grouped_views):
                yield [view for view in grouped_views if view in chain_views]
            elif any(view in chain_views for view in grouped_views):
                for view in grouped_views:
                    if view in chain_views:
                        yield [view]
        elif all(isinstance(item, list) for item in grouped_views):
            chained_grouped_views = list(itertools.chain(*grouped_views))
            non_grouped_views = [x for x in chain_views
                                 if not x in chained_grouped_views]
            for view in non_grouped_views:
                yield [view]
            for sub_group in grouped_views:
                if all(view in chain_views for view in sub_group):
                    yield [view for view in sub_group if view in chain_views]
        else:
            raise TypeError(
                "Grouped views objects must all be \n"
                "<str> or <list>, not mixed types\n"
                "Found: %s" % (
                    ', '.join([type(item) for item in grouped_views])
                )
            )

'~~~~~~~~~~~~~~~~~~~~~~~~~~~~~~~~~~~~~~~~~~~~~~~~~~~~~~~~~~~~~~~~~~~~~~~~~~~~~'
def get_view_offset(chain, offset_dict, grouped_views=[], dummy_tests=False):
    '''
    Creates a dictionary (x names as keys) of dictionaries
    (view names as keys) of realtive view positions, based on view sizes.

    Parameters
    ----------
    chain : Chain
        quantipy chain object
    offset_dict : dict
        dict of
    grouped_views : list
        views to group

    Returns
    -------
    offset_dict dictionary
    '''
    key_last = ''
    idx_last = 0
    len_last = 0
    dummy_rows = 0

    bumped_views = []

    x_iter = {
        'y': xy_generator(chain),
        'x': [chain.source_name]
    }

    view_sizes = chain.view_sizes()
    view_lengths = chain.view_lengths()

    for xy in x_iter[chain.orientation]:
        group_order = grouped_views[:]
        try:
            idxs = chain.content_of_axis.index(xy)
        except:
            idxs = 0
        if xy not in offset_dict.keys():
            offset_dict[xy] = OrderedDict()
        for view in view_generator(chain.views):
            if not view[0] in offset_dict[xy].keys():
                if view[0] in grouped_views:
                    idxv = chain.views.index(
                        group_order.pop(group_order.index(view[0]))
                    )
                else:
                    if (group_order==grouped_views) or len(group_order) == 0:
                        idxv = chain.views.index(view[0])
                    else:
                        bumped_views.append(view[0])
                if view[0] not in bumped_views:
                    if view_lengths[idxs][idxv] > 0:
                        offset_dict[xy][view[0]] = 0
                        for idx in xrange(idxv):
                            if chain.views[idx] not in bumped_views:
                                temp = view_lengths[idxs][idx]
                                offset_dict[xy][view[0]] += temp
                if len(bumped_views) > 0 and len(group_order) == 0:
                    for bv in bumped_views:
                        if bumped_views.index(bv) == 0:
                            pbv = next(reversed(offset_dict[xy]))
                            temp_a = offset_dict[xy][pbv]
                            pbv_index = chain.views.index(pbv)
                            temp_b = view_lengths[idxs][pbv_index]
                            offset_dict[xy][bv] = temp_a + temp_b
                        else:
                            if view_lengths[idxs][chain.views.index(bv)] > 0:
                                pbv = bumped_views[bumped_views.index(bv)-1]
                                temp_a = offset_dict[xy][pbv]
                                pbv_index = chain.views.index(pbv)
                                temp_b = view_lengths[idxs][pbv_index]
                                offset_dict[xy][bv] = temp_a + temp_b
                    bumped_views = []
                elif len(bumped_views) > 0:
                    for bv in bumped_views:
                        pbv = next(reversed(offset_dict[xy]))
                        temp_a = offset_dict[xy][pbv]
                        pbv_index = chain.views.index(pbv)
                        temp_b = view_lengths[idxs][pbv_index]
                        offset_dict[xy][bv] = temp_a + temp_b
                    bumped_views = []

        if dummy_tests:

            exempt = []
            tests_loc = {'f': None, 'd': None}
            for group in grouped_views:
                v_type = group[0].split('|')[1][0]
                has_tests = any(v.split('|')[1].startswith('t') for v in group)
                if has_tests: exempt.extend(group)
                if not tests_loc[v_type]:
                    if has_tests:
                        for idx, view in enumerate(group):
                            if view.split('|')[1].startswith('t'):
                                tests_loc[v_type] = idx
                                continue
            dummy_rows = 0
            for vk in offset_dict[xy]:
                if not vk.endswith('cbase') and vk not in exempt:
                    v_type = vk.split('|')[1][0]
                    if vk in list(itertools.chain(*grouped_views)):
                        for group in grouped_views:
                            if vk in group:
                                if group.index(vk) == tests_loc[v_type]-1:
                                    idxvk = chain.views.index(vk)
                                    vk_size = view_lengths[idxs][idxvk]
                                    for ovk in offset_dict[xy].keys()[idxvk+1:]:
                                        offset_dict[xy][ovk] += vk_size
                    else:
                        idxvk = chain.views.index(vk)
                        vk_size = view_lengths[idxs][idxvk]
                        for ovk in offset_dict[xy].keys()[idxvk+1:]:
                            offset_dict[xy][ovk] += vk_size

    return offset_dict

'~~~~~~~~~~~~~~~~~~~~~~~~~~~~~~~~~~~~~~~~~~~~~~~~~~~~~~~~~~~~~~~~~~~~~~~~~~~~~'
def get_nest_levels(cluster):
    '''
    Returns the number of levels of nesting, or 0 if none.

    Parameters
    ----------
    cluster : quantipy.Cluster
        quantipy cluster object

    Returns
    -------
    int
    '''
    nest_levels = []
    for chain in chain_generator(cluster):
        if '>' in chain.source_name:
            nest_levels.append(len(chain.source_name.split('>'))-1)
    if nest_levels == []:
        return 0
    return max(nest_levels)

'~~~~~~~~~~~~~~~~~~~~~~~~~~~~~~~~~~~~~~~~~~~~~~~~~~~~~~~~~~~~~~~~~~~~~~~~~~~~~'
def validate_cluster_orientations(cluster):
    '''
    Make sure that the chains follow the rule:
        - All chains must have the same orientation, x or y.
    '''
    if len(set([
        cluster[chain_name].orientation
        for chain_name in cluster.keys()
    ])) != 1:
        raise Exception(
            "Chain orientations must be consistent. Please review chain "
            "specification"
        )

'~~~~~~~~~~~~~~~~~~~~~~~~~~~~~~~~~~~~~~~~~~~~~~~~~~~~~~~~~~~~~~~~~~~~~~~~~~~~~'
def verify_grouped_views(grouped_views):

    if grouped_views is None:
        return True
    else:
        if not isinstance(grouped_views, (dict, OrderedDict)):
            return False
        for name in grouped_views.keys():
            if not isinstance(grouped_views[name], list):
                return False
            for block in grouped_views[name]:
                if not isinstance(block, list):
                    return False
                for vk in block:
                    if not isinstance(vk, (str, unicode)):
                        return False

        return True

'~~~~~~~~~~~~~~~~~~~~~~~~~~~~~~~~~~~~~~~~~~~~~~~~~~~~~~~~~~~~~~~~~~~~~~~~~~~~~'
def get_cell_details(views, default_text=None, testcol_maps={}, group_order=None):

    global CD_TRANSMAP

    if default_text in ['en-GB', 'fr-FR']:
        trans_text = default_text
    else:
        trans_text = 'en-GB'

    transmap = CD_TRANSMAP[trans_text]

    cell_details = ''
    counts = False
    col_pct = False
    for vk in views:
        n = vk.split('|')
        if n[1][0]=='f' and not 'cbase' in n[5]:
            if n[3]=='':
                counts = True
            elif n[3]=='y':
                col_pct = True
    proptests = False
    meantests = False
    if testcol_maps.keys():
        test_levels = []
        for vk in views:
            if vk.startswith('x|t.props.'):
                proptests = True
                level = (100-int(vk.split('|')[1].split('.')[-1]))
                if not level in test_levels:
                    test_levels.append(level)
            elif vk.startswith('x|t.means.'):
                meantests = True
                level = int(vk.split('|')[1].split('.')[-1])
                if not level in test_levels:
                    test_levels.append(level)
        test_levels = '/'.join([
            '{}%'.format(100-l)
            for l in sorted(test_levels)])

        # Find column test pairings to include in details at end of sheet
        test_groups = [testcol_maps[xb] for xb in group_order if not xb=='@']
        test_groups = ', '.join([
            '/'.join([group[str(k)] for k in [int(k) for k in sorted(group.keys())]])
            for group in test_groups])

    # Finalize details to put at the end of the sheet
    cell_contents = []
    if counts: cell_contents.append(transmap['N'])
    if col_pct: cell_contents.append(transmap['c%'])
    if proptests or meantests:
        cell_contents.append(transmap['str'])
        tests = []
        if proptests: tests.append(transmap['cp'])
        if meantests: tests.append(transmap['cm'])
        tests = ', {} ({}, ({}): {}, {}: 30 (**), {}: 100 (*))'.format(
            transmap['stats'],
            ','.join(tests),
            test_levels,
            test_groups,
            transmap['mb'],
            transmap['sb'])
    else:
        tests = ''
    cell_contents = ', '.join(cell_contents)
    if cell_contents:
        cell_details = '{} ({}){}'.format(
            transmap['cc'],
            cell_contents,
            tests)
    else:
        cell_details = ''

    return cell_details

'~~~~~~~~~~~~~~~~~~~~~~~~~~~~~~~~~~~~~~~~~~~~~~~~~~~~~~~~~~~~~~~~~~~~~~~~~~~~~'
def get_ordered_index(index):
    levels = index.levels[1]
    labels = index.labels[1]
    return [levels[label] for label in labels]

'~~~~~~~~~~~~~~~~~~~~~~~~~~~~~~~~~~~~~~~~~~~~~~~~~~~~~~~~~~~~~~~~~~~~~~~~~~~~~'
def ExcelPainter(path_excel,
                 meta,
                 cluster,
                 grouped_views=None,
                 text_key=None,
                 annotations={},
                 display_names=None,
                 transform_names=None,
                 table_properties=None,
                 italicise_level=None,
                 df_labels=None,
                 create_toc=False,
                 decimals=None):
    """
    Builds excel file (XLSX) from cluster, list of clusters, or
    dictionary of clusters.

    Parameters
    ----------
    path_excel : str
        excel file path
    meta : dict
        metadata as dictionary used to paint datframes
    cluster : quantipy.Cluster /  list / dict
        container for cluster(s)
    grouped_views : list
        views to appear
    text_key : str
        language
    annotations : dict
        keys = cluster names, values = list of annotations for cells A1, A2, A3
    display_names : list
        list of axes <str> to append question numbers to labels
    transform_names : dict
        keys as x/ y key names, values as names to display, if using
        display_names arg
    table_properties : dict
        keys as format properties, values as change from default
    italicise_level : int
        italicise columns if base (unweighted) is below this threshold
    df_labels : str, default --> None
        heading labels for dataframe sheet columns.
        'label', 'column' - for column or label only.
        default convention... '<column>. <label>' heading label convention
    create_toc : list | bool
        create a table for clusters (worksheets) in list, or all sheets if bool
    """

    if path_excel.endswith('.xlsx'):
        path_excel = path_excel[:-5]
    elif path_excel.endswith('.xls'):
        path_excel = path_excel[:-4]

    if not verify_grouped_views(grouped_views):
        raise ValueError(
            "Either the value passed to 'grouped_views' or its structure is not"
            " valid. Please check it and again. The correct form is:"
            " {'name': [[vk1, vk2], [vk3, vk4], ...]}")

    if grouped_views is None:
        grouped_views = {}

    default_text = meta['lib']['default text']
    text_key_cluster = {}
    if text_key is not None:
        text_key_cluster = {k: v for k, v in text_key.iteritems()
                            if k not in ['x', 'y']}
    if text_key is not None:
        text_key = {k: v for k, v in text_key.iteritems()
                    if k in ['x', 'y']}
    text_key_axis = helpers.finish_text_key(meta, text_key)

    if display_names is None:
        display_names = []

    if create_toc is None:
        create_toc = list()

    workbook = Workbook(path_excel+'.xlsx', {'constant_memory': False})

    #create formats dictionary from STATIC_FORMATS dictionary
    if table_properties:
        formats_spec = XLSX_Formats(properties=table_properties)
    else:
        formats_spec = XLSX_Formats()
    formats_spec.create_formats_dict()

    # Add net-only chain formats using main border colour for top border
    net_only = {}
    for format_name, format_spec in formats_spec.format_dict.iteritems():
        if '-NET' in format_name:
            new_key = '{}-ONLY'.format(format_name)
            if format_spec.get('top_color'):
                    net_only[new_key] = format_spec
                    net_only[new_key]['top_color'] = formats_spec.border_color
            else:
                net_only[new_key] = format_spec
    formats_spec.format_dict.update(net_only)

    formats = {
        format_name: workbook.add_format(formats_spec.format_dict[format_name])
        for format_name in formats_spec.format_dict.keys()}

    #create special formats dictionary for array tables
    if table_properties:
        formats_spec_arrays = XLSX_Formats(properties=table_properties)
    else:
        formats_spec_arrays = XLSX_Formats()
    formats_spec_arrays.set_bold_y(True)
    formats_spec_arrays.create_formats_dict()
    formats_arrays = {
        'array-{}'.format(format_name): workbook.add_format(
            formats_spec_arrays.format_dict[format_name])
        for format_name in formats_spec_arrays.format_dict.keys()}

    # Set starting row and column
    row_index_origin = formats_spec.get_start_row_idx()+1
    col_index_origin = formats_spec.get_start_column_idx()-1

    # Check the starting row/ column are not under the minimum
    # else apply the minimum
    if row_index_origin < 3: row_index_origin = 3
    if col_index_origin < 1: col_index_origin = 1

    # Render cluster
    names = []
    clusters = []
    if isinstance(cluster, Cluster):
        names.append(cluster.name)
        clusters.append(cluster)
    elif isinstance(cluster, list):
        for c in cluster:
            names.append(c.name)
            clusters.append(c)
    elif isinstance(cluster, dict):
        names_clusters_dict = cluster
        for sheet_name, c in cluster.iteritems():
            names.append(sheet_name)
            clusters.append(c)

    #create table of contents sheet
    toc_locs = []
    toc_names = []
    toc_labels = []

    #transform banked chain specs to banked chains
    for cluster in clusters:
        for chain_name in cluster.keys():
            if cluster[chain_name].get('type')=='banked-chain':
                cluster[chain_name] = cluster.bank_chains(
                    cluster[chain_name],
                    text_key_axis)

    if create_toc:

        TOCsheet = workbook.add_worksheet('TOC')
        TOCsheet.write(2, 1, 'Table of Contents', formats['TOC-bold-14'])
        TOCsheet.set_column(0, 0, 1)

        if isinstance(create_toc, bool):
            sheet_idx = [i for i in xrange(len(clusters))]
        elif isinstance(create_toc, list):
            sheet_idx = [i for i, cl in enumerate(clusters)
                         if cl.name in create_toc]
        else:
            raise Exception('create_toc arg must be of type bool/ list')

        for idx in sheet_idx:
            TOCsheet.set_column(
                1+sheet_idx.index(idx),
                1+sheet_idx.index(idx),
                10
            )
            TOCsheet.write(
                5,
                1+sheet_idx.index(idx),
                names[idx],
                formats['TOC-bold-10']
            )
        TOCsheet.set_column(len(sheet_idx)+1, len(sheet_idx)+1, 1)
        TOCsheet.set_column(len(sheet_idx)+2, len(sheet_idx)+2, 125)
        TOCsheet.write(
            5,
            len(sheet_idx)+2,
            'Question Text',
            formats['TOC-bold-center-10']
        )
        TOCsheet.freeze_panes(6,0)

    for sheet_name, cluster in zip(names, clusters):

        # pick text key
        text_key_chosen = text_key_cluster.get(cluster.name)
        if text_key_chosen:
            text_key_chosen = helpers.finish_text_key(meta, text_key_chosen)
        if not text_key_chosen: text_key_chosen = text_key_axis

        # get cluster's grouped views
        cluster_gv = grouped_views.get(sheet_name, list())

        # TOC
        if isinstance(create_toc, bool):
            toc_locs.append([])
            toc_names.append([])
            toc_labels.append([])
        else:
            if cluster.name in create_toc:
                toc_locs.append([])
                toc_names.append([])
                toc_labels.append([])

        # add worksheet
        worksheet = workbook.add_worksheet(sheet_name)

        #need a better way to identify "profile" tables...
        if all([
            isinstance(item, pd.DataFrame)
            for item in cluster.itervalues()
        ]):

            worksheet.set_row(4, formats_spec.y_header_height)
            worksheet.set_row(5, formats_spec.y_row_height)

            for chain in chain_generator(cluster):

#                 chain_format = chain.fillna('__NA__')
                chain_format = chain

                has_multiindex = any([
                    isinstance(idx, pd.MultiIndex)
                    for idx in [chain.index, chain.columns]])

                if has_multiindex:
                    df = helpers.paint_dataframe(meta, chain)
                    df.fillna('-', inplace=True)

                for column in chain_format.columns.tolist():

                    frames = []
                    vmetas  = []
                    df_rows = []
                    df_cols = []

                    worksheet.set_column(0, 0, 40)

                    if has_multiindex:
                        series = chain_format[column[0]][column[1]]
                    else:
                        series = chain_format[column]

                    if not has_multiindex:
                        if meta['columns'][column]['type'] in ['single']:
                            categories = {
                                item['value']: item['text'][meta['lib']['default text']]
                                for item in  meta['columns'][column]['values']
                            }
                            series = series.map(categories.get, na_action='ignore')
                            series = series.fillna('__NA__')
                        elif meta['columns'][column]['type'] in ['delimited set']:
                            categories = {
                                str(item['value']): item['text'][meta['lib']['default text']]
                                for item in  meta['columns'][column]['values']
                            }
                            series = series.str.split(';').apply(
                                pd.Series, 1
                            ).stack(dropna=False)
                            series = series.map(categories.get,
                                                na_action='ignore').unstack()
    #                         series.fillna('')
                            series[series.columns[0]] = series[series.columns[0]].str.cat(
                                [series[c] for c in series.columns[1:]],
                                sep=', ',
                                na_rep=''
                            ).str.slice(0, -2)
                            series = series[series.columns[0]].replace(
                                to_replace='\, (?=\W|$)', value='', regex=True
                            )
                            series = series.replace(
                                to_replace='', value='__NA__'
                            )
                        else:
                            series = series.fillna('__NA__')
                            series = series.apply(unicoder)

                    frames.append(series)

                    df_rows.append((7, 7+frames[-1].shape[0]))

                    colmax = int({True: 1, False: 0}.get(has_multiindex)
                                 if worksheet.dim_colmax in [None, 0]
                                 else worksheet.dim_colmax)
                    df_cols.append((1+colmax, 1+colmax))

                    if not has_multiindex:

                        worksheet.set_column(df_cols[-1][0],
                                             df_cols[-1][1],
                                             formats_spec.column_width_str)

                        try:
                            tk = meta['lib']['default text']
                            if not df_labels:
                                column_text = '{}. {}'.format(
                                    column,
                                    meta['columns'][column]['text'][tk])
                            elif df_labels == 'label':
                                column_text = '{}'.format(
                                    meta['columns'][column]['text'][tk])
                            elif df_labels == 'column':
                                column_text = '{}'.format(column)
                            worksheet.merge_range(4, df_cols[-1][0],
                                                  5, df_cols[-1][0],
                                                  column_text, formats['y'])
                        except:
                            worksheet.merge_range(4, df_cols[-1][0],
                                                  5, df_cols[-1][0],
                                                  column, formats['y'])

<<<<<<< HEAD
                    paint_box(
                        worksheet=worksheet,
                        frames=frames,
                        format_dict=formats,
                        rows=df_rows,
                        cols=df_cols,
                        metas=vmetas,
                        formats_spec=formats_spec,
                        ceil=True,
                        floor=True,
                        decimals=decimals
                    )
=======
                    paint_box(worksheet=worksheet,
                              frames=frames,
                              format_dict=formats,
                              rows=df_rows,
                              cols=df_cols,
                              metas=vmetas,
                              formats_spec=formats_spec,
                              ceil=True,
                              floor=True)
>>>>>>> 6abfb857

                if has_multiindex:

                    worksheet.set_column(0, 0, 15)
                    worksheet.set_column(1, 1, 10)

                    lrow = 0
                    for level in df.index.levels[0]:
                        worksheet.write(7+lrow, 0, level, formats['x_left_bold'])
                        for idx in df.loc[level].index:
                            worksheet.write(7+lrow, 1, idx, formats['x_right'])
                            lrow += 1

                    lcol = 0
                    for level in df.columns.levels[0]:
                        worksheet.merge_range(4, 2+lcol,
                                              4, 2+lcol+len(df.loc[:, level].columns)-1,
                                              level, formats['y'])
                        for idx in df.loc[:, level].columns:
                            worksheet.write(5, 2+lcol, idx, formats['y'])
                            lcol += 1

            worksheet.freeze_panes(6, 0)

        else:

            #validate_cluster
            validate_cluster_orientations(cluster)

            #nesting sizes
            nest_levels = get_nest_levels(cluster)

            #initialise row and col indices
            current_position = {
                'x': row_index_origin+(nest_levels*2),
                'y': col_index_origin,
                'test': col_index_origin+1
            }

            #update row index if freqs/ means tests?
            idxtestcol = 0
            testcol_maps = {}
            chain_names = []
            vks = set()

            for chain in chain_generator(cluster):

                chain_names.append(chain.source_name)
                vks = vks.union(chain.describe()['view'].unique())

                view_sizes = chain.view_sizes()
                view_keys = chain.describe()['view'].values.tolist()

                has_props_tests = any([
                    '|t.props' in vk
                    for vk in view_keys])
                has_means_tests = any([
                    '|t.means' in vk
                    for vk in view_keys])
                dk = chain.data_key
                fk = chain.filter
                if has_props_tests or has_means_tests:
                    if chain.orientation == 'y':
                        if chain.source_name != '@':
                            if chain.source_name not in testcol_maps:
                                testcol_maps[chain.source_name] = {}
                                for i in xrange(chain.source_length):
                                    pre = TEST_PREFIX[(idxtestcol+i) // 26]
                                    sur = TEST_SUFFIX[(idxtestcol+i) % 26]
                                    testcol_maps[chain.source_name][str(i+1)] = pre+sur
                                idxtestcol += chain.source_length
                    elif chain.orientation == 'x':
                        xk = chain.source_name
                        for idxc, column in enumerate(chain.content_of_axis):
                            if column != '@':
                                yk = column
                                vk = chain[dk][fk][xk][yk].keys()[0]
                                df = chain[dk][fk][xk][yk][vk].dataframe
                                if column not in testcol_maps:
                                    testcol_maps[column] = {}
                                    values = meta['columns'][column]['values']
                                    if helpers.is_mapped_meta(values):
                                        values = helpers.emulate_meta(meta, values)
                                    y_values = [int(v) for v in zip(*[c for c in df.columns])[1]]
                                    values = [
                                        [value for value in values if value['value']==v][0]
                                        for v in y_values
                                    ]
                                    for i in xrange(view_sizes[idxc][0][1]):
                                        pre = TEST_PREFIX[(idxtestcol+i) // 26]
                                        sur = TEST_SUFFIX[(idxtestcol+i) % 26]
                                        code = values[i]['value']
                                        # code = meta['columns'][column]['values'][i]['value']
                                        testcol_maps[column][str(code)] = pre+sur
                                idxtestcol += view_sizes[idxc][0][1]
            testcol_labels = testcol_maps.keys()

            # Generate cell details from available
            cell_details = get_cell_details(
                vks, default_text, testcol_maps, group_order=chain.content_of_axis)

            current_position['x'] += bool(testcol_maps)

            #dynamic coordinate map
            coordmap = {'x': {}, 'y': {}}

            #offset dict
            offset = OrderedDict()

            #column & headings size
            set_row_height = True

            # italicise columns spec
            y_italicise = {}

            for chain in chain_generator(cluster):

                view_sizes = chain.view_sizes()
                view_lengths = chain.view_lengths()

                if chain.orientation=='x' and not chain.annotations is None:
                    len_chain_annotations = len(chain.annotations)
                    if len_chain_annotations > 0:
                        for ann in chain.annotations:
                            worksheet.write(
                                current_position['x']-1,
                                col_index_origin-1,
                                helpers.get_text(
                                    ann,
                                    text_key_chosen,
                                    'x'),
                                formats['x_left_bold']
                            )
                            current_position['x'] += +1
                else:
                    len_chain_annotations = 0

                orientation = chain.orientation

                #chain's view offset
                if not offset:
                    current_views = []
                else:
                    current_views = offset[offset.keys()[0]].keys()

                # Dummy tests needed?
                if grouped_views.get(sheet_name):
                    non_base_views = [vk for vk in chain.views if 'cbase' not in vk]
                    all_grouped_views = list(itertools.chain(*grouped_views[sheet_name]))
                    has_props_tests = any(['|t.props' in vk for vk in chain.views])
                    has_means_tests = any(['|t.means' in vk for vk in chain.views])
                    if all(vk in all_grouped_views for vk in non_base_views):
                        dummy_tests = False
                    else:
                        dummy_tests = (has_props_tests or has_means_tests) \
                                        and formats_spec.dummy_tests
                else:
                   dummy_tests = False

                offset = get_view_offset(chain,
                                         offset,
                                         cluster_gv,
                                         dummy_tests)

                new_views = set(offset[offset.keys()[0]].keys()) \
                    - set(current_views)

                cond_1 =  all(not vc.endswith(('%', 'counts'))
                              for vc in chain.describe()['view'].unique())
                cond_2 = any(vc.split('|')[1]=='f' and len(vc.split('|')[2]) > 1
                             for vc in chain.describe()['view'].unique())
                is_net_only = cond_1 and cond_2

                if chain.source_name not in coordmap[orientation].keys():

                    if orientation == 'y':
                        coordmap['y'][chain.source_name] = [
                            current_position['y'],
                            current_position['y'] + chain.source_length - 1
                        ]
                    elif orientation == 'x':
                        if chain.source_name not in coordmap['x'].keys():
                            coordmap['x'][chain.source_name] = OrderedDict()
                            widths = {}
                            dk = chain.data_key
                            fk = chain.filter
                            xk = chain.source_name
                            yk = chain.content_of_axis[0]
                            link = chain[dk][fk][xk][yk]
                            for view in offset[chain.source_name].keys():
                                idxv = chain.views.index(view)
                                coordmap['x'][chain.source_name][view] = [
                                    current_position['x'] \
                                        + offset[chain.source_name][view],
                                    current_position['x'] \
                                        + offset[chain.source_name][view] \
                                        + view_lengths[0][idxv] \
                                        - 1
                                ]

                                # Needed for transforming array tables
                                widths[view] = link[view].dataframe.shape[1]

                            # If the chain holds an array then the coordmap
                            # needs to be transformed.
                            if link[view].meta()['x']['is_array']:

                                vks = coordmap['x'][xk].keys()

                                # Transform x coords
                                start_x = row_index_origin
                                end_x = start_x + (coordmap['x'][xk][vks[0]][-1] - coordmap['x'][xk][vks[0]][0])
                                coord_xs = [start_x, end_x]

                                # Transform y coords
                                coord_ys = OrderedDict()
                                for i, vk in enumerate(vks):
                                    if i==0:
                                        start_y = col_index_origin
                                    end_y = start_y + widths[vk] - 1
                                    coord_ys[vk] = [start_y, end_y]
                                    start_y = end_y + 1

                                coordmap = {'y': {yk: coord_ys}, 'x': {xk: coord_xs}}

                for xy in xy_generator(chain):

                    if orientation == 'y':
                        x, y = xy, chain.source_name
                    elif orientation == 'x':
                        y, x = xy, chain.source_name

                    idxs = chain.content_of_axis.index(xy)

                    #fill xs' ceil_floor
                    ceiling, _ = min(offset[x].iteritems(), key=lambda o: o[1])
                    floor, _ = max(offset[x].iteritems(), key=lambda o: o[1])

                    if orientation == 'y':
                        if x not in coordmap['x'].keys():
                            coordmap['x'][x] = OrderedDict()
                            for view in offset[x].keys():
                                idxv = chain.views.index(view)
                                coordmap['x'][x][view] = [
                                    current_position['x'] \
                                        + offset[x][view], \
                                        # + gap,
                                    current_position['x'] \
                                        + offset[x][view] \
                                        + view_lengths[idxs][idxv] \
                                        # + gap \
                                        - 1
                                ]
                        else:
                            for view in offset[x].keys():
                                if view not in coordmap['x'][x]:
                                    idxv = chain.views.index(view)
                                    coordmap['x'][x][view] = [
                                        coordmap['x'][x].values()[-1][1] \
                                            + 1,
                                        coordmap['x'][x].values()[-1][1] \
                                            + view_lengths[idxs][idxv]
                                    ]
                    elif orientation == 'x':
                        if y not in coordmap['y'].keys():
                            idxs = chain.content_of_axis.index(y)
                            coordmap['y'][y] = [
                                current_position['y'],
                                current_position['y'] \
                                    + view_sizes[idxs][0][1] \
                                    - 1
                            ]

                    if dummy_tests: dummy_row_count = 0

                    format_block = False
                    block_ref_formats = []
                    block_formats = {
                        'normal': 'x_right',
                        'net': 'x_right_bold',
                        'expanded': 'x_right-italic'}

                    #loop views
                    for vi, views in enumerate(view_generator(offset[x].keys(), cluster_gv)):

                        frames = []
                        vmetas  = []
                        vlevels = []
                        df_rows = []
                        df_cols = []

                        for idx, v in enumerate(views):

                            view = chain[chain.data_key][chain.filter][x][y][v]

                            is_array = view.meta()['x']['is_array']

                            if not isinstance(view, qp.View):
                                raise Exception(
                                    ('\nA view in the chains, {vk}, '
                                     'does not exist in the stack for...\n'
                                     'cluster={cluster}\ndata_key={dk}\n'
                                     'filter={fk}\nx={xk}\ny={yk}\n').format(
                                        cluster=cluster.name,
                                        vk=v,
                                        dk=chain.data_key,
                                        fk=chain.filter,
                                        xk=x,
                                        yk=y
                                    )
                                )

                            if all([view.meta()['agg'][key]==value
                                   for key, value in [('name', 'cbase'),
                                                      ('is_weighted', False)]]):
                                a = view.dataframe.values[0]
                                for cbindex, cb in np.ndenumerate(a):
                                    if cb < italicise_level:
                                        xk = view.meta()['x']['name']
                                        xkc = coordmap['x'][xk].values()
                                        x_loc = list(itertools.chain(*xkc))
                                        x_range = [min(x_loc), max(x_loc)+1]
                                        yk = view.meta()['y']['name']
                                        y_loc = coordmap['y'][yk][0]+cbindex[0]
                                        if y_loc in y_italicise:
                                            y_italicise[y_loc].append(x_range)
                                        else:
                                            y_italicise.update(
                                                {y_loc: [x_range]}
                                            )
                            view.translate_metric(text_key_chosen['x'][-1], set_value='meta')
                            vmetas.append(view.meta())

                            if view.is_propstest():
                                vlevels.append(view.is_propstest())
                            elif view.is_meanstest():
                                vlevels.append(view.is_meanstest())
                            else:
                                vlevels.append(None)

                            if view.meta()['agg']['method'] == 'frequency':
                                agg_name = view.meta()['agg']['name']
                                if agg_name in ['cbase', 'c%', 'r%', 'counts']:
                                    axes = ['x', 'y']
                                    if chain.is_banked:
                                        axes.remove('x')
                                    df = helpers.paint_view(
                                        meta=meta,
                                        view=view,
                                        text_key=text_key_chosen,
                                        display_names=display_names,
                                        transform_names=transform_names,
                                        axes=axes)
                                elif view.meta()['agg']['is_block'] and not view.meta()['agg']['name'].startswith('NPS'):
                                    format_block = view.meta()['agg']['is_block']
                                    block_ref = view.describe_block()
                                    idx_order = get_ordered_index(view.dataframe.index)
                                    block_ref_formats = [
                                        block_formats[block_ref[idxo]]
                                        for idxo in idx_order]
                                    df = helpers.paint_view(
                                        meta=meta,
                                        view=view,
                                        text_key=text_key_chosen,
                                        display_names=display_names,
                                        transform_names=transform_names,
                                        axes=axes)
                                else:
                                    df = view.dataframe.copy()
                            else:
                                df = view.dataframe.copy()

                            #write column test labels
                            if 'test' in view.meta()['agg']['method']:
                                if view.meta()['y']['name'] in testcol_labels:
                                    tdf = view.dataframe
                                    y_values = [int(v) for v in zip(
                                        *[c for c in tdf.columns])[1]]
                                    code_idx = testcol_labels.index(
                                        view.meta()['y']['name']
                                    )
                                    for i, code in enumerate(y_values):
                                        worksheet.write(
                                            row_index_origin+(nest_levels*2)-1,
                                            current_position['test']+i,
                                            testcol_maps[view.meta()['y']['name']][str(code)],
                                            formats['tests']
                                        )
                                    current_position['test'] += view.meta()['shape'][1]
                                    testcol_labels.remove(
                                        view.meta()['y']['name']
                                    )

                            #append frame to frames
                            frames.append(df)

                            if is_array:
                                df_cols.append(
                                    coordmap['y'][y][view.meta()['agg']['fullname']]
                                )
                                df_rows.append(coordmap['x'][x])
                            else:
                                df_rows.append(
                                    coordmap['x'][x][view.meta()['agg']['fullname']]
                                )
                                df_cols.append(coordmap['y'][y])

                        # Add dummy dfs
                        if dummy_tests:
                            cond_1 = len(frames) == 1
                            cond_2 = (
                                len(frames) > 1 and not any(
                                    vm['agg']['method'] == 'coltests'
                                    for vm in vmetas
                                )
                            )
                            if cond_1 or cond_2:
                                if vmetas[0]['agg']['name'] != 'cbase':
                                    vmetas.append(cPickle.loads(cPickle.dumps(
                                        vmetas[0], cPickle.HIGHEST_PROTOCOL)))
                                    vmetas[-1]['agg']['is_dummy'] = True
                                    frames.append(pd.DataFrame(
                                        data=' ',
                                        index=frames[0].index,
                                        columns=frames[0].columns))
                                    len_rows = df_rows[0][1]-df_rows[0][0]+1
                                    df_rows.append([df_rows[-1][1]+1,
                                                    df_rows[-1][1]+len_rows])
                                    df_cols.append(coordmap['y'][y])
                                    dummy_row_count += len_rows

                        #write data
                        is_ceil = vmetas[0]['agg']['fullname'] == ceiling
                        is_floor = vmetas[-1]['agg']['fullname'] == floor

                        # has weighted views
                        sub_chain = chain[chain.data_key][chain.filter]
                        has_weighted_views = any(
                            sub_chain[xk][yk][vk].meta()['agg']['is_weighted']
                            for xk in sub_chain.keys()
                            for yk in sub_chain[xk].keys()
                            for vk in sub_chain[xk][yk].keys()
                        )

                        if view.meta()['y']['name'] in testcol_maps:
                            paint_box(
                                worksheet=worksheet,
                                frames=frames,
                                format_dict=formats,
                                rows=df_rows,
                                cols=df_cols,
                                metas=vmetas,
                                formats_spec=formats_spec,
                                has_weighted_views=has_weighted_views,
                                y_italicise=y_italicise,
                                ceil=is_ceil,
                                floor=is_floor,
                                testcol_map=testcol_maps[view.meta()['y']['name']],
<<<<<<< HEAD
                                decimals=decimals
                            )
=======
                                net_only=is_net_only)
>>>>>>> 6abfb857
                        else:
                            array_views = vks if is_array else None
                            paint_box(
                                worksheet=worksheet,
                                frames=frames,
                                format_dict=formats,
                                rows=df_rows,
                                cols=df_cols,
                                metas=vmetas,
                                formats_spec=formats_spec,
                                has_weighted_views=has_weighted_views,
                                y_italicise=y_italicise,
                                ceil=is_ceil,
                                floor=is_floor,
                                is_array=is_array,
                                array_views=array_views,
<<<<<<< HEAD
                                decimals=decimals
                            )
=======
                                net_only=is_net_only)
>>>>>>> 6abfb857

                        x_name, y_name, shortname, \
                        fullname, text, method, is_weighted = (
                            vmetas[idx]['x']['name'],
                            vmetas[idx]['y']['name'],
                            vmetas[idx]['agg']['name'],
                            vmetas[idx]['agg']['fullname'],
                            vmetas[idx]['agg']['text'],
                            vmetas[idx]['agg']['method'],
                            vmetas[idx]['agg']['is_weighted']
                        )
                        relation = fullname.split('|')[2]

                        #write y labels - NESTING WORKING FOR 2 LEVELS. NEEDS TO WORK FOR N LEVELS.

                        if y_name == '@' and not is_array:
                            if coordmap['x'][x_name][fullname][0] == row_index_origin+(nest_levels*2) + bool(testcol_maps) + len_chain_annotations:
                                #write column label(s) - multi-column y subaxis
                                total_text = helpers.translate(['@'], text_key_chosen['y'])[0]

                                worksheet.set_column(
                                    df_cols[idx][0],
                                    df_cols[idx][1],
                                    10
                                )
                                worksheet.merge_range(
                                    row_index_origin-3,
                                    df_cols[idx][0],
                                    row_index_origin+(nest_levels*2)+bool(testcol_maps)+len_chain_annotations-2,
                                    df_cols[idx][1],
                                    total_text,
                                    formats['y']
                                )
                            if bool(testcol_maps):
                                worksheet.write(
                                    row_index_origin+(nest_levels*2)-1,
                                    1,
                                    '',
                                    formats['tests']
                                )

                        elif is_array:
                            labels = helpers.get_unique_level_values(df.columns)
                            labels[1] = helpers.translate(labels[1], text_key_chosen['x'])
                            if nest_levels == 0:
                                write_column_labels(
                                    worksheet,
                                    labels,
                                    formats_arrays['array-y'],
                                    row_index_origin-3,
                                    df_cols[idx],
                                    is_array=True
                                )
                            elif nest_levels > 0:
                                write_column_labels(worksheet,
                                    labels,
                                    formats_arrays['arrays-y'],
                                    row_index_origin-3,
                                    df_cols[idx],
                                    nest_levels,
                                    is_array=True
                                )
                            if df_cols[idx][0] == col_index_origin:
                                worksheet.merge_range(
                                    row_index_origin-3,
                                    df_cols[idx][0],
                                    row_index_origin-3,
                                    df_cols[idx][0]+sum(
                                        [vs[1] for vs in view_sizes[0]])-1,
                                    ' ',
                                    formats['y'])
                        else:
                            if coordmap['x'][x_name][fullname][0] == row_index_origin+(nest_levels*2)+bool(testcol_maps) + len_chain_annotations:
                                labels = helpers.get_unique_level_values(df.columns)
                                labels[1] = helpers.translate(labels[1], text_key_chosen['y'])
                                if nest_levels == 0:
                                    write_column_labels(
                                        worksheet,
                                        labels,
                                        formats['y'],
                                        row_index_origin-3,
                                        df_cols[idx]
                                    )
                                elif nest_levels > 0:
                                    write_column_labels(worksheet,
                                        labels,
                                        formats['y'],
                                        row_index_origin-3,
                                        df_cols[idx],
                                        nest_levels
                                    )

                        #write x labels
                        if df_cols[0][0] == col_index_origin:
                            if fullname == ceiling:

                                write_question_label(
                                    worksheet,
                                    df.index[0][0],
                                    formats['x_left_bold'],
                                    df_rows[idx][0]-1,
                                    col_index_origin-1,
                                    formats_spec.row_height,
                                    formats_spec.row_wrap_trigger
                                )

                                if create_toc:
                                    toc_locs[-1].append(
                                        (df_rows[idx][0]-1,  col_index_origin-1)
                                    )
                                    if transform_names:
                                        toc_names[-1].append(
                                            transform_names.get(x_name,
                                                                x_name))
                                    else:
                                        toc_names[-1].append(x_name)
                                    if 'x' in display_names:
                                        toc_label_parts = df.index[0][0].split(
                                            '. ')
                                        if len(toc_label_parts) == 0:
                                            toc_label = toc_label_parts[0]
                                        else:
                                            toc_label = ''.join(
                                                toc_label_parts[1:])
                                        toc_labels[-1].append(toc_label)
                                    else:
                                        toc_labels[-1].append(df.index[0][0])

                        cond_1 = df_cols[0][0] == col_index_origin
                        cond_2 = fullname in new_views
                        cond_3 = not has_weighted_views and not is_weighted

                        if is_array :
                            if vi==0:
                                format_key = 'x_right'
                                labels = [df.index.levels[1][i] for i in df.index.labels[1]]
                                write_category_labels(
                                    worksheet=worksheet,
                                    labels=labels,
                                    formats=formats,
                                    format_key=format_key,
                                    row=df_rows[idx][0],
                                    col=col_index_origin-1,
                                    row_height=formats_spec.row_height,
                                    row_wrap_trigger=formats_spec.row_wrap_trigger,
                                    set_heights=True
                                )

                        elif cond_1 or cond_2:
                            if shortname == 'cbase':
                                if has_weighted_views and not is_weighted:
                                    if len(text) > 0:
                                        format_key = 'x_right_ubase'
                                        labels = [text]
                                        # labels = [''.join(['Unweighted ',
                                        #                    text.lower()])]
                                    else:
                                        format_key = 'x_right_base'
                                        labels = [fullname]
#                                     labels[1] = helpers.translate(labels[1], text_key_chosen['x'])
                                    write_category_labels(
                                        worksheet=worksheet,
                                        labels=labels,
                                        formats=formats,
                                        format_key=format_key,
                                        row=df_rows[idx][0],
                                        col=col_index_origin-1,
                                        row_height=formats_spec.row_height,
                                        row_wrap_trigger=formats_spec.row_wrap_trigger,
                                        set_heights=True
                                    )
                                else:
                                    if len(text) > 0:
                                        base_idx = {True: 0, False: -1}.get(
                                            default_text=='fr-FR', False)
                                        if not chain.base_text is None:
                                            text = '{}: {}'.format(
                                                text.split(' ')[base_idx].capitalize()
                                                    if cond_3 else text,
                                                helpers.get_text(
                                                    unicoder(chain.base_text),
                                                    text_key_chosen,
                                                    'x'))
                                        elif cond_3:
                                            text = text.split(' ')[base_idx].capitalize()
                                        labels = [text]
                                    else:
                                        labels = [fullname]
                                    format_key = 'x_right_base'
                                    write_category_labels(
                                        worksheet=worksheet,
                                        labels=labels,
                                        formats=formats,
                                        format_key=format_key,
                                        row=df_rows[idx][0],
                                        col=col_index_origin-1,
                                        row_height=formats_spec.row_height,
                                        row_wrap_trigger=formats_spec.row_wrap_trigger,
                                        set_heights=True
                                    )
                            else:
                                if (vmetas[0]['agg']['method'] in ['descriptives'] or
                                    (vmetas[0]['agg']['method'] in ['frequency'] and relation != ':')):
                                    if len(frames) > 1:
                                        labels = []
                                        labels_written = []
                                        for idxdf, df in enumerate(frames):
                                            if vmetas[idxdf]['agg']['method'] == 'coltests':
                                                if not formats_spec.display_test_level:
                                                    continue
                                                format_key = 'x_right_tests'
                                                labels = [vlevels[idxdf] for _ in df.index]
                                            else:
                                                if vmetas[idxdf]['agg']['method'] == 'descriptives':
                                                    format_key = 'x_right_descriptives'
                                                else:
                                                    if format_block and block_ref_formats:
                                                        format_key = block_ref_formats
                                                    else:
                                                        format_key = 'x_right_nets'
                                                if len(vmetas[idxdf]['agg']['text']) > 0 and \
                                                    not vmetas[idxdf]['agg']['is_block']:
                                                    if isinstance(vmetas[0]['agg']['text'], (str, unicode)):
                                                        labels = [vmetas[0]['agg']['text']]
                                                    elif isinstance(vmetas[0]['agg']['text'], dict):
                                                        k = vmetas[0]['agg']['text'].keys()[0]
                                                        labels = [vmetas[0]['agg']['text'][k]]
                                                else:
                                                    labels = df.index.get_level_values(1)
                                            if all([label not in labels_written for label in labels]):
                                                write_category_labels(
                                                    worksheet=worksheet,
                                                    labels=labels,
                                                    formats=formats,
                                                    format_key=format_key,
                                                    row=df_rows[0][0]+idxdf,
                                                    col=col_index_origin-1,
                                                    row_height=formats_spec.row_height,
                                                    row_wrap_trigger=formats_spec.row_wrap_trigger,
                                                    group_size=len(frames),
                                                    set_heights=True
                                                )
                                                labels_written.extend(labels)
                                    else:
                                        if vmetas[0]['agg']['method'] == 'descriptives':
                                            format_key = 'x_right_descriptives'
                                        else:
                                            format_key = 'x_right_nets'
                                        if len(frames[0].index) == 1:
                                            if len(vmetas[0]['agg']['text']) > 0 and \
                                                not vmetas[0]['agg']['is_block']:
                                                if isinstance(vmetas[0]['agg']['text'], (str, unicode)):
                                                    labels = [vmetas[0]['agg']['text']]
                                                elif isinstance(vmetas[0]['agg']['text'], dict):
                                                    k = vmetas[0]['agg']['text'].keys()[0]
                                                    labels = [vmetas[0]['agg']['text'][k]]
                                            else:
                                                labels = df.index.get_level_values(1)
                                        else:
                                            labels = df.index.get_level_values(1)
                                        write_category_labels(
                                            worksheet=worksheet,
                                            labels=labels,
                                            formats=formats,
                                            format_key=format_key,
                                            row=df_rows[0][0],
                                            col=col_index_origin-1,
                                            row_height=formats_spec.row_height,
                                            row_wrap_trigger=formats_spec.row_wrap_trigger,
                                            group_size=len(frames),
                                            set_heights=True
                                        )
                                else:
                                    freq_view = False
                                    labels = []
                                    for idxdf, df in enumerate(frames):
                                        if vmetas[idxdf]['agg']['method'] == 'coltests':
                                            if not formats_spec.display_test_level:
                                                continue
                                            format_key = 'x_right_tests'
                                            labels = [vlevels[idxdf] for _ in df.index]
                                        elif vmetas[idxdf]['agg']['method'] == 'descriptives':
                                            format_key = 'x_right'
                                            labels = [df.index[idxf][idxf] for _ in df.index]
                                        else:
                                            format_key = 'x_right'
                                            if idxdf == 0 or (idxdf > 0 and not freq_view):
                                                freq_view = True
                                                labels = df.index.get_level_values(1)
                                            else:
                                                continue
                                        write_category_labels(
                                            worksheet=worksheet,
                                            labels=labels,
                                            formats=formats,
                                            format_key=format_key,
                                            row=df_rows[0][0]+idxdf,
                                            col=col_index_origin-1,
                                            row_height=formats_spec.row_height,
                                            row_wrap_trigger=formats_spec.row_wrap_trigger,
                                            group_size=len(frames),
                                            set_heights=True
                                        )

#                     if is_array:
#                         # Merge the top of the array table and remove the merged text
#                         combined_width = sum([widths[vk] for vk in widths.keys()])
#                         worksheet.merge_range(5, 1, 5, combined_width, '', formats['y'])

                    #increment row (only first occurrence of each x)
                    if not is_array:
                        if orientation == 'y':
                            current_position['x'] += sum(
                                view_lengths[idxs]
                            ) + 1
                        elif orientation == 'x':
                            current_position['y'] += (
                                coordmap['y'][xy][1]-coordmap['y'][xy][0]+1
                            )

                #increment col
                if not is_array:
                    if orientation == 'y':
                        current_position['y'] += chain.source_length

                    elif orientation == 'x':
                        current_position['x'] += sum(view_lengths[0])+1
                        if dummy_tests:
                            current_position['x'] += dummy_row_count

            #Add cell contents to end of sheet
            if len(cell_details)>0:
                if is_array:
                    if default_text in ['en-GB', 'fr-FR']:
                        trans_text = default_text
                    else:
                        trans_text = 'en-GB'
                    cell_details = '{} ({})'.format(
                        CD_TRANSMAP[trans_text]['cc'],
                        CD_TRANSMAP[trans_text]['r%'])
                    r = end_x + 3
                    worksheet.write_string(
                        row=r, col=1, string=cell_details, cell_format=formats['cell_details'])
                else:
                    r = current_position['x'] + 1
                    worksheet.write_string(
                        row=r, col=1, string=cell_details, cell_format=formats['cell_details'])

            #set column widths
            worksheet.set_column(col_index_origin-1, col_index_origin-1, 40)

            #set y axis height
            worksheet.set_row(row_index_origin-3, formats_spec.y_header_height)
            worksheet.set_row(row_index_origin-2, formats_spec.y_row_height)

            #freeze panes
            worksheet.freeze_panes(
                row_index_origin+(nest_levels*2)+bool(testcol_maps)-1,
                col_index_origin+1
            )


    #download image
    # if IMG_URL:
    if formats_spec.img_url and not formats_spec.no_logo:
        try:
            img_url_full = '\\'.join(
                [os.path.dirname(quantipy.__file__),
                'core\\builds\\excel\\formats',
                 # IMG_URL
                 formats_spec.img_url]
            )
            if os.path.exists(img_url_full):
                img = Image.open(img_url_full)
                # img.thumbnail(IMG_SIZE, Image.ANTIALIAS)
                img.thumbnail(formats_spec.img_size, Image.ANTIALIAS)
                img.save(os.path.basename(img_url_full))
                path_img = os.path.basename(img_url_full)
            else:
                # response = requests.get(IMG_URL)
                response = requests.get(formats_spec.img_url)
                img = Image.open(BytesIO(response.content))
                # img.thumbnail(IMG_SIZE, Image.ANTIALIAS)
                img.thumbnail(formats_spec.img_size, Image.ANTIALIAS)
                img.save('img.png')
                path_img = 'img.png'
        except:
            pass

    #post-process non-TOC sheets
    for worksheet in workbook.worksheets_objs:

            #hide gridlines
            worksheet.hide_gridlines(2)

            if not worksheet.name == 'TOC':

                #write annotations to cells A1, A2, A3, ...
                if annotations.get(worksheet.name):
                    for annotation_spec in annotations[worksheet.name]:
                        if isinstance(annotation_spec, (str, unicode)):
                            annotation = annotation_spec
                            annotation_format = formats['x_left_bold']
                        else:
                            annotation = annotation_spec[0]
                            annotation_format = workbook.add_format(
                                annotation_spec[1]
                            )
                        worksheet.write(
                            annotations[worksheet.name].index(annotation_spec),
                            0,
                            annotation,
                            annotation_format
                        )

                #insert image
                try:
                    worksheet.insert_image(
                        formats_spec.img_insert_x,
                        formats_spec.img_insert_y,
                        path_img,
                        {'x_offset': formats_spec.img_x_offset,
                         'y_offset': formats_spec.img_y_offset}
                    )
                except:
                    pass

    #finish writing TOC
    write_labels = all(name_list == toc_names[0] for name_list in toc_names)
    for i in xrange(len(toc_names)):
        for q in xrange(len(toc_names[i])):
            TOCsheet.write(
               6+q,
               1+i,
               'internal:%s!%s' % (
                    names[i],
                    xl_rowcol_to_cell(toc_locs[i][q][0], toc_locs[i][q][1])
                ),
               formats['TOC-url']
            )
            TOCsheet.write(
                6+q,
                1+i,
                toc_names[i][q],
                formats['TOC-url']
            )
            if write_labels:
                if i == len(sheet_idx)-1:
                    TOCsheet.write(
                        6+q,
                        3+i,
                        toc_labels[i][q],
                        formats['TOC-10']
                    )

    #close excel file
    workbook.close()<|MERGE_RESOLUTION|>--- conflicted
+++ resolved
@@ -61,11 +61,7 @@
 '~~~~~~~~~~~~~~~~~~~~~~~~~~~~~~~~~~~~~~~~~~~~~~~~~~~~~~~~~~~~~~~~~~~~~~~~~~~~~'
 def paint_box(worksheet, frames, format_dict, rows, cols, metas, formats_spec,
               has_weighted_views=False, y_italicise=dict(), ceil=False, floor=False,
-<<<<<<< HEAD
-              testcol_map=None, is_array=False, array_views=None, decimals=None):
-=======
-              testcol_map=None, is_array=False, array_views=None, net_only=True):
->>>>>>> 6abfb857
+              testcol_map=None, is_array=False, array_views=None, decimals=None, net_only=True):
     '''
     Writes a "box" of data
 
@@ -299,12 +295,10 @@
                         metas[idxf]['agg']['fullname'],
                         method))
 
-<<<<<<< HEAD
-        rel_to_decimal = False
-=======
+            rel_to_decimal = False
+
             # net only?
             if net_only and format_name.endswith('NET'): format_name += '-ONLY'
->>>>>>> 6abfb857
 
         # Value to write into cell
         # Dataframe
@@ -1266,20 +1260,6 @@
                                                   5, df_cols[-1][0],
                                                   column, formats['y'])
 
-<<<<<<< HEAD
-                    paint_box(
-                        worksheet=worksheet,
-                        frames=frames,
-                        format_dict=formats,
-                        rows=df_rows,
-                        cols=df_cols,
-                        metas=vmetas,
-                        formats_spec=formats_spec,
-                        ceil=True,
-                        floor=True,
-                        decimals=decimals
-                    )
-=======
                     paint_box(worksheet=worksheet,
                               frames=frames,
                               format_dict=formats,
@@ -1288,8 +1268,8 @@
                               metas=vmetas,
                               formats_spec=formats_spec,
                               ceil=True,
-                              floor=True)
->>>>>>> 6abfb857
+                              floor=True,
+                              decimals=decimals)
 
                 if has_multiindex:
 
@@ -1735,47 +1715,37 @@
                         )
 
                         if view.meta()['y']['name'] in testcol_maps:
-                            paint_box(
-                                worksheet=worksheet,
-                                frames=frames,
-                                format_dict=formats,
-                                rows=df_rows,
-                                cols=df_cols,
-                                metas=vmetas,
-                                formats_spec=formats_spec,
-                                has_weighted_views=has_weighted_views,
-                                y_italicise=y_italicise,
-                                ceil=is_ceil,
-                                floor=is_floor,
-                                testcol_map=testcol_maps[view.meta()['y']['name']],
-<<<<<<< HEAD
-                                decimals=decimals
-                            )
-=======
-                                net_only=is_net_only)
->>>>>>> 6abfb857
+                            paint_box(worksheet=worksheet,
+                                      frames=frames,
+                                      format_dict=formats,
+                                      rows=df_rows,
+                                      cols=df_cols,
+                                      metas=vmetas,
+                                      formats_spec=formats_spec,
+                                      has_weighted_views=has_weighted_views,
+                                      y_italicise=y_italicise,
+                                      ceil=is_ceil,
+                                      floor=is_floor,
+                                      testcol_map=testcol_maps[view.meta()['y']['name']],
+                                      decimals=decimals,
+                                      net_only=is_net_only)
                         else:
                             array_views = vks if is_array else None
-                            paint_box(
-                                worksheet=worksheet,
-                                frames=frames,
-                                format_dict=formats,
-                                rows=df_rows,
-                                cols=df_cols,
-                                metas=vmetas,
-                                formats_spec=formats_spec,
-                                has_weighted_views=has_weighted_views,
-                                y_italicise=y_italicise,
-                                ceil=is_ceil,
-                                floor=is_floor,
-                                is_array=is_array,
-                                array_views=array_views,
-<<<<<<< HEAD
-                                decimals=decimals
-                            )
-=======
-                                net_only=is_net_only)
->>>>>>> 6abfb857
+                            paint_box(worksheet=worksheet,
+                                      frames=frames,
+                                      format_dict=formats,
+                                      rows=df_rows,
+                                      cols=df_cols,
+                                      metas=vmetas,
+                                      formats_spec=formats_spec,
+                                      has_weighted_views=has_weighted_views,
+                                      y_italicise=y_italicise,
+                                      ceil=is_ceil,
+                                      floor=is_floor,
+                                      is_array=is_array,
+                                      array_views=array_views,
+                                      decimals=decimals,
+                                      net_only=is_net_only)
 
                         x_name, y_name, shortname, \
                         fullname, text, method, is_weighted = (
