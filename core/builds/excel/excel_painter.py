'''
Created on 19 Nov 2014

@author: alasdaire
'''

import numpy as np
import pandas as pd
import quantipy as qp
from quantipy.core.cluster import Cluster
from quantipy.core.chain import Chain
from quantipy.core.helpers import functions as helpers
from quantipy.core.tools.dp.io import unicoder
from quantipy.core.builds.excel.formats.xlsx_formats import XLSX_Formats
import quantipy.core.cluster
from xlsxwriter import Workbook
from xlsxwriter.utility import xl_rowcol_to_cell
import os
from string import ascii_uppercase
from collections import OrderedDict, Counter
from warnings import warn
from PIL import Image
import requests
from io import BytesIO
import cPickle
import itertools

'~~~~~~~~~~~~~~~~~~~~~~~~~~~~~~~~~~~~~~~~~~~~~~~~~~~~~~~~~~~~~~~~~~~~~~~~~~~~~'
TEST_SUFFIX = list(ascii_uppercase)
TEST_PREFIX = ['']+list(ascii_uppercase)

'~~~~~~~~~~~~~~~~~~~~~~~~~~~~~~~~~~~~~~~~~~~~~~~~~~~~~~~~~~~~~~~~~~~~~~~~~~~~~'
def paint_box(worksheet, frames, format_dict, rows, cols, metas, formats_spec,
              has_weighted_views=False, y_italicise=dict(), ceil=False, floor=False,
              testcol_map=None):
    '''
    Writes a "box" of data

    Parameters
    ----------
    worksheet : xlsxwriter.Workbook.worksheet
    frames : list
        list of pd.DataFrame objects
    format_dict : Format
        The dict of all formats
    rows : list
        Number of rows in each pd.DataFrame
    cols : list
        Number of cols in each pd.DataFrame
        Column range of box
    metas : list
        list of dict - view metas
    ceil : bool
        Whether ceiling view
    floor : bool
        Whether floor view
    '''
    if len(metas) == 0:
        rsize = rows[-1][1] - rows[0][0]
    else:
        rsize = rows[-1][1] - rows[0][0] + 1

    csize = cols[-1][1] - cols[0][0] + 1

    coords = [
        [rows[0][0] + (i // csize), cols[0][0] + (i % csize)] 
        for i in xrange(rsize * csize)
    ]

    coordsGenerator = (coord for coord in coords)
    for i, coord in enumerate(coordsGenerator):

        idxf = (i // csize) % len(frames)

        box_coord = [coord[0] - coords[0][0], coord[1] - coords[0][1]]

        # pick cell format
        format_name = ''
        
        if len(metas) == 0:
            method = 'dataframe_columns'
        else:
            fullname, method, is_weighted = (
                metas[idxf]['agg']['fullname'],
                metas[idxf]['agg']['method'],
                metas[idxf]['agg']['is_weighted']
            )
            _, _, relation, rel_to, _, shortname  = fullname.split('|')

        # cell position
        if i % csize == 0:
            format_name = 'left-'

        if i % csize == (csize - 1) or (cols[idxf][0] == cols[idxf][1]):
            format_name = format_name + 'right-'

        if format_name == '':
            format_name = format_name + 'interior-'

        if ceil:
            if i < (csize):
                format_name = format_name + 'top-'
        if floor:            
            if i >= ((rsize * csize) - csize):
                format_name = format_name + 'bottom-'
        
        # additional format spec
        if method == 'dataframe_columns':

            format_name = format_name + 'STR'

        else:

            # background color (frequency/ coltests)
            cond_1 = method in ['frequency', 'coltests'] and len(relation) == 0
            cond_2 = method in ['default']
            if cond_1 or cond_2:
                if not shortname in ['cbase']:
                    if box_coord[0] == 0:
                        format_name = format_name + 'frow-bg-'
                    elif (box_coord[0] // len(frames)) % 2 == 0:
                        format_name = format_name + 'bg-'

            # first row (coltests - means)
            if method == 'coltests' and len(relation) > 0:
                if box_coord[0] == 0:
                    format_name = format_name + 'frow-'

            # choose view format type
            # base
            if shortname == 'cbase':
                if not ceil:
                    if is_weighted:
                        format_name = format_name + 'frow-BASE'
                    else:
                        if has_weighted_views:
                            format_name = format_name + 'frow-UBASE'
                        else:
                            format_name = format_name + 'frow-BASE'
                else:
                    if is_weighted:
                        format_name = format_name + 'BASE'
                    else:
                        if has_weighted_views:
                            format_name = format_name + 'UBASE'
                        else:
                            format_name = format_name + 'BASE'
                            
            # frequency
            elif method == 'frequency':

                # counts
                if rel_to == '':

                    if len(relation) == 0:
                        format_name = format_name + 'N'

                    # complex logics
                    else:
                        if len(frames) == 1:
                            format_name = format_name + 'N-NET'
                        else:
                            if idxf == 0:
                                format_name = format_name + 'frow-N-NET'
                            elif idxf == len(frames)-1:
                                format_name = format_name + 'brow-N-NET'
                            else:
                                format_name = format_name + 'mrow-N-NET'
                                
                # %
                elif rel_to in ['x', 'y']:

                    if len(relation) == 0:
                        format_name = format_name + 'PCT'

                    # complex logics
                    else:
                        if len(frames) == 1:
                            format_name = format_name + 'PCT-NET'
                        else:
                            if idxf == 0:
                                format_name = format_name + 'frow-PCT-NET'
                            elif idxf == len(frames)-1:
                                format_name = format_name + 'brow-PCT-NET'
                            else:
                                format_name = format_name + 'mrow-PCT-NET'

            # descriptvies
            elif method == 'descriptives':
                if len(frames) == 1:
                    format_name = format_name + 'DESCRIPTIVES'
                else:
                    if idxf == 0:
                        format_name = format_name + 'frow-DESCRIPTIVES'
                    elif idxf == len(frames)-1:
                        format_name = format_name + 'brow-DESCRIPTIVES'
                    else:
                        format_name = format_name + 'mrow-DESCRIPTIVES'

            # coltests
            elif method == 'coltests':
                format_name = format_name + 'TESTS'

            # default 
            elif method == 'default':
                format_name = format_name + 'DEFAULT'

            # method not found...
            else:
                raise Exception(
                    "View method not recognised...\nView: {}\nMethod: {}" % (
                        metas[idxf]['agg']['fullname'],
                        method))

        # value to write into cell
        # dataframe
        if method == 'dataframe_columns':

            data = frames[idxf].head(
                box_coord[0] // len(frames)+1
            ).values[-1]

        # links
        else:

            data = frames[idxf].head(
                box_coord[0] // len(frames)+1
            ).values[-1][box_coord[1]]            
            
            # post-process cell data

            # ebase - convert numpy.inf
            if shortname == 'ebase':
                if data == np.inf:
                    data = str(np.inf)

            # % - divide data by 100 for formatting in Excel
            elif rel_to in ['x', 'y'] and not method in ['coltests',
                                                         'descriptives']:
                data = data / 100

            # coltests - convert NaN to '', otherwise get column letters
            elif method == 'coltests':    
                if pd.isnull(data) or data == 0:
                    data = ''   
                else:   
                    x = data.replace('[', '').replace(']', '')  
                    if len(x) == 1: 
                        data = testcol_map[x]    
                    else:   
                        data = ''   
                        for letter in x.split(', '):
                            data += testcol_map[letter] + formats_spec.test_seperator  
                        data = data[:-len(formats_spec.test_seperator)]

            # replace 0 with char
            try:
                if np.isclose([data], [0]):
                    if method == 'frequency':
                        # data = FREQUENCY_0_REPR
                        data = formats_spec.frequency_0_repr
                    elif method == 'descriptives':
                        # data = DESCRIPTIVES_0_REPR
                        data = formats_spec.descriptives_0_repr
            except:
                pass

        # Check data for NaN and replace with '-'
        if not isinstance(data, (str, unicode)):
            if np.isnan(data):
                data = '-'

        # Italicise?
        if not format_name.endswith(('STR', 'TESTS')):
            if y_italicise.get(coord[1]):
                x_ranges = y_italicise[coord[1]]
                for x_range in x_ranges:
                    if coord[0] in range(*x_range):
                        format_name = format_name + '-italic'

        # write data
        try:
            worksheet.write(
                coord[0], 
                coord[1], 
                data, 
                format_dict[format_name]
            )
        except Exception, e:
            warn(
                '\n'.join(
                    ['Unable to write data to cell...',
                     '{0:<15}{1:<15}{2:<30}{3:<30}{4}'.format(
                        'DATA', 'CELL', 'FORMAT', 'VIEW FULLNAME', 'ERROR'
                     ),
                     '{0:<15}{1:<15}{2:<30}{3:<30}{4}'.format(  
                        data,
                        xl_rowcol_to_cell(coord[0], coord[1]),
                        format_name,
                        fullname,
                        e
                    )]
                )
            )  
            
'~~~~~~~~~~~~~~~~~~~~~~~~~~~~~~~~~~~~~~~~~~~~~~~~~~~~~~~~~~~~~~~~~~~~~~~~~~~~~'
def set_row_height(worksheet, 
                   row_start,
                   row_stop,
                   row_height,
                   text_size=1):
    '''
    Sets the row height for all rows in range.

    Parameters
    ----------
    worksheet : xlsxwriter.Workbook.worksheet
    row_start : int
        first row (index)
    row_stop : int
        last row (index)
    '''
    for row in xrange(row_start, row_stop+1):
        worksheet.set_row(row, row_height*text_size)

'~~~~~~~~~~~~~~~~~~~~~~~~~~~~~~~~~~~~~~~~~~~~~~~~~~~~~~~~~~~~~~~~~~~~~~~~~~~~~'
def write_column_labels(worksheet, labels, existing_format, row,
                        cols, levels=0):
    '''
    Writes column labels & headings.

    If any labels are greater than Y_ROW_WRAP_TRIGGER, the second format in the
    list will be used. One with text_v_align = 4 (vjustify) makes sense.

    Parameters
    ----------
    worksheet : xlsxwriter.Workbook.worksheet
    labels : list
        list of column labels. Last item is column heading
    existing_formats : list
        list of formats to use
    row : int
        row rto write column labels
    cols : list
        start and end column index
    levels : int
        number of additional levels due to nested ys
    '''
    try:
        if levels == 0:
            worksheet.set_column(cols[0], cols[1], 10)
            if cols[0] == cols[1]:
                worksheet.write_row(
                    row, cols[0], labels[0],  existing_format
                )
            else:
                worksheet.merge_range(
                    row, cols[0], row, cols[1], labels[0][0], existing_format
                )
            worksheet.write_row(row+1, cols[0], labels[1],  existing_format)
        elif levels > 0:
            worksheet.set_column(cols[0], cols[1], 10)
            if len(labels) == 2:
                worksheet.merge_range(
                    row, cols[0], row, cols[1], labels[0][0], existing_format
                )
                for i, col in enumerate(xrange(cols[0], cols[1]+1)):
                    worksheet.merge_range(
                        row+1, 
                        col, 
                        row+1+(levels*2), 
                        col, 
                        labels[1][i], 
                        existing_format
                    )
            elif len(labels) > 2:
                #last row size
                R = ((levels+1)*2)-len(labels)

                # header/ column size
                N = cols[1]-cols[0]+1
                n = N/len(labels[1])

                for lev in xrange((len(labels)/2)):
                    #update header/ column size
                    if lev > 0:
                        N = n
                        n = N / len(labels[(lev*2)+1])
                    # y repeat
                    X = (cols[1]-cols[0]+1) / N
                    for x in xrange(X):
                        #  write header(s)
                        worksheet.merge_range(
                            row+(lev*2), 
                            cols[0]+(N*x), 
                            row+(lev*2), 
                            cols[0]+(N*(x+1))-1, 
                            labels[(lev*2)][0], 
                            existing_format
                        )

                        #write columns
                        if n > 1:
                            for col in xrange(len(labels[(lev*2)+1])):
                                worksheet.merge_range(
                                    row+(lev*2)+1, 
                                    cols[0]+(N*x)+(n*col), 
                                    row+(lev*2)+1, 
                                    cols[0]+(N*x)+(n*col)+(n-1), 
                                    labels[(lev*2)+1][col], 
                                    existing_format
                                )
                        else:
                            if R == 0:
                                worksheet.write_row(
                                    row+(lev*2)+1, 
                                    cols[0], 
                                    labels[(lev*2)+1]*(
                                        (cols[1]-cols[0]+1)/len(labels[-1])
                                    ), 
                                    existing_format
                                )
                            else:
                                for col in xrange(len(labels[(lev*2)+1])):
                                    worksheet.merge_range(
                                        row+(lev*2)+1, 
                                        cols[0]+(N*x)+(n*col), 
                                        row+(lev*2)+R+1, 
                                        cols[0]+(N*x)+(n*col), 
                                        labels[(lev*2)+1][col], existing_format
                                    )
    except:
        pass

'~~~~~~~~~~~~~~~~~~~~~~~~~~~~~~~~~~~~~~~~~~~~~~~~~~~~~~~~~~~~~~~~~~~~~~~~~~~~~'
def write_category_labels(worksheet, 
                          labels,
                          existing_format,
                          row,
                          col, 
                          row_height=None,
                          row_wrap_trigger=None,
                          group_size=1,
                          set_heights=False):
    '''
    Writes category labels

    Parameters
    ----------
    worksheet : xlsxwriter.Workbook.worksheet
    labels : list
        list of column labels. Last item is column heading
    existing_formats : list
        list of formats to use
    row : int
        row to start writing labels
    col : int
        column to write labels
    '''
    try:
        for idx, lab in enumerate(labels):
            try:
                lab_len = len(lab)
            except:
                lab_len = len(str(lab))
            if lab_len < row_wrap_trigger:
                if group_size > 1 and set_heights:
                    set_row_height(
                        worksheet=worksheet, 
                        row_start=row+(idx*group_size), 
                        row_stop=row+(idx*group_size)+(group_size-1),
                        row_height=row_height
                    )
                else:
                    set_row_height(
                        worksheet=worksheet, 
                        row_start=row+(idx*group_size), 
                        row_stop=row+(idx*group_size),
                        row_height=row_height
                    )
            elif group_size > 1 and set_heights:
                set_row_height(
                    worksheet=worksheet, 
                    row_start=row+(idx*group_size)+1, 
                    row_stop=row+(idx*group_size)+(group_size-1),
                    row_height=row_height
                )
            if isinstance(lab, float):
                worksheet.write_number(
                    row+(idx*group_size), 
                    col, 
                    lab, 
                    existing_format
                )
            else:
                worksheet.write(
                    row+(idx*group_size), 
                    col, 
                    lab, 
                    existing_format
                )
    except:
        pass

'~~~~~~~~~~~~~~~~~~~~~~~~~~~~~~~~~~~~~~~~~~~~~~~~~~~~~~~~~~~~~~~~~~~~~~~~~~~~~'
def write_question_label(worksheet,
                         label,
                         existing_format,
                         row,
                         col,
                         row_height,
                         row_wrap_trigger):
    '''
    Writes question labels

    Parameters
    ----------
    worksheet : xlsxwriter.Workbook.worksheet
    labels : list
        list of column labels. Last item is column heading
    existing_formats : list
        list of formats to use
    row : int
        row index
    col : int
        column index
    '''
    if len(label) < row_wrap_trigger:
        set_row_height(worksheet, row, row, row_height)
        worksheet.write(row, col, label, existing_format)
    else:
        worksheet.write(row, col, label, existing_format)

'~~~~~~~~~~~~~~~~~~~~~~~~~~~~~~~~~~~~~~~~~~~~~~~~~~~~~~~~~~~~~~~~~~~~~~~~~~~~~'
def chain_generator(cluster):
    '''Generate chains
    '''
    for chain_name in cluster.keys():
        yield cluster[chain_name]

'~~~~~~~~~~~~~~~~~~~~~~~~~~~~~~~~~~~~~~~~~~~~~~~~~~~~~~~~~~~~~~~~~~~~~~~~~~~~~'
def xy_generator(chain):
    '''x/ y generator
    '''
    for xy in chain.content_of_axis:
        yield xy

'~~~~~~~~~~~~~~~~~~~~~~~~~~~~~~~~~~~~~~~~~~~~~~~~~~~~~~~~~~~~~~~~~~~~~~~~~~~~~'
def view_generator(chain_views, grouped_views=[], ordered=False):
    '''View generator
    '''
    if grouped_views == []:
        for view in chain_views:
            yield [view]
    else:
        if all(isinstance(item, str) for item in grouped_views):
            non_grouped_views = [
                view for view in chain_views 
                if view not in grouped_views
            ]
            for view in non_grouped_views:
                yield [view]
            if all(view in chain_views for view in grouped_views):
                yield [view for view in grouped_views if view in chain_views]
            elif any(view in chain_views for view in grouped_views):
                for view in grouped_views:
                    if view in chain_views:
                        yield [view] 
        elif all(isinstance(item, list) for item in grouped_views):
            chained_grouped_views = list(itertools.chain(*grouped_views))
            non_grouped_views = [x for x in chain_views 
                                 if not x in chained_grouped_views]
            for view in non_grouped_views:
                yield [view]
            for sub_group in grouped_views:
                if all(view in chain_views for view in sub_group):
                    yield [view for view in sub_group if view in chain_views]
        else:
            raise TypeError(
                "Grouped views objects must all be \n"
                "<str> or <list>, not mixed types\n"
                "Found: %s" % (
                    ', '.join([type(item) for item in grouped_views])
                )
            )

'~~~~~~~~~~~~~~~~~~~~~~~~~~~~~~~~~~~~~~~~~~~~~~~~~~~~~~~~~~~~~~~~~~~~~~~~~~~~~'
def get_view_offset(chain, offset_dict, grouped_views=[], dummy_tests=False):
    '''
    Creates a dictionary (x names as keys) of dictionaries
    (view names as keys) of realtive view positions, based on view sizes.

    Parameters
    ----------
    chain : Chain
        quantipy chain object
    offset_dict : dict
        dict of
    grouped_views : list
        views to group

    Returns
    -------
    offset_dict dictionary
    '''
    key_last = ''
    idx_last = 0
    len_last = 0
    dummy_rows = 0
    
    bumped_views = []
    
    x_iter = {
        'y': xy_generator(chain),
        'x': [chain.source_name]
    }

    view_sizes = chain.view_sizes()
    view_lengths = chain.view_lengths()
        
    for xy in x_iter[chain.orientation]:
        group_order = grouped_views[:]
        try:
            idxs = chain.content_of_axis.index(xy)
        except:
            idxs = 0
        if xy not in offset_dict.keys():
            offset_dict[xy] = OrderedDict()
        for view in view_generator(chain.views):            
            if not view[0] in offset_dict[xy].keys():                    
                if view[0] in grouped_views:
                    idxv = chain.views.index(
                        group_order.pop(group_order.index(view[0]))
                    )
                else:
                    if (group_order==grouped_views) or len(group_order) == 0:
                        idxv = chain.views.index(view[0])
                    else:
                        bumped_views.append(view[0])
                if view[0] not in bumped_views:
                    if view_lengths[idxs][idxv] > 0:
                        offset_dict[xy][view[0]] = 0
                        for idx in xrange(idxv):
                            if chain.views[idx] not in bumped_views:
                                temp = view_lengths[idxs][idx]
                                offset_dict[xy][view[0]] += temp
                if len(bumped_views) > 0 and len(group_order) == 0:
                    for bv in bumped_views:
                        if bumped_views.index(bv) == 0:
                            pbv = next(reversed(offset_dict[xy]))
                            temp_a = offset_dict[xy][pbv]
                            pbv_index = chain.views.index(pbv)
                            temp_b = view_lengths[idxs][pbv_index]
                            offset_dict[xy][bv] = temp_a + temp_b
                        else:
                            if view_lengths[idxs][chain.views.index(bv)] > 0:
                                pbv = bumped_views[bumped_views.index(bv)-1]
                                temp_a = offset_dict[xy][pbv]
                                pbv_index = chain.views.index(pbv)
                                temp_b = view_lengths[idxs][pbv_index]
                                offset_dict[xy][bv] = temp_a + temp_b
                    bumped_views = []
                elif len(bumped_views) > 0:
                    for bv in bumped_views:                        
                        pbv = next(reversed(offset_dict[xy]))
                        temp_a = offset_dict[xy][pbv]
                        pbv_index = chain.views.index(pbv)
                        temp_b = view_lengths[idxs][pbv_index]
                        offset_dict[xy][bv] = temp_a + temp_b
                    bumped_views = []
                if dummy_tests:
                    k = offset_dict[xy].keys()[-1]
                    offset_dict[xy][k] += dummy_rows
                    if not key_last.endswith('cbase') and len(key_last) > 0:
                        cond_1 = not key_last.split('|')[1].startswith('tests.')
                        cond_2 = not view[0].split('|')[1].startswith('tests.') 
                        if  cond_1 and cond_2:
                            if not k in list(itertools.chain(*grouped_views)):
                                offset_dict[xy][k] += (len_last)
                                dummy_rows += len_last
                            else:
                                for group in grouped_views:
                                    if k in group: break
                                cond_1 = group.index(k) == 0
                                cond_2 = not any(
                                    v.split('|')[1].startswith('tests.') 
                                    for v in group
                                )
                                if cond_1 or cond_2:
                                    offset_dict[xy][k] += (len_last)
                                    dummy_rows += len_last
                key_last = offset_dict[xy].keys()[-1]
                idx_last = chain.views.index(key_last)
                len_last = view_lengths[idxs][idx_last]

    return offset_dict

'~~~~~~~~~~~~~~~~~~~~~~~~~~~~~~~~~~~~~~~~~~~~~~~~~~~~~~~~~~~~~~~~~~~~~~~~~~~~~'
def get_nest_levels(cluster):
    '''
    Returns the number of levels of nesting, or 0 if none.

    Parameters
    ----------
    cluster : quantipy.Cluster
        quantipy cluster object

    Returns
    -------
    int
    '''
    nest_levels = []
    for chain in chain_generator(cluster):
        if '>' in chain.source_name:
            nest_levels.append(len(chain.source_name.split('>'))-1)
    if nest_levels == []:
        return 0
    return max(nest_levels)

'~~~~~~~~~~~~~~~~~~~~~~~~~~~~~~~~~~~~~~~~~~~~~~~~~~~~~~~~~~~~~~~~~~~~~~~~~~~~~'
def validate_cluster_orientations(cluster):
    '''
    Make sure that the chains follow the rule:
        - All chains must have the same orientation, x or y.
    '''
    if len(set([
        cluster[chain_name].orientation 
        for chain_name in cluster.keys()
    ])) != 1:
        raise Exception(
            "Chain orientations must be consistent. Please review chain "
            "specification"
        )

'~~~~~~~~~~~~~~~~~~~~~~~~~~~~~~~~~~~~~~~~~~~~~~~~~~~~~~~~~~~~~~~~~~~~~~~~~~~~~'
def ExcelPainter(path_excel,
                 meta,
                 cluster,
                 grouped_views=None,
                 text_key=None,
                 annotations={},
                 display_names=None,
                 transform_names=None,
                 table_properties=None,
                 italicise_level=None,
                 create_toc=False):
    """
    Builds excel file (XLSX) from cluster, list of clusters, or 
    dictionary of clusters.

    Parameters
    ----------
    path_excel : str
        excel file path
    meta : dict
        metadata as dictionary used to paint datframes
    cluster : quantipy.Cluster /  list / dict
        container for cluster(s)
    grouped_views : list
        views to appear
    text_key : str
        language
    annotations : dict
        keys = cluster names, values = list of annotations for cells A1, A2, A3
    display_names : list
        list of axes <str> to append question numbers to labels 
    transform_names : dict
        keys as x/ y key names, values as names to display, if using 
        display_names arg
    table_properties : dict
        keys as format properties, values as change from default
    italicise_level : int
        italicise columns if base (unweighted) is below this threshold
    create_toc : list | bool
        create a table for clusters (worksheets) in list, or all sheets if bool
    """

    if path_excel.endswith('.xlsx'):
        path_excel = path_excel[:-5]
    elif path_excel.endswith('.xls'):
        path_excel = path_excel[:-4]

    if grouped_views is None:
        grouped_views = {}

    text_key = helpers.finish_text_key(meta, text_key)

    if display_names is None:
        display_names = []

    if create_toc is None:
        create_toc = list()

    workbook = Workbook(path_excel+'.xlsx', {'constant_memory': False})

    #create formats dictionary from STATIC_FORMATS dictionary
    if table_properties:
        formats_spec = XLSX_Formats(properties=table_properties)
    else:
        formats_spec = XLSX_Formats()
    formats_spec.create_formats_dict()

    formats = {
        key: workbook.add_format(formats_spec.format_dict[key]) 
        for key in formats_spec.format_dict.keys()
    }

    # Set starting row and column
    row_index_origin = formats_spec.start_row_idx+1
    col_index_origin = formats_spec.start_column_idx-1
    
    # Check the starting row/ column are not under the minimum
    # else apply the minimum
    if row_index_origin < 3: row_index_origin = 3
    if col_index_origin < 1: col_index_origin = 1

    # Render cluster
    names = []
    clusters = []
    if isinstance(cluster, Cluster):
        names.append(cluster.name)
        clusters.append(cluster)
    elif isinstance(cluster, list):
        for c in cluster:
            names.append(c.name)
            clusters.append(c)
    elif isinstance(cluster, dict):
        names_clusters_dict = cluster
        for sheet_name, c in cluster.iteritems():
            names.append(sheet_name)
            clusters.append(c)

    #create table of contents sheet
    toc_locs = []
    toc_names = []
    toc_labels = []  
    
    #transform banked chain specs to banked chains
    for cluster in clusters:
        for chain_name in cluster.keys():
            if cluster[chain_name].get('type')=='banked-chain':
                cluster[chain_name] = cluster.bank_chains(
                    cluster[chain_name], 
                    text_key)
        
    if create_toc:
        
        TOCsheet = workbook.add_worksheet('TOC')
        TOCsheet.write(2, 1, 'Table of Contents', formats['TOC-bold-14'])
        TOCsheet.set_column(0, 0, 1)
        
        if isinstance(create_toc, bool):
            sheet_idx = [i for i in xrange(len(clusters))]
        elif isinstance(create_toc, list):
            sheet_idx = [i for i, cl in enumerate(clusters) 
                         if cl.name in create_toc]
        else:
            raise Exception('create_toc arg must be of type bool/ list')
        
        for idx in sheet_idx:
            TOCsheet.set_column(
                1+sheet_idx.index(idx), 
                1+sheet_idx.index(idx), 
                10
            )
            TOCsheet.write(
                5, 
                1+sheet_idx.index(idx), 
                names[idx], 
                formats['TOC-bold-10']
            )
        TOCsheet.set_column(len(sheet_idx)+1, len(sheet_idx)+1, 1)
        TOCsheet.set_column(len(sheet_idx)+2, len(sheet_idx)+2, 125)
        TOCsheet.write(
            5, 
            len(sheet_idx)+2, 
            'Question Text', 
            formats['TOC-bold-center-10']
        )
        TOCsheet.freeze_panes(6,0)

    for sheet_name, cluster in zip(names, clusters):

        # get cluster's grouped views
        cluster_gv = grouped_views.get(sheet_name, list())

        # TOC
        if isinstance(create_toc, bool):
            toc_locs.append([])
            toc_names.append([])
            toc_labels.append([])
        else:
            if cluster.name in create_toc:
                toc_locs.append([])
                toc_names.append([])
                toc_labels.append([])
        
        # add worksheet
        worksheet = workbook.add_worksheet(sheet_name)

        #need a better way to identify "profile" tables...
        if all([
            isinstance(item, pd.DataFrame) 
            for item in cluster.itervalues()
        ]):           
            
            worksheet.set_row(4, formats_spec.y_header_height)
            worksheet.set_row(5, formats_spec.y_row_height)
            
            for chain in chain_generator(cluster):                
                
#                 chain_format = chain.fillna('__NA__')
                chain_format = chain
                
                for column in chain_format.columns.tolist():
                    
                    frames = []
                    vmetas  = []
                    df_rows = []
                    df_cols = []
                    
                    worksheet.set_column(0, 0, 40)
                    
                    series = chain_format[column] 
                    
                    if meta['columns'][column]['type'] in ['single']:
                        categories = {
                            item['value']: item['text'][meta['lib']['default text']] 
                            for item in  meta['columns'][column]['values']
                        } 
                        series = series.map(categories.get, na_action='ignore')
                        series = series.fillna('__NA__')
                    elif meta['columns'][column]['type'] in ['delimited set']:
                        categories = {
                            str(item['value']): item['text'][meta['lib']['default text']] 
                            for item in  meta['columns'][column]['values']
                        }
                        series = series.str.split(';').apply(
                            pd.Series, 1
                        ).stack(dropna=False)
                        series = series.map(categories.get, 
                                            na_action='ignore').unstack()
#                         series.fillna('')
                        series[series.columns[0]] = series[series.columns[0]].str.cat(
                            [series[c] for c in series.columns[1:]], 
                            sep=', ',
                            na_rep=''
                        ).str.slice(0, -2)
                        series = series[series.columns[0]].replace(
                            to_replace='\, (?=\W|$)', value='', regex=True
                        )
                        series = series.replace(
                            to_replace='', value='__NA__'
                        )
                    else:
                        series = series.fillna('__NA__')
                        series = series.apply(unicoder)
                    
                    frames.append(series)

                    df_rows.append((7, 7+frames[-1].shape[0]))
                    
                    colmax = int(
                        0 
                        if worksheet.dim_colmax is None 
                        else worksheet.dim_colmax
                    )
                    df_cols.append((1+colmax, 1+colmax))
                    
                    worksheet.set_column(df_cols[-1][0], 
                                         df_cols[-1][1], 
                                         formats_spec.column_width_str)
                    
                    try:
                        tk = meta['lib']['default text']
                        column_text = '. '.join(
                            [column, 
                             meta['columns'][column]['text'][tk]])
                        meta['columns'][column]['text'][tk]
                        worksheet.merge_range(4, df_cols[-1][0], 
                                              5, df_cols[-1][0],
                                              column_text, formats['y'])
                    except:
                        worksheet.merge_range(4, df_cols[-1][0], 
                                              5, df_cols[-1][0],
                                              column, formats['y'])
                                            
                    paint_box(
                        worksheet=worksheet, 
                        frames=frames, 
                        format_dict=formats, 
                        rows=df_rows, 
                        cols=df_cols, 
                        metas=vmetas,
                        formats_spec=formats_spec,
                        ceil=True,
                        floor=True
                    )

            worksheet.freeze_panes(6, 0)
                    
        else:
        
            #validate_cluster
            validate_cluster_orientations(cluster)
    
            #nesting sizes
            nest_levels = get_nest_levels(cluster)
    
            #initialise row and col indices
            current_position = {
                'x': row_index_origin+(nest_levels*2),
                'y': col_index_origin,
                'test': col_index_origin+1
            }
            
            #update row index if freqs/ means tests?
            idxtestcol = 0
            testcol_maps = {}
            for chain in chain_generator(cluster):
                
                view_sizes = chain.view_sizes()
                view_keys = chain.describe()['view'].values.tolist()
                has_props_tests = any([
                    '|tests.props' in vk
                    for vk in view_keys])
                has_means_tests = any([
                    '|tests.means' in vk
                    for vk in view_keys])
                dk = chain.data_key
                fk = chain.filter
                if has_props_tests or has_means_tests:
                    if chain.orientation == 'y':
                        if chain.source_name != '@':
                            if chain.source_name not in testcol_maps:
                                testcol_maps[chain.source_name] = {}
                                for i in xrange(chain.source_length):
                                    pre = TEST_PREFIX[(idxtestcol+i) // 26]
                                    sur = TEST_SUFFIX[(idxtestcol+i) % 26]
                                    testcol_maps[chain.source_name][str(i+1)] = pre+sur
                                idxtestcol += chain.source_length
                    elif chain.orientation == 'x':
                        xk = chain.source_name
                        for idxc, column in enumerate(chain.content_of_axis):
                            if column != '@':
                                yk = column
                                vk = chain[dk][fk][xk][yk].keys()[0]
                                df = chain[dk][fk][xk][yk][vk].dataframe
                                if column not in testcol_maps:
                                    testcol_maps[column] = {}
                                    values = meta['columns'][column]['values']
                                    if helpers.is_mapped_meta(values):
                                        values = helpers.emulate_meta(meta, values)
                                    y_values = [int(v) for v in zip(*[c for c in df.columns])[1]]
                                    values = [
                                        [value for value in values if value['value']==v][0] 
                                        for v in y_values
                                    ]
                                    for i in xrange(view_sizes[idxc][0][1]):
                                        pre = TEST_PREFIX[(idxtestcol+i) // 26]
                                        sur = TEST_SUFFIX[(idxtestcol+i) % 26]
                                        code = values[i]['value']
                                        # code = meta['columns'][column]['values'][i]['value']
                                        testcol_maps[column][str(code)] = pre+sur
                                idxtestcol += view_sizes[idxc][0][1]
            testcol_labels = testcol_maps.keys()

            current_position['x'] += bool(testcol_maps)
    
            #dynamic coordinate map
            coordmap = {
                'x': {},
                'y': {}
            }
    
            #offset dict
            offset = OrderedDict()
    
            #column & headings size
            set_row_height = True

            # italicise columns spec
            y_italicise = {}

            for chain in chain_generator(cluster):

                view_sizes = chain.view_sizes()
                view_lengths = chain.view_lengths()
                
                if chain.orientation=='x' and not chain.annotations is None:
                    len_chain_annotations = len(chain.annotations)
                    if len_chain_annotations > 0:
                        for ann in chain.annotations:
                            worksheet.write(
                                current_position['x']-1, 
                                col_index_origin-1, 
                                helpers.get_text(
                                    ann,
                                    text_key,
                                    'x'),
                                formats['x_left_bold']
                            )
                            current_position['x'] += +1
                else:
                    len_chain_annotations = 0

                orientation = chain.orientation
                                
                #chain's view offset
                if not offset:
                    current_views = []
                else:
                    current_views = offset[offset.keys()[0]].keys()

                # Dummy tests needed?
                dummy_tests = (has_props_tests or has_means_tests) \
                                and formats_spec.dummy_tests

                offset = get_view_offset(chain,
                                         offset,
                                         cluster_gv,
                                         dummy_tests)

                new_views = set(offset[offset.keys()[0]].keys()) \
                    - set(current_views)
                
                if chain.source_name not in coordmap[orientation].keys():
    
                    if orientation == 'y':
                        coordmap['y'][chain.source_name] = [
                            current_position['y'],
                            current_position['y'] + chain.source_length - 1
                        ]
                    elif orientation == 'x':
                        if chain.source_name not in coordmap['x'].keys():
                            coordmap['x'][chain.source_name] = OrderedDict()
                            for view in offset[chain.source_name].keys():
                                idxv = chain.views.index(view)
                                coordmap['x'][chain.source_name][view] = [
                                    current_position['x'] \
                                        + offset[chain.source_name][view],
                                    current_position['x'] \
                                        + offset[chain.source_name][view] \
                                        + view_lengths[0][idxv] \
                                        - 1
                                ]

                for xy in xy_generator(chain):
                
                    if orientation == 'y':
                        x, y = xy, chain.source_name
                    elif orientation == 'x':
                        y, x = xy, chain.source_name
    
                    idxs = chain.content_of_axis.index(xy)
    
                    #fill xs' ceil_floor                    
                    ceiling, _ = min(offset[x].iteritems(), key=lambda o: o[1])
                    floor, _ = max(offset[x].iteritems(), key=lambda o: o[1])

                    if orientation == 'y':
                        if x not in coordmap['x'].keys():
                            coordmap['x'][x] = OrderedDict()
                            for view in offset[x].keys():
                                idxv = chain.views.index(view)
                                coordmap['x'][x][view] = [
                                    current_position['x'] \
                                        + offset[x][view], \
                                        # + gap,
                                    current_position['x'] \
                                        + offset[x][view] \
                                        + view_lengths[idxs][idxv] \
                                        # + gap \
                                        - 1
                                ]
                        else:
                            for view in offset[x].keys():
                                if view not in coordmap['x'][x]:
                                    idxv = chain.views.index(view)
                                    coordmap['x'][x][view] = [
                                        coordmap['x'][x].values()[-1][1] \
                                            + 1,
                                        coordmap['x'][x].values()[-1][1] \
                                            + view_lengths[idxs][idxv]
                                    ]
                    elif orientation == 'x':
                        if y not in coordmap['y'].keys():
                            idxs = chain.content_of_axis.index(y)                            
                            coordmap['y'][y] = [
                                current_position['y'],
                                current_position['y'] \
                                    + view_sizes[idxs][0][1] \
                                    - 1
                            ]

                    if dummy_tests: dummy_row_count = 0

                    #loop views                    
                    for views in view_generator(offset[x].keys(), cluster_gv):
                        
                        frames = []
                        vmetas  = []
                        vlevels = []
                        df_rows = []
                        df_cols = []
    
                        for idx, v in enumerate(views):
                            
                            view = chain[chain.data_key][chain.filter][x][y][v]

                            if not isinstance(view, qp.View):
                                raise Exception(
                                    ('\nA view in the chains, {vk}, '
                                     'does not exist in the stack for...\n'
                                     'cluster={cluster}\ndata_key={dk}\n'
                                     'filter={fk}\nx={xk}\ny={yk}\n').format(
                                        cluster=cluster.name,
                                        vk=v,
                                        dk=chain.data_key,
                                        fk=chain.filter,
                                        xk=x,
                                        yk=y
                                    )
                                )

                            if all(view.meta()['agg'][key] == value 
                                   for key, value in [('name', 'cbase'), 
                                                      ('is_weighted', False)]):
                                a = view.dataframe.values[0]
                                for cbindex, cb in np.ndenumerate(a):
                                    if cb < italicise_level:
                                        xk = view.meta()['x']['name']
                                        xkc = coordmap['x'][xk].values()
                                        x_loc = list(itertools.chain(*xkc))
                                        x_range = [min(x_loc), max(x_loc)+1]
                                        yk = view.meta()['y']['name']
                                        y_loc = coordmap['y'][yk][0]+cbindex[0]
                                        if y_loc in y_italicise:
                                            y_italicise[y_loc].append(x_range)
                                        else:
                                            y_italicise.update(
                                                {y_loc: [x_range]}
                                            )

                            vmetas.append(view.meta())

                            if view.is_propstest():
                                vlevels.append(view.is_propstest())
                            elif view.is_meanstest():
                                vlevels.append(view.is_meanstest())
                            else:
                                vlevels.append(None)
                                
                            if view.meta()['agg']['method'] == 'frequency':
                                agg_name = view.meta()['agg']['name']
                                if agg_name in ['cbase', 'c%', 'r%', 'counts']:
                                    axes = ['x', 'y']
                                    if chain.is_banked:
                                        axes.remove('x')
                                    df = helpers.paint_dataframe(
                                        meta=meta, 
                                        df=view.dataframe.copy(),
                                        text_key=text_key,
                                        display_names=display_names,
                                        transform_names=transform_names,
                                        axes=axes
                                    )
                                else:
                                    df = view.dataframe.copy()
                            else:
                                df = view.dataframe.copy()
    
                            #write column test labels
                            if 'test' in view.meta()['agg']['method']:
                                if view.meta()['y']['name'] in testcol_labels:
                                    tdf = view.dataframe
                                    y_values = [int(v) for v in zip(
                                        *[c for c in tdf.columns])[1]]
                                    code_idx = testcol_labels.index(
                                        view.meta()['y']['name']
                                    )
                                    for i, code in enumerate(y_values):
                                        worksheet.write(
                                            row_index_origin+(nest_levels*2)-1, 
                                            current_position['test']+i,
                                            testcol_maps[view.meta()['y']['name']][str(code)], 
                                            formats['tests']
                                        )
                                    current_position['test'] += view.meta()['shape'][1]
                                    testcol_labels.remove(
                                        view.meta()['y']['name']
                                    )
    
                            #append frame to frames
                            frames.append(df)
    
                            #get dataframe and it's coordinates
                            df_rows.append(
                                coordmap['x'][x][view.meta()['agg']['fullname']]
                            )
                            df_cols.append(coordmap['y'][y])
                        
                        # Add dummy dfs
                        if dummy_tests:
                            cond_1 = len(frames) == 1
                            cond_2 = (
                                len(frames) > 1 and not any(
                                    vm['agg']['method'] == 'coltests' 
                                    for vm in vmetas
                                )
                            )
                            if cond_1 or cond_2:
                                if vmetas[0]['agg']['name'] != 'cbase':
                                    vmetas.append(cPickle.loads(cPickle.dumps(
                                        vmetas[0], cPickle.HIGHEST_PROTOCOL)))
                                    frames.append(pd.DataFrame(
                                        data='',
                                        index=frames[0].index,
                                        columns=frames[0].columns))
                                    len_rows = df_rows[0][1]-df_rows[0][0]+1
                                    df_rows.append([df_rows[0][0]+len_rows,
                                                    df_rows[0][0]+len_rows])
                                    df_cols.append(coordmap['y'][y])
                                    dummy_row_count += len_rows
                                    
                        #write data
                        is_ceil = vmetas[0]['agg']['fullname'] == ceiling
                        is_floor = vmetas[-1]['agg']['fullname'] == floor
                        
                        # has weighted views             
                        sub_chain = chain[chain.data_key][chain.filter] 
                        has_weighted_views = any(
                            sub_chain[xk][yk][vk].meta()['agg']['is_weighted']
                            for xk in sub_chain.keys() 
                            for yk in sub_chain[xk].keys() 
                            for vk in sub_chain[xk][yk].keys()
                        )  

                        if view.meta()['y']['name'] in testcol_maps:
                            paint_box(
                                worksheet=worksheet, 
                                frames=frames, 
                                format_dict=formats, 
                                rows=df_rows, 
                                cols=df_cols, 
                                metas=vmetas, 
                                formats_spec=formats_spec,
                                has_weighted_views=has_weighted_views,
                                y_italicise=y_italicise,
                                ceil=is_ceil, 
                                floor=is_floor, 
                                testcol_map=testcol_maps[view.meta()['y']['name']]
                            )
                        else:
                            paint_box(
                                worksheet=worksheet, 
                                frames=frames, 
                                format_dict=formats, 
                                rows=df_rows, 
                                cols=df_cols, 
                                metas=vmetas, 
                                formats_spec=formats_spec,
                                has_weighted_views=has_weighted_views,
                                y_italicise=y_italicise,
                                ceil=is_ceil, 
                                floor=is_floor
                            )

                        x_name, y_name, shortname, \
                        fullname, text, method, is_weighted = (
                            vmetas[idx]['x']['name'],
                            vmetas[idx]['y']['name'],
                            vmetas[idx]['agg']['name'],
                            vmetas[idx]['agg']['fullname'],
                            vmetas[idx]['agg']['text'],
                            vmetas[idx]['agg']['method'],
                            vmetas[idx]['agg']['is_weighted']
                        )
                        relation = fullname.split('|')[2]
                        
                        #write y labels - NESTING WORKING FOR 2 LEVELS. NEEDS TO WORK FOR N LEVELS.
                        y_name = 'Total' if y_name == '@' else y_name
                            
                        if y_name == 'Total':
                            if coordmap['x'][x_name][fullname][0] == row_index_origin+(nest_levels*2) + bool(testcol_maps) + len_chain_annotations:
                                #write column label(s) - multi-column y subaxis
                                worksheet.set_column(
                                    df_cols[idx][0], 
                                    df_cols[idx][1], 
                                    10
                                )
                                worksheet.merge_range(
                                    row_index_origin-3, 
                                    df_cols[idx][0], 
                                    row_index_origin+(nest_levels*2)+bool(testcol_maps)+len_chain_annotations-2, 
                                    df_cols[idx][1], 
                                    y_name, 
                                    formats['y']
                                )
                            if bool(testcol_maps):
                                worksheet.write(
                                    row_index_origin+(nest_levels*2)-1, 
                                    1, 
                                    '', 
                                    formats['tests']
                                )
                        else:
                            if coordmap['x'][x_name][fullname][0] == row_index_origin+(nest_levels*2)+bool(testcol_maps) + len_chain_annotations:
                                labels = helpers.get_unique_level_values(df.columns)
                                if nest_levels == 0:
                                    write_column_labels(
                                        worksheet, 
                                        labels, 
                                        formats['y'],
                                        row_index_origin-3, 
                                        df_cols[idx]
                                    )
                                elif nest_levels > 0:
                                    write_column_labels(worksheet, 
                                        labels, 
                                        formats['y'], 
                                        row_index_origin-3, 
                                        df_cols[idx], 
                                        nest_levels
                                    )
    
                        #write x labels
                        if df_cols[0][0] == col_index_origin:
                            if fullname == ceiling:
                                
                                write_question_label(
                                    worksheet, 
                                    df.index[0][0], 
                                    formats['x_left_bold'], 
                                    df_rows[idx][0]-1,
                                    col_index_origin-1,
                                    formats_spec.row_height,
                                    formats_spec.row_wrap_trigger
                                )
                                
                                if create_toc:
                                    toc_locs[-1].append(
                                        (df_rows[idx][0]-1,  col_index_origin-1)
                                    )
                                    if transform_names:
                                        toc_names[-1].append(
                                            transform_names.get(x_name,
                                                                x_name))
                                    else:    
                                        toc_names[-1].append(x_name)
                                    if 'x' in display_names:  
                                        toc_label_parts = df.index[0][0].split(
                                            '. ')
                                        if len(toc_label_parts) == 0:
                                            toc_label = toc_label_parts[0]
                                        else:
                                            toc_label = ''.join(
                                                toc_label_parts[1:]) 
                                        toc_labels[-1].append(toc_label)
                                    else:
<<<<<<< HEAD
                                        toc_labels[-1].append(df.index[0][0])
                        
                        sub_chain = chain[chain.data_key][chain.filter] 
                        has_weighted_views = any(
                            sub_chain[xk][yk][vk].meta()['agg']['is_weighted']
                            for xk in sub_chain.keys() 
                            for yk in sub_chain[xk].keys() 
                            for vk in sub_chain[xk][yk].keys()
                        )                        
=======
                                        toc_labels[-1].append(df.index[0][0])   
>>>>>>> fe8f6fce

                        cond_1 = df_cols[0][0] == col_index_origin
                        cond_2 = fullname in new_views
                        if cond_1 or cond_2:                                    
                            if shortname == 'cbase':
                                if has_weighted_views and not is_weighted:
                                    if len(text) > 0:
                                        format_key = 'x_right_ubase'
                                        labels = [''.join(['Unweighted ', 
                                                           text.lower()])]
                                    else:
                                        format_key = 'x_right_base'
                                        labels = [fullname]
                                    write_category_labels(
                                        worksheet=worksheet, 
                                        labels=labels, 
                                        existing_format=formats[format_key], 
                                        row=df_rows[idx][0], 
                                        col=col_index_origin-1, 
                                        row_height=formats_spec.row_height,
                                        row_wrap_trigger=formats_spec.row_wrap_trigger,
                                        set_heights=True
                                    )
                                else:
                                    if len(text) > 0:
                                        if not chain.base_text is None:
                                            text = '{}: {}'.format(
                                                text,
                                                helpers.get_text(
                                                    unicoder(chain.base_text, 
                                                             like_ascii=True),
                                                    text_key,
                                                    'x'))
                                        labels = [text]
                                    else:
                                        labels = [fullname]
                                    format_key = 'x_right_base'
                                    write_category_labels(
                                        worksheet=worksheet, 
                                        labels=labels, 
                                        existing_format=formats[format_key], 
                                        row=df_rows[idx][0], 
                                        col=col_index_origin-1,  
                                        row_height=formats_spec.row_height,
                                        row_wrap_trigger=formats_spec.row_wrap_trigger,
                                        set_heights=True
                                    )
                            else:                            
                                if (vmetas[0]['agg']['method'] in ['descriptives'] or 
                                    (vmetas[0]['agg']['method'] in ['frequency'] and len(relation) > 0)):
                                    if len(frames) > 1:
                                        labels = []
                                        labels_written = []
                                        for idxdf, df in enumerate(frames):
                                            if vmetas[idxdf]['agg']['method'] == 'coltests':
                                                if not formats_spec.display_test_level:
                                                    continue
                                                format_key = 'x_right_tests'
                                                labels = [vlevels[idxdf] for _ in df.index]
                                            else:
                                                if vmetas[idxdf]['agg']['method'] == 'descriptives':
                                                    format_key = 'x_right_descriptives'
                                                else:
                                                    format_key = 'x_right_nets'
                                                if len(vmetas[idxdf]['agg']['text']) > 0:
                                                    labels = [vmetas[idxdf]['agg']['text']]
                                                else:
                                                    labels = df.index.get_level_values(1)
                                            if all([label not in labels_written for label in labels]):
                                                write_category_labels(
                                                    worksheet=worksheet, 
                                                    labels=labels, 
                                                    existing_format=formats[format_key], 
                                                    row=df_rows[0][0]+idxdf, 
                                                    col=col_index_origin-1, 
                                                    row_height=formats_spec.row_height,
                                                    row_wrap_trigger=formats_spec.row_wrap_trigger,
                                                    group_size=len(frames), 
                                                    set_heights=True
                                                )
                                                labels_written.extend(labels)
                                    else:
                                        if vmetas[0]['agg']['method'] == 'descriptives':
                                            format_key = 'x_right_descriptives'
                                        else:
                                            format_key = 'x_right_nets'
                                        if len(frames[0].index) == 1:
                                            if len(vmetas[0]['agg']['text']) > 0:
                                                labels = [vmetas[0]['agg']['text']] 
                                            else:
                                                labels = df.index.get_level_values(1)
                                        else:
                                            labels = df.index.get_level_values(1)                                           
                                        write_category_labels(
                                            worksheet=worksheet, 
                                            labels=labels, 
                                            existing_format=formats[format_key], 
                                            row=df_rows[0][0], 
                                            col=col_index_origin-1,  
                                            row_height=formats_spec.row_height,
                                            row_wrap_trigger=formats_spec.row_wrap_trigger,
                                            group_size=len(frames), 
                                            set_heights=True
                                        )
                                else:
                                    freq_view = False
                                    labels = []
                                    for idxdf, df in enumerate(frames):
                                        if vmetas[idxdf]['agg']['method'] == 'coltests':
                                            if not formats_spec.display_test_level:
                                                continue
                                            format_key = 'x_right_tests'
                                            labels = [vlevels[idxdf] for _ in df.index]
                                        elif vmetas[idxdf]['agg']['method'] == 'descriptives':
                                            format_key = 'x_right'
                                            labels = [df.index[idxf][idxf] for _ in df.index]
                                        else:
                                            format_key = 'x_right'
                                            if idxdf == 0 or (idxdf > 0 and not freq_view):
                                                freq_view = True
                                                labels = df.index.get_level_values(1)
                                            else:
                                                continue
                                        write_category_labels(
                                            worksheet=worksheet, 
                                            labels=labels, 
                                            existing_format=formats[format_key], 
                                            row=df_rows[0][0]+idxdf, 
                                            col=col_index_origin-1, 
                                            row_height=formats_spec.row_height,
                                            row_wrap_trigger=formats_spec.row_wrap_trigger,
                                            group_size=len(frames),
                                            set_heights=True
                                        )
    
                    #increment row (only first occurrence of each x)
                    if orientation == 'y':
                        current_position['x'] += sum(
                            view_lengths[idxs]
                        ) + 1
                    elif orientation == 'x':
                        current_position['y'] += (
                            coordmap['y'][xy][1]-coordmap['y'][xy][0]+1
                        )
                    
                #increment col
                if orientation == 'y':
                    current_position['y'] += chain.source_length
                    
                elif orientation == 'x':
                    current_position['x'] += sum(view_lengths[0])+1
                    if dummy_tests: 
                        current_position['x'] += dummy_row_count

            #set column widths
            worksheet.set_column(col_index_origin-1, col_index_origin-1, 40)
    
            #set y axis height
            worksheet.set_row(row_index_origin-3, formats_spec.y_header_height)
            worksheet.set_row(row_index_origin-2, formats_spec.y_row_height)   
            
            #freeze panes
            worksheet.freeze_panes(
                row_index_origin+(nest_levels*2)+bool(testcol_maps)-1, 
                col_index_origin+1
            )

            
    #download image
    # if IMG_URL:
    if formats_spec.img_url and not formats_spec.no_logo:
        try:
            img_url_full = '\\'.join(
                [os.path.dirname(quantipy.__file__),
                'core\\builds\\excel\\formats',
                 # IMG_URL
                 formats_spec.img_url]
            )
            if os.path.exists(img_url_full):
                img = Image.open(img_url_full)
                # img.thumbnail(IMG_SIZE, Image.ANTIALIAS)
                img.thumbnail(formats_spec.img_size, Image.ANTIALIAS)
                img.save(os.path.basename(img_url_full))
                path_img = os.path.basename(img_url_full)
            else:
                # response = requests.get(IMG_URL)
                response = requests.get(formats_spec.img_url)
                img = Image.open(BytesIO(response.content))
                # img.thumbnail(IMG_SIZE, Image.ANTIALIAS)
                img.thumbnail(formats_spec.img_size, Image.ANTIALIAS)
                img.save('img.png')
                path_img = 'img.png'
        except:
            pass

    #post-process non-TOC sheets
    for worksheet in workbook.worksheets_objs:
            
            #hide gridlines
            worksheet.hide_gridlines(2)

            if not worksheet.name == 'TOC':

                #write annotations to cells A1, A2, A3, ...
                if annotations.get(worksheet.name):
                    for annotation_spec in annotations[worksheet.name]:
                        if isinstance(annotation_spec, (str, unicode)):
                            annotation = annotation_spec
                            annotation_format = formats['x_left_bold']
                        else:
                            annotation = annotation_spec[0]
                            annotation_format = workbook.add_format(
                                annotation_spec[1]
                            )                            
                        worksheet.write(
                            annotations[worksheet.name].index(annotation_spec), 
                            0, 
                            annotation,
                            annotation_format
                        )

                #insert image
                try:
                    worksheet.insert_image(
                        formats_spec.img_insert_x,
                        formats_spec.img_insert_y,
                        path_img,
                        {'x_offset': formats_spec.img_x_offset,
                         'y_offset': formats_spec.img_y_offset}
                    )
                except:
                    pass

    #finish writing TOC 
    write_labels = all(name_list == toc_names[0] for name_list in toc_names)
    for i in xrange(len(toc_names)):
        for q in xrange(len(toc_names[i])):
            TOCsheet.write(
               6+q,
               1+i, 
               'internal:%s!%s' % (
                    names[i], 
                    xl_rowcol_to_cell(toc_locs[i][q][0], toc_locs[i][q][1])
                ),
               formats['TOC-url']
            ) 
            TOCsheet.write(
                6+q, 
                1+i, 
                toc_names[i][q], 
                formats['TOC-url']
            ) 
            if write_labels:
                if i == len(sheet_idx)-1:
                    TOCsheet.write(
                        6+q, 
                        3+i, 
                        toc_labels[i][q], 
                        formats['TOC-10']
                    )
        
    #close excel file
    workbook.close()<|MERGE_RESOLUTION|>--- conflicted
+++ resolved
@@ -1458,19 +1458,7 @@
                                                 toc_label_parts[1:]) 
                                         toc_labels[-1].append(toc_label)
                                     else:
-<<<<<<< HEAD
-                                        toc_labels[-1].append(df.index[0][0])
-                        
-                        sub_chain = chain[chain.data_key][chain.filter] 
-                        has_weighted_views = any(
-                            sub_chain[xk][yk][vk].meta()['agg']['is_weighted']
-                            for xk in sub_chain.keys() 
-                            for yk in sub_chain[xk].keys() 
-                            for vk in sub_chain[xk][yk].keys()
-                        )                        
-=======
                                         toc_labels[-1].append(df.index[0][0])   
->>>>>>> fe8f6fce
 
                         cond_1 = df_cols[0][0] == col_index_origin
                         cond_2 = fullname in new_views
