# -*- coding: utf-8 -*-
'''
Created on 19 Nov 2014

@author: alasdaire
'''

import numpy as np
import pandas as pd
import quantipy as qp
from quantipy.core.cluster import Cluster
from quantipy.core.chain import Chain
from quantipy.core.helpers import functions as helpers
from quantipy.core.tools.dp.io import unicoder
from quantipy.core.builds.excel.formats.xlsx_formats import XLSX_Formats
import quantipy.core.cluster
from xlsxwriter import Workbook
from xlsxwriter.utility import xl_rowcol_to_cell
import os
from string import ascii_uppercase
from collections import OrderedDict, Counter
from warnings import warn
from PIL import Image
import requests
from io import BytesIO
import cPickle
import itertools

'~~~~~~~~~~~~~~~~~~~~~~~~~~~~~~~~~~~~~~~~~~~~~~~~~~~~~~~~~~~~~~~~~~~~~~~~~~~~~'
TEST_SUFFIX = list(ascii_uppercase)
TEST_PREFIX = ['']+list(ascii_uppercase)

CD_TRANSMAP = {
    'en-GB': {
        'cc': 'Cell Contents',
        'N': 'Counts',
        'c%': 'Column Percentages',
        'r%': 'Row Percentages',
        'str': 'Statistical Test Results',
        'cp': 'Column Proportions',
        'cm': 'Means',
        'stats': 'Statistics',
        'mb': 'Minimum Base',
        'sb': 'Small Base'},
    'fr-FR': {
        'cc': 'Contenu cellule',
        'N': 'Total',
        'c%': 'Pourcentage de colonne',
        'r%': 'Pourcentage de ligne',
        'str': 'Résultats test statistique',
        'cp': 'Proportions de colonne',
        'cm': 'Moyennes de colonne',
        'stats': 'Statistiques',
        'mb': 'Base minimum',
        'sb': 'Petite base'}
}
for lang in CD_TRANSMAP:
    for key in CD_TRANSMAP[lang]:
        CD_TRANSMAP[lang][key] = CD_TRANSMAP[lang][key].decode('utf-8')

'~~~~~~~~~~~~~~~~~~~~~~~~~~~~~~~~~~~~~~~~~~~~~~~~~~~~~~~~~~~~~~~~~~~~~~~~~~~~~'
def paint_box(worksheet, frames, format_dict, rows, cols, metas, formats_spec,
              has_weighted_views=False, y_italicise=dict(), ceil=False, floor=False,
              testcol_map=None, is_array=False, array_views=None):
    '''
    Writes a "box" of data

    Parameters
    ----------
    worksheet : xlsxwriter.Workbook.worksheet
    frames : list
        list of pd.DataFrame objects
    format_dict : Format
        The dict of all formats
    rows : list
        Number of rows in each pd.DataFrame
    cols : list
        Number of cols in each pd.DataFrame
        Column range of box
    metas : list
        list of dict - view metas
    ceil : bool
        Whether ceiling view (this is overwritten for array tables)
    floor : bool
        Whether floor view
    '''
    if len(metas) == 0:
        rsize = rows[-1][1] - rows[0][0]
    else:
        rsize = rows[-1][1] - rows[0][0] + 1

    csize = cols[-1][1] - cols[0][0] + 1

    coords = [
        [rows[0][0] + (i // csize), cols[0][0] + (i % csize)]
        for i in xrange(rsize * csize)
    ]

    coordsGenerator = (coord for coord in coords)
    for i, coord in enumerate(coordsGenerator):

        idxf = (i // csize) % len(frames)

        if is_array:
            ceil = (i // frames[idxf].shape[1])==0
            floor = (i // frames[idxf].shape[1])==frames[0].shape[0]-1

        box_coord = [coord[0] - coords[0][0], coord[1] - coords[0][1]]

        # pick cell format
        format_name = ''

        if len(metas) == 0:
            method = 'dataframe_columns'
        else:
            fullname, name, method, is_weighted, is_block, is_dummy = (
                metas[idxf]['agg']['fullname'],
                metas[idxf]['agg']['name'],
                metas[idxf]['agg']['method'],
                metas[idxf]['agg']['is_weighted'],
                metas[idxf]['agg']['is_block'] and not metas[idxf]['agg']['name'].startswith('NPS'),
                metas[idxf]['agg'].get('is_dummy', False))
            _, _, relation, rel_to, _, shortname  = fullname.split('|')
            is_totalsum = metas[idxf]['agg']['name'] in ['counts_sum', 'c%_sum']

        # cell position
        if is_array:
            if metas[0]['agg']['fullname']==array_views[0]:
                format_name = 'left-'
            elif metas[0]['agg']['fullname']==array_views[-1]:
                format_name = 'right-'
        else:
            if i % csize == 0:
                format_name = 'left-'
            elif i % csize == (csize - 1) or (cols[idxf][0] == cols[idxf][1]):
                format_name = format_name + 'right-'

        if format_name == '':
            format_name = format_name + 'interior-'

        if ceil:
            if is_array:
                format_name = format_name + 'top-'
            else:
                if i < (csize):
                    format_name = format_name + 'top-'
        if floor:
            if is_array:
                format_name = format_name + 'bottom-'
            else:
                if i >= ((rsize * csize) - csize):
                    format_name = format_name + 'bottom-'

        # additional format spec
        if method == 'dataframe_columns':

            format_name = format_name + 'STR'

        else:

            # background color (frequency/ coltests) / top border Totalsum
            if is_array:
                if (i // frames[idxf].shape[1]) % 2 == 0:
                    format_name = format_name + 'bg-'
            else:
                cond_1 = method in ['frequency', 'coltests'] and relation == ':'
                cond_2 = method in ['default']
                cond_3 = metas[0]['agg']['is_block'] and not metas[0]['agg']['name'].startswith('NPS')
                if cond_1 or cond_2 or cond_3:
                    if not shortname in ['cbase']:
                        if box_coord[0] == 0:
                            format_name = format_name + 'frow-bg-'
                        elif (box_coord[0] // len(frames)) % 2 == 0:
                            format_name = format_name + 'bg-'

            # first row (coltests - means)
            if method == 'coltests' and relation != ':':
                if box_coord[0] == 0:
                    format_name = format_name + 'frow-'

            # choose view format type
            # base
            if shortname == 'cbase':
                if is_array:
                    format_name = format_name + 'N'
                else:
                    if not ceil:
                        if is_weighted:
                            format_name = format_name + 'frow-BASE'
                        else:
                            if has_weighted_views:
                                format_name = format_name + 'frow-UBASE'
                            else:
                                format_name = format_name + 'frow-BASE'
                    else:
                        if is_weighted:
                            format_name = format_name + 'BASE'
                        else:
                            if has_weighted_views:
                                format_name = format_name + 'UBASE'
                            else:
                                format_name = format_name + 'BASE'

            # frequency
            elif method == 'frequency':

                # counts
                if rel_to == '':

                    if relation == ':' or is_array or is_block:
                        format_name = format_name + 'N'

                    elif is_totalsum:
                        if is_array:
                            format_name = format_name + 'N'
                        elif is_dummy:
                            format_name = format_name + 'N'
                        else:
                            if 'bottom' in format_name:
                                format_name = format_name + 'N'
                            else:
                                format_name = format_name + 'frow-N'

                    # complex logics
                    else:
                        if len(frames) == 1 or is_array:
                            format_name = format_name + 'N-NET'
                        else:
                            if idxf == 0:
                                format_name = format_name + 'frow-N-NET'
                            elif idxf == len(frames)-1:
                                format_name = format_name + 'brow-N-NET'
                            else:
                                format_name = format_name + 'mrow-N-NET'

                # %
                elif rel_to in ['x', 'y']:

                    if relation == ':' or is_array or is_block:
                        format_name = format_name + 'PCT'

                    elif is_totalsum:
                        if is_dummy:
                            format_name = format_name + 'PCT'
                        else:
                            if 'bottom' in format_name:
                                format_name = format_name + 'PCT'
                            else:
                                format_name = format_name + 'frow-PCT'

                    # complex logics
                    else:
                        if len(frames) == 1 or is_array:
                            format_name = format_name + 'PCT-NET'
                        else:
                            if idxf == 0:
                                format_name = format_name + 'frow-PCT-NET'
                            elif idxf == len(frames)-1:
                                format_name = format_name + 'brow-PCT-NET'
                            else:
                                format_name = format_name + 'mrow-PCT-NET'

            # descriptvies
            elif method == 'descriptives':
                if is_array:
                    format_name = format_name + 'DESCRIPTIVES-XT'
                elif len(frames) == 1:
                    format_name = format_name + 'DESCRIPTIVES'
                else:
                    if idxf == 0:
                        format_name = format_name + 'frow-DESCRIPTIVES'
                    elif idxf == len(frames)-1:
                        format_name = format_name + 'brow-DESCRIPTIVES'
                    else:
                        format_name = format_name + 'mrow-DESCRIPTIVES'

            # coltests
            elif method == 'coltests':
                if relation == ':':
                    format_name = format_name + 'TESTS'
                else:
                    if rel_to == '':
                        format_name = format_name + 'N-NET'
                    elif rel_to in ['x', 'y']:
                        format_name = format_name + 'PCT-NET'

            # default
            elif method == 'default':
                format_name = format_name + 'DEFAULT'

            # method not found...
            else:
                raise Exception(
                    "View method not recognised...\nView: {}\nMethod: {}" % (
                        metas[idxf]['agg']['fullname'],
                        method))

        # Value to write into cell
        # Dataframe
        if method == 'dataframe_columns':

            data = frames[idxf].head(
                box_coord[0] // len(frames)+1
            ).values[-1]

        # Chain
        else:

            data = frames[idxf].head(
                box_coord[0] // len(frames)+1
            ).values[-1][box_coord[1]]

            # Post-process cell data (if not dummy data)
            if not is_dummy:

                # % - divide data by 100 for formatting in Excel
                if rel_to in ['x', 'y'] and not method in ['coltests',
                                                           'descriptives']:
                    data = data / 100

                # coltests - convert NaN to '', otherwise get column letters
                elif method == 'coltests':
                    if pd.isnull(data):
                        data = ''
                    elif data=='**':
                        pass
                    else:
                        if data.endswith('*'):
                            is_small = True
                        else:
                            is_small = False
                        x = data.replace('[', '').replace(']', '').replace('*', '')
                        if len(x)>0:
                            if len(x) == 1:
                                data = testcol_map[x]
                            else:
                                data = ''
                                for letter in x.split(', '):
                                    data += testcol_map[letter] + formats_spec.test_seperator
                                data = data[:-len(formats_spec.test_seperator)]
                            if is_small:
                                data = data + '*'
                        else:
                            if is_small:
                                data = '*'
                            else:
                                data = ''

                # Replace 0/ NaN with char [frequency/ descriptives]
                try:
                    if np.isclose([data], [0]) or np.isnan(data):
                        if method == 'frequency':
                            data = formats_spec.frequency_0_repr
                        elif method == 'descriptives':
                            data = formats_spec.descriptives_0_repr
                except:
                    pass

            # Check data for NaN and replace with '-'
            if not isinstance(data, (str, unicode)):
                if np.isnan(data) or np.isinf(data):
                    data = '-'

            # Italicise?
            if not format_name.endswith(('STR', 'TESTS', 'italic')):
                if y_italicise.get(coord[1]):
                    x_ranges = y_italicise[coord[1]]
                    for x_range in x_ranges:
                        if coord[0] in range(*x_range):
                            format_name = format_name + '-italic'

        # Write data
        try:
            worksheet.write(coord[0],
                            coord[1],
                            data,
                            format_dict[format_name])
        except Exception, e:
            warn('\n'.join(['Unable to write data to cell...',
                            '{0:<15}{1:<15}{2:<30}{3:<30}{4}'.format(
                                'DATA',
                                'CELL',
                                'FORMAT',
                                'VIEW FULLNAME',
                                'ERROR'),
                            '{0:<15}{1:<15}{2:<30}{3:<30}{4}'.format(
                                data,
                                xl_rowcol_to_cell(coord[0], coord[1]),
                                format_name,
                                fullname,
                                e)]))

'~~~~~~~~~~~~~~~~~~~~~~~~~~~~~~~~~~~~~~~~~~~~~~~~~~~~~~~~~~~~~~~~~~~~~~~~~~~~~'
def set_row_height(worksheet,
                   row_start,
                   row_stop,
                   row_height,
                   text_size=1):
    '''
    Sets the row height for all rows in range.

    Parameters
    ----------
    worksheet : xlsxwriter.Workbook.worksheet
    row_start : int
        first row (index)
    row_stop : int
        last row (index)
    '''
    for row in xrange(row_start, row_stop+1):
        worksheet.set_row(row, row_height*text_size)

'~~~~~~~~~~~~~~~~~~~~~~~~~~~~~~~~~~~~~~~~~~~~~~~~~~~~~~~~~~~~~~~~~~~~~~~~~~~~~'
def write_column_labels(worksheet, labels, existing_format, row,
                        cols, levels=0, is_array=False):
    '''
    Writes column labels & headings.

    If any labels are greater than Y_ROW_WRAP_TRIGGER, the second format in the
    list will be used. One with text_v_align = 4 (vjustify) makes sense.

    Parameters
    ----------
    worksheet : xlsxwriter.Workbook.worksheet
    labels : list
        list of column labels. Last item is column heading
    existing_formats : list
        list of formats to use
    row : int
        row rto write column labels
    cols : list
        start and end column index
    levels : int
        number of additional levels due to nested ys
    '''
    try:
        if levels == 0:
            worksheet.set_column(cols[0], cols[1], 10)
            if not is_array:
                if (cols[0] == cols[1]):
                    worksheet.write_row(
                        row, cols[0], labels[0],  existing_format
                    )
                else:
                    worksheet.merge_range(
                        row, cols[0], row, cols[1], labels[0][0], existing_format
                    )
            worksheet.write_row(row+1, cols[0], labels[1],  existing_format)
        elif levels > 0:
            worksheet.set_column(cols[0], cols[1], 10)
            if len(labels) == 2:
                worksheet.merge_range(
                    row, cols[0], row, cols[1], labels[0][0], existing_format
                )
                for i, col in enumerate(xrange(cols[0], cols[1]+1)):
                    worksheet.merge_range(
                        row+1,
                        col,
                        row+1+(levels*2),
                        col,
                        labels[1][i],
                        existing_format
                    )
            elif len(labels) > 2:
                #last row size
                R = ((levels+1)*2)-len(labels)

                # header/ column size
                N = cols[1]-cols[0]+1
                n = N/len(labels[1])

                for lev in xrange((len(labels)/2)):
                    #update header/ column size
                    if lev > 0:
                        N = n
                        n = N / len(labels[(lev*2)+1])
                    # y repeat
                    X = (cols[1]-cols[0]+1) / N
                    for x in xrange(X):
                        #  write header(s)
                        worksheet.merge_range(
                            row+(lev*2),
                            cols[0]+(N*x),
                            row+(lev*2),
                            cols[0]+(N*(x+1))-1,
                            labels[(lev*2)][0],
                            existing_format
                        )

                        #write columns
                        if n > 1:
                            for col in xrange(len(labels[(lev*2)+1])):
                                worksheet.merge_range(
                                    row+(lev*2)+1,
                                    cols[0]+(N*x)+(n*col),
                                    row+(lev*2)+1,
                                    cols[0]+(N*x)+(n*col)+(n-1),
                                    labels[(lev*2)+1][col],
                                    existing_format
                                )
                        else:
                            if R == 0:
                                worksheet.write_row(
                                    row+(lev*2)+1,
                                    cols[0],
                                    labels[(lev*2)+1]*(
                                        (cols[1]-cols[0]+1)/len(labels[-1])
                                    ),
                                    existing_format
                                )
                            else:
                                for col in xrange(len(labels[(lev*2)+1])):
                                    worksheet.merge_range(
                                        row+(lev*2)+1,
                                        cols[0]+(N*x)+(n*col),
                                        row+(lev*2)+R+1,
                                        cols[0]+(N*x)+(n*col),
                                        labels[(lev*2)+1][col], existing_format
                                    )
    except:
        pass

'~~~~~~~~~~~~~~~~~~~~~~~~~~~~~~~~~~~~~~~~~~~~~~~~~~~~~~~~~~~~~~~~~~~~~~~~~~~~~'
def write_category_labels(worksheet,
                          labels,
                          formats,
                          format_key,
                          row,
                          col,
                          row_height=None,
                          row_wrap_trigger=None,
                          group_size=1,
                          set_heights=False):
    '''
    Writes category labels

    Parameters
    ----------
    worksheet : xlsxwriter.Workbook.worksheet
    labels : list
        list of column labels. Last item is column heading
    existing_formats : list
        list of formats to use
    row : int
        row to start writing labels
    col : int
        column to write labels
    '''
    try:
        for idx, lab in enumerate(labels):
            if isinstance(format_key, (str, unicode)):
                apply_format = formats[format_key]
            elif isinstance(format_key, list):
                apply_format = formats[format_key[idx]]
            else:
                raise ValueError(
                    "write_category_labels was given an unrecognized"
                    " 'format_key': {}".format(format_key))
            try:
                lab_len = len(lab)
            except:
                lab_len = len(str(lab))
            if lab_len < row_wrap_trigger:
                if group_size > 1 and set_heights:
                    set_row_height(worksheet=worksheet,
                                   row_start=row+(idx*group_size),
                                   row_stop=row+(idx*group_size)+(group_size-1),
                                   row_height=row_height)
                else:
                    set_row_height(worksheet=worksheet,
                                   row_start=row+(idx*group_size),
                                   row_stop=row+(idx*group_size),
                                   row_height=row_height)
            elif group_size > 1 and set_heights:
                set_row_height(worksheet=worksheet,
                               row_start=row+(idx*group_size)+1,
                               row_stop=row+(idx*group_size)+(group_size-1),
                               row_height=row_height)
            if isinstance(lab, float):
                worksheet.write_number(row+(idx*group_size), col,
                                       lab, existing_format)
            else:
                worksheet.write(row+(idx*group_size), col,
                                lab, existing_format)
            if group_size > 1 and len(labels) == 1:
                for g in xrange(group_size-1):
                    worksheet.write(row+(idx*group_size)+(g+1), col,
                                    '', existing_format)
    except:
        pass

'~~~~~~~~~~~~~~~~~~~~~~~~~~~~~~~~~~~~~~~~~~~~~~~~~~~~~~~~~~~~~~~~~~~~~~~~~~~~~'
def write_question_label(worksheet,
                         label,
                         existing_format,
                         row,
                         col,
                         row_height,
                         row_wrap_trigger):
    '''
    Writes question labels

    Parameters
    ----------
    worksheet : xlsxwriter.Workbook.worksheet
    labels : list
        list of column labels. Last item is column heading
    existing_formats : list
        list of formats to use
    row : int
        row index
    col : int
        column index
    '''
    if len(label) < row_wrap_trigger:
        set_row_height(worksheet, row, row, row_height)
        worksheet.write(row, col, label, existing_format)
    else:
        worksheet.write(row, col, label, existing_format)

'~~~~~~~~~~~~~~~~~~~~~~~~~~~~~~~~~~~~~~~~~~~~~~~~~~~~~~~~~~~~~~~~~~~~~~~~~~~~~'
def chain_generator(cluster):
    '''Generate chains
    '''
    for chain_name in cluster.keys():
        yield cluster[chain_name]

'~~~~~~~~~~~~~~~~~~~~~~~~~~~~~~~~~~~~~~~~~~~~~~~~~~~~~~~~~~~~~~~~~~~~~~~~~~~~~'
def xy_generator(chain):
    '''x/ y generator
    '''
    for xy in chain.content_of_axis:
        yield xy

'~~~~~~~~~~~~~~~~~~~~~~~~~~~~~~~~~~~~~~~~~~~~~~~~~~~~~~~~~~~~~~~~~~~~~~~~~~~~~'
def view_generator(chain_views, grouped_views=[], ordered=False):
    '''View generator
    '''
    if grouped_views == []:
        for view in chain_views:
            yield [view]
    else:
        if all(isinstance(item, str) for item in grouped_views):
            non_grouped_views = [
                view for view in chain_views
                if view not in grouped_views
            ]
            for view in non_grouped_views:
                yield [view]
            if all(view in chain_views for view in grouped_views):
                yield [view for view in grouped_views if view in chain_views]
            elif any(view in chain_views for view in grouped_views):
                for view in grouped_views:
                    if view in chain_views:
                        yield [view]
        elif all(isinstance(item, list) for item in grouped_views):
            chained_grouped_views = list(itertools.chain(*grouped_views))
            non_grouped_views = [x for x in chain_views
                                 if not x in chained_grouped_views]
            for view in non_grouped_views:
                yield [view]
            for sub_group in grouped_views:
                if all(view in chain_views for view in sub_group):
                    yield [view for view in sub_group if view in chain_views]
        else:
            raise TypeError(
                "Grouped views objects must all be \n"
                "<str> or <list>, not mixed types\n"
                "Found: %s" % (
                    ', '.join([type(item) for item in grouped_views])
                )
            )

'~~~~~~~~~~~~~~~~~~~~~~~~~~~~~~~~~~~~~~~~~~~~~~~~~~~~~~~~~~~~~~~~~~~~~~~~~~~~~'
def get_view_offset(chain, offset_dict, grouped_views=[], dummy_tests=False):
    '''
    Creates a dictionary (x names as keys) of dictionaries
    (view names as keys) of realtive view positions, based on view sizes.

    Parameters
    ----------
    chain : Chain
        quantipy chain object
    offset_dict : dict
        dict of
    grouped_views : list
        views to group

    Returns
    -------
    offset_dict dictionary
    '''
    key_last = ''
    idx_last = 0
    len_last = 0
    dummy_rows = 0

    bumped_views = []

    x_iter = {
        'y': xy_generator(chain),
        'x': [chain.source_name]
    }

    view_sizes = chain.view_sizes()
    view_lengths = chain.view_lengths()

    for xy in x_iter[chain.orientation]:
        group_order = grouped_views[:]
        try:
            idxs = chain.content_of_axis.index(xy)
        except:
            idxs = 0
        if xy not in offset_dict.keys():
            offset_dict[xy] = OrderedDict()
        for view in view_generator(chain.views):
            if not view[0] in offset_dict[xy].keys():
                if view[0] in grouped_views:
                    idxv = chain.views.index(
                        group_order.pop(group_order.index(view[0]))
                    )
                else:
                    if (group_order==grouped_views) or len(group_order) == 0:
                        idxv = chain.views.index(view[0])
                    else:
                        bumped_views.append(view[0])
                if view[0] not in bumped_views:
                    if view_lengths[idxs][idxv] > 0:
                        offset_dict[xy][view[0]] = 0
                        for idx in xrange(idxv):
                            if chain.views[idx] not in bumped_views:
                                temp = view_lengths[idxs][idx]
                                offset_dict[xy][view[0]] += temp
                if len(bumped_views) > 0 and len(group_order) == 0:
                    for bv in bumped_views:
                        if bumped_views.index(bv) == 0:
                            pbv = next(reversed(offset_dict[xy]))
                            temp_a = offset_dict[xy][pbv]
                            pbv_index = chain.views.index(pbv)
                            temp_b = view_lengths[idxs][pbv_index]
                            offset_dict[xy][bv] = temp_a + temp_b
                        else:
                            if view_lengths[idxs][chain.views.index(bv)] > 0:
                                pbv = bumped_views[bumped_views.index(bv)-1]
                                temp_a = offset_dict[xy][pbv]
                                pbv_index = chain.views.index(pbv)
                                temp_b = view_lengths[idxs][pbv_index]
                                offset_dict[xy][bv] = temp_a + temp_b
                    bumped_views = []
                elif len(bumped_views) > 0:
                    for bv in bumped_views:
                        pbv = next(reversed(offset_dict[xy]))
                        temp_a = offset_dict[xy][pbv]
                        pbv_index = chain.views.index(pbv)
                        temp_b = view_lengths[idxs][pbv_index]
                        offset_dict[xy][bv] = temp_a + temp_b
                    bumped_views = []

        if dummy_tests:

            exempt = []
            tests_loc = {'f': None, 'd': None}
            for group in grouped_views:
                v_type = group[0].split('|')[1][0]
                has_tests = any(v.split('|')[1].startswith('t') for v in group)
                if has_tests: exempt.extend(group)
                if not tests_loc[v_type]:
                    if has_tests:
                        for idx, view in enumerate(group):
                            if view.split('|')[1].startswith('t'):
                                tests_loc[v_type] = idx
                                continue
            dummy_rows = 0
            for vk in offset_dict[xy]:
                if not vk.endswith('cbase') and vk not in exempt:
                    v_type = vk.split('|')[1][0]
                    if vk in list(itertools.chain(*grouped_views)):
                        for group in grouped_views:
                            if vk in group:
                                if group.index(vk) == tests_loc[v_type]-1:
                                    idxvk = chain.views.index(vk)
                                    vk_size = view_lengths[idxs][idxvk]
                                    for ovk in offset_dict[xy].keys()[idxvk+1:]:
                                        offset_dict[xy][ovk] += vk_size
                    else:
                        idxvk = chain.views.index(vk)
                        vk_size = view_lengths[idxs][idxvk]
                        for ovk in offset_dict[xy].keys()[idxvk+1:]:
                            offset_dict[xy][ovk] += vk_size

    return offset_dict

'~~~~~~~~~~~~~~~~~~~~~~~~~~~~~~~~~~~~~~~~~~~~~~~~~~~~~~~~~~~~~~~~~~~~~~~~~~~~~'
def get_nest_levels(cluster):
    '''
    Returns the number of levels of nesting, or 0 if none.

    Parameters
    ----------
    cluster : quantipy.Cluster
        quantipy cluster object

    Returns
    -------
    int
    '''
    nest_levels = []
    for chain in chain_generator(cluster):
        if '>' in chain.source_name:
            nest_levels.append(len(chain.source_name.split('>'))-1)
    if nest_levels == []:
        return 0
    return max(nest_levels)

'~~~~~~~~~~~~~~~~~~~~~~~~~~~~~~~~~~~~~~~~~~~~~~~~~~~~~~~~~~~~~~~~~~~~~~~~~~~~~'
def validate_cluster_orientations(cluster):
    '''
    Make sure that the chains follow the rule:
        - All chains must have the same orientation, x or y.
    '''
    if len(set([
        cluster[chain_name].orientation
        for chain_name in cluster.keys()
    ])) != 1:
        raise Exception(
            "Chain orientations must be consistent. Please review chain "
            "specification"
        )

'~~~~~~~~~~~~~~~~~~~~~~~~~~~~~~~~~~~~~~~~~~~~~~~~~~~~~~~~~~~~~~~~~~~~~~~~~~~~~'
def verify_grouped_views(grouped_views):

    if grouped_views is None:
        return True
    else:
        if not isinstance(grouped_views, (dict, OrderedDict)):
            return False
        for name in grouped_views.keys():
            if not isinstance(grouped_views[name], list):
                return False
            for block in grouped_views[name]:
                if not isinstance(block, list):
                    return False
                for vk in block:
                    if not isinstance(vk, (str, unicode)):
                        return False

        return True

'~~~~~~~~~~~~~~~~~~~~~~~~~~~~~~~~~~~~~~~~~~~~~~~~~~~~~~~~~~~~~~~~~~~~~~~~~~~~~'
def get_cell_details(views, default_text=None, testcol_maps={}, group_order=None):

    global CD_TRANSMAP

    if default_text in ['en-GB', 'fr-FR']:
        trans_text = default_text
    else:
        trans_text = 'en-GB'

    transmap = CD_TRANSMAP[trans_text]

    cell_details = ''
    counts = False
    col_pct = False
    for vk in views:
        n = vk.split('|')
        if n[1][0]=='f' and not 'cbase' in n[5]:
            if n[3]=='':
                counts = True
            elif n[3]=='y':
                col_pct = True
    proptests = False
    meantests = False
    if testcol_maps.keys():
        test_levels = []
        for vk in views:
            if vk.startswith('x|t.props.'):
                proptests = True
                level = (100-int(vk.split('|')[1].split('.')[-1]))
                if not level in test_levels:
                    test_levels.append(level)
            elif vk.startswith('x|t.means.'):
                meantests = True
                level = int(vk.split('|')[1].split('.')[-1])
                if not level in test_levels:
                    test_levels.append(level)
        test_levels = '/'.join([
            '{}%'.format(100-l)
            for l in sorted(test_levels)])

        # Find column test pairings to include in details at end of sheet
        test_groups = [testcol_maps[xb] for xb in group_order if not xb=='@']
        test_groups = ', '.join([
            '/'.join([group[str(k)] for k in [int(k) for k in sorted(group.keys())]])
            for group in test_groups])

    # Finalize details to put at the end of the sheet
    cell_contents = []
    if counts: cell_contents.append(transmap['N'])
    if col_pct: cell_contents.append(transmap['c%'])
    if proptests or meantests:
        cell_contents.append(transmap['str'])
        tests = []
        if proptests: tests.append(transmap['cp'])
        if meantests: tests.append(transmap['cm'])
        tests = ', {} ({}, ({}): {}, {}: 30 (**), {}: 100 (*))'.format(
            transmap['stats'],
            ','.join(tests),
            test_levels,
            test_groups,
            transmap['mb'],
            transmap['sb'])
    else:
        tests = ''
    cell_contents = ', '.join(cell_contents)
    if cell_contents:
        cell_details = '{} ({}){}'.format(
            transmap['cc'],
            cell_contents,
            tests)
    else:
        cell_details = ''

    return cell_details

'~~~~~~~~~~~~~~~~~~~~~~~~~~~~~~~~~~~~~~~~~~~~~~~~~~~~~~~~~~~~~~~~~~~~~~~~~~~~~'
def get_ordered_index(index):
    levels = index.levels[1]
    labels = index.labels[1]
    return [levels[label] for label in labels]

'~~~~~~~~~~~~~~~~~~~~~~~~~~~~~~~~~~~~~~~~~~~~~~~~~~~~~~~~~~~~~~~~~~~~~~~~~~~~~'
def ExcelPainter(path_excel,
                 meta,
                 cluster,
                 grouped_views=None,
                 text_key=None,
                 annotations={},
                 display_names=None,
                 transform_names=None,
                 table_properties=None,
                 italicise_level=None,
                 create_toc=False):
    """
    Builds excel file (XLSX) from cluster, list of clusters, or
    dictionary of clusters.

    Parameters
    ----------
    path_excel : str
        excel file path
    meta : dict
        metadata as dictionary used to paint datframes
    cluster : quantipy.Cluster /  list / dict
        container for cluster(s)
    grouped_views : list
        views to appear
    text_key : str
        language
    annotations : dict
        keys = cluster names, values = list of annotations for cells A1, A2, A3
    display_names : list
        list of axes <str> to append question numbers to labels
    transform_names : dict
        keys as x/ y key names, values as names to display, if using
        display_names arg
    table_properties : dict
        keys as format properties, values as change from default
    italicise_level : int
        italicise columns if base (unweighted) is below this threshold
    create_toc : list | bool
        create a table for clusters (worksheets) in list, or all sheets if bool
    """

    if path_excel.endswith('.xlsx'):
        path_excel = path_excel[:-5]
    elif path_excel.endswith('.xls'):
        path_excel = path_excel[:-4]

    if not verify_grouped_views(grouped_views):
        raise ValueError(
            "Either the value passed to 'grouped_views' or its structure is not"
            " valid. Please check it and again. The correct form is:"
            " {'name': [[vk1, vk2], [vk3, vk4], ...]}")

    if grouped_views is None:
        grouped_views = {}

    default_text = meta['lib']['default text']
    text_key_cluster = {}
    if text_key is not None:
        text_key_cluster = {k: v for k, v in text_key.iteritems()
                            if k not in ['x', 'y']}
    if text_key is not None:
        text_key = {k: v for k, v in text_key.iteritems()
                    if k in ['x', 'y']}
    text_key_axis = helpers.finish_text_key(meta, text_key)

    if display_names is None:
        display_names = []

    if create_toc is None:
        create_toc = list()

    workbook = Workbook(path_excel+'.xlsx', {'constant_memory': False})

    #create formats dictionary from STATIC_FORMATS dictionary
    if table_properties:
        formats_spec = XLSX_Formats(properties=table_properties)
    else:
        formats_spec = XLSX_Formats()
    formats_spec.create_formats_dict()
    formats = {
        key: workbook.add_format(formats_spec.format_dict[key])
        for key in formats_spec.format_dict.keys()}

    #create special formats dictionary for array tables
    if table_properties:
        formats_spec_arrays = XLSX_Formats(properties=table_properties)
    else:
        formats_spec_arrays = XLSX_Formats()
    formats_spec_arrays.set_bold_y(True)
    formats_spec_arrays.create_formats_dict()
    formats_arrays = {
        'array-{}'.format(key): workbook.add_format(formats_spec_arrays.format_dict[key])
        for key in formats_spec_arrays.format_dict.keys()}

    # Set starting row and column
    row_index_origin = formats_spec.start_row_idx+1
    col_index_origin = formats_spec.start_column_idx-1

    # Check the starting row/ column are not under the minimum
    # else apply the minimum
    if row_index_origin < 3: row_index_origin = 3
    if col_index_origin < 1: col_index_origin = 1

    # Render cluster
    names = []
    clusters = []
    if isinstance(cluster, Cluster):
        names.append(cluster.name)
        clusters.append(cluster)
    elif isinstance(cluster, list):
        for c in cluster:
            names.append(c.name)
            clusters.append(c)
    elif isinstance(cluster, dict):
        names_clusters_dict = cluster
        for sheet_name, c in cluster.iteritems():
            names.append(sheet_name)
            clusters.append(c)

    #create table of contents sheet
    toc_locs = []
    toc_names = []
    toc_labels = []

    #transform banked chain specs to banked chains
    for cluster in clusters:
        for chain_name in cluster.keys():
            if cluster[chain_name].get('type')=='banked-chain':
                cluster[chain_name] = cluster.bank_chains(
                    cluster[chain_name],
                    text_key_axis)

    if create_toc:

        TOCsheet = workbook.add_worksheet('TOC')
        TOCsheet.write(2, 1, 'Table of Contents', formats['TOC-bold-14'])
        TOCsheet.set_column(0, 0, 1)

        if isinstance(create_toc, bool):
            sheet_idx = [i for i in xrange(len(clusters))]
        elif isinstance(create_toc, list):
            sheet_idx = [i for i, cl in enumerate(clusters)
                         if cl.name in create_toc]
        else:
            raise Exception('create_toc arg must be of type bool/ list')

        for idx in sheet_idx:
            TOCsheet.set_column(
                1+sheet_idx.index(idx),
                1+sheet_idx.index(idx),
                10
            )
            TOCsheet.write(
                5,
                1+sheet_idx.index(idx),
                names[idx],
                formats['TOC-bold-10']
            )
        TOCsheet.set_column(len(sheet_idx)+1, len(sheet_idx)+1, 1)
        TOCsheet.set_column(len(sheet_idx)+2, len(sheet_idx)+2, 125)
        TOCsheet.write(
            5,
            len(sheet_idx)+2,
            'Question Text',
            formats['TOC-bold-center-10']
        )
        TOCsheet.freeze_panes(6,0)

    for sheet_name, cluster in zip(names, clusters):

        # pick text key
        text_key_chosen = text_key_cluster.get(cluster.name)
        if text_key_chosen:
            text_key_chosen = helpers.finish_text_key(meta, text_key_chosen)
        if not text_key_chosen: text_key_chosen = text_key_axis

        # get cluster's grouped views
        cluster_gv = grouped_views.get(sheet_name, list())

        # TOC
        if isinstance(create_toc, bool):
            toc_locs.append([])
            toc_names.append([])
            toc_labels.append([])
        else:
            if cluster.name in create_toc:
                toc_locs.append([])
                toc_names.append([])
                toc_labels.append([])

        # add worksheet
        worksheet = workbook.add_worksheet(sheet_name)

        #need a better way to identify "profile" tables...
        if all([
            isinstance(item, pd.DataFrame)
            for item in cluster.itervalues()
        ]):

            worksheet.set_row(4, formats_spec.y_header_height)
            worksheet.set_row(5, formats_spec.y_row_height)

            for chain in chain_generator(cluster):

#                 chain_format = chain.fillna('__NA__')
                chain_format = chain

                has_multiindex = any([
                    isinstance(idx, pd.MultiIndex)
                    for idx in [chain.index, chain.columns]])

                if has_multiindex:
                    df = helpers.paint_dataframe(meta, chain)
                    df.fillna('-', inplace=True)

                for column in chain_format.columns.tolist():

                    frames = []
                    vmetas  = []
                    df_rows = []
                    df_cols = []

                    worksheet.set_column(0, 0, 40)

                    if has_multiindex:
                        series = chain_format[column[0]][column[1]]
                    else:
                        series = chain_format[column]

                    if not has_multiindex:
                        if meta['columns'][column]['type'] in ['single']:
                            categories = {
                                item['value']: item['text'][meta['lib']['default text']]
                                for item in  meta['columns'][column]['values']
                            }
                            series = series.map(categories.get, na_action='ignore')
                            series = series.fillna('__NA__')
                        elif meta['columns'][column]['type'] in ['delimited set']:
                            categories = {
                                str(item['value']): item['text'][meta['lib']['default text']]
                                for item in  meta['columns'][column]['values']
                            }
                            series = series.str.split(';').apply(
                                pd.Series, 1
                            ).stack(dropna=False)
                            series = series.map(categories.get,
                                                na_action='ignore').unstack()
    #                         series.fillna('')
                            series[series.columns[0]] = series[series.columns[0]].str.cat(
                                [series[c] for c in series.columns[1:]],
                                sep=', ',
                                na_rep=''
                            ).str.slice(0, -2)
                            series = series[series.columns[0]].replace(
                                to_replace='\, (?=\W|$)', value='', regex=True
                            )
                            series = series.replace(
                                to_replace='', value='__NA__'
                            )
                        else:
                            series = series.fillna('__NA__')
                            series = series.apply(unicoder)

                    frames.append(series)

                    df_rows.append((7, 7+frames[-1].shape[0]))

                    colmax = int({True: 1, False: 0}.get(has_multiindex)
                                 if worksheet.dim_colmax in [None, 0]
                                 else worksheet.dim_colmax)
                    df_cols.append((1+colmax, 1+colmax))

                    if not has_multiindex:

                        worksheet.set_column(df_cols[-1][0],
                                             df_cols[-1][1],
                                             formats_spec.column_width_str)

                        try:
                            tk = meta['lib']['default text']
                            column_text = '. '.join(
                                [column,
                                 meta['columns'][column]['text'][tk]])
                            meta['columns'][column]['text'][tk]
                            worksheet.merge_range(4, df_cols[-1][0],
                                                  5, df_cols[-1][0],
                                                  column_text, formats['y'])
                        except:
                            worksheet.merge_range(4, df_cols[-1][0],
                                                  5, df_cols[-1][0],
                                                  column, formats['y'])

                    paint_box(
                        worksheet=worksheet,
                        frames=frames,
                        format_dict=formats,
                        rows=df_rows,
                        cols=df_cols,
                        metas=vmetas,
                        formats_spec=formats_spec,
                        ceil=True,
                        floor=True
                    )

                if has_multiindex:

                    worksheet.set_column(0, 0, 15)
                    worksheet.set_column(1, 1, 10)

                    lrow = 0
                    for level in df.index.levels[0]:
                        worksheet.write(7+lrow, 0, level, formats['x_left_bold'])
                        for idx in df.loc[level].index:
                            worksheet.write(7+lrow, 1, idx, formats['x_right'])
                            lrow += 1

                    lcol = 0
                    for level in df.columns.levels[0]:
                        worksheet.merge_range(4, 2+lcol,
                                              4, 2+lcol+len(df.loc[:, level].columns)-1,
                                              level, formats['y'])
                        for idx in df.loc[:, level].columns:
                            worksheet.write(5, 2+lcol, idx, formats['y'])
                            lcol += 1

            worksheet.freeze_panes(6, 0)

        else:

            #validate_cluster
            validate_cluster_orientations(cluster)

            #nesting sizes
            nest_levels = get_nest_levels(cluster)

            #initialise row and col indices
            current_position = {
                'x': row_index_origin+(nest_levels*2),
                'y': col_index_origin,
                'test': col_index_origin+1
            }

            #update row index if freqs/ means tests?
            idxtestcol = 0
            testcol_maps = {}
            chain_names = []
            vks = set()
            for chain in chain_generator(cluster):

                chain_names.append(chain.source_name)
                vks = vks.union(chain.describe()['view'].unique())

                view_sizes = chain.view_sizes()
                view_keys = chain.describe()['view'].values.tolist()

                has_props_tests = any([
                    '|t.props' in vk
                    for vk in view_keys])
                has_means_tests = any([
                    '|t.means' in vk
                    for vk in view_keys])
                dk = chain.data_key
                fk = chain.filter
                if has_props_tests or has_means_tests:
                    if chain.orientation == 'y':
                        if chain.source_name != '@':
                            if chain.source_name not in testcol_maps:
                                testcol_maps[chain.source_name] = {}
                                for i in xrange(chain.source_length):
                                    pre = TEST_PREFIX[(idxtestcol+i) // 26]
                                    sur = TEST_SUFFIX[(idxtestcol+i) % 26]
                                    testcol_maps[chain.source_name][str(i+1)] = pre+sur
                                idxtestcol += chain.source_length
                    elif chain.orientation == 'x':
                        xk = chain.source_name
                        for idxc, column in enumerate(chain.content_of_axis):
                            if column != '@':
                                yk = column
                                vk = chain[dk][fk][xk][yk].keys()[0]
                                df = chain[dk][fk][xk][yk][vk].dataframe
                                if column not in testcol_maps:
                                    testcol_maps[column] = {}
                                    values = meta['columns'][column]['values']
                                    if helpers.is_mapped_meta(values):
                                        values = helpers.emulate_meta(meta, values)
                                    y_values = [int(v) for v in zip(*[c for c in df.columns])[1]]
                                    values = [
                                        [value for value in values if value['value']==v][0]
                                        for v in y_values
                                    ]
                                    for i in xrange(view_sizes[idxc][0][1]):
                                        pre = TEST_PREFIX[(idxtestcol+i) // 26]
                                        sur = TEST_SUFFIX[(idxtestcol+i) % 26]
                                        code = values[i]['value']
                                        # code = meta['columns'][column]['values'][i]['value']
                                        testcol_maps[column][str(code)] = pre+sur
                                idxtestcol += view_sizes[idxc][0][1]
            testcol_labels = testcol_maps.keys()

            # Generate cell details from available
            cell_details = get_cell_details(
                vks, default_text, testcol_maps, group_order=chain.content_of_axis)

            current_position['x'] += bool(testcol_maps)

            #dynamic coordinate map
            coordmap = {'x': {}, 'y': {}}

            #offset dict
            offset = OrderedDict()

            #column & headings size
            set_row_height = True

            # italicise columns spec
            y_italicise = {}

            for chain in chain_generator(cluster):

                view_sizes = chain.view_sizes()
                view_lengths = chain.view_lengths()

                if chain.orientation=='x' and not chain.annotations is None:
                    len_chain_annotations = len(chain.annotations)
                    if len_chain_annotations > 0:
                        for ann in chain.annotations:
                            worksheet.write(
                                current_position['x']-1,
                                col_index_origin-1,
                                helpers.get_text(
                                    ann,
                                    text_key_chosen,
                                    'x'),
                                formats['x_left_bold']
                            )
                            current_position['x'] += +1
                else:
                    len_chain_annotations = 0

                orientation = chain.orientation

                #chain's view offset
                if not offset:
                    current_views = []
                else:
                    current_views = offset[offset.keys()[0]].keys()

                # Dummy tests needed?
                if grouped_views.get(sheet_name):
                    non_base_views = [vk for vk in chain.views if 'cbase' not in vk]
                    all_grouped_views = list(itertools.chain(*grouped_views[sheet_name]))
                    has_props_tests = any(['|t.props' in vk for vk in chain.views])
                    has_means_tests = any(['|t.means' in vk for vk in chain.views])
                    if all(vk in all_grouped_views for vk in non_base_views):
                        dummy_tests = False
                    else:
                        dummy_tests = (has_props_tests or has_means_tests) \
                                        and formats_spec.dummy_tests
                else:
                   dummy_tests = False

                offset = get_view_offset(chain,
                                         offset,
                                         cluster_gv,
                                         dummy_tests)

                new_views = set(offset[offset.keys()[0]].keys()) \
                    - set(current_views)

                if chain.source_name not in coordmap[orientation].keys():

                    if orientation == 'y':
                        coordmap['y'][chain.source_name] = [
                            current_position['y'],
                            current_position['y'] + chain.source_length - 1
                        ]
                    elif orientation == 'x':
                        if chain.source_name not in coordmap['x'].keys():
                            coordmap['x'][chain.source_name] = OrderedDict()
                            widths = {}
                            dk = chain.data_key
                            fk = chain.filter
                            xk = chain.source_name
                            yk = chain.content_of_axis[0]
                            link = chain[dk][fk][xk][yk]
                            for view in offset[chain.source_name].keys():
                                idxv = chain.views.index(view)
                                coordmap['x'][chain.source_name][view] = [
                                    current_position['x'] \
                                        + offset[chain.source_name][view],
                                    current_position['x'] \
                                        + offset[chain.source_name][view] \
                                        + view_lengths[0][idxv] \
                                        - 1
                                ]

                                # Needed for transforming array tables
                                widths[view] = link[view].dataframe.shape[1]

                            # If the chain holds an array then the coordmap
                            # needs to be transformed.
                            if link[view].meta()['x']['is_array']:

                                vks = coordmap['x'][xk].keys()

                                # Transform x coords
                                start_x = row_index_origin
                                end_x = start_x + (coordmap['x'][xk][vks[0]][-1] - coordmap['x'][xk][vks[0]][0])
                                coord_xs = [start_x, end_x]

                                # Transform y coords
                                coord_ys = OrderedDict()
                                for i, vk in enumerate(vks):
                                    if i==0:
                                        start_y = col_index_origin
                                    end_y = start_y + widths[vk] - 1
                                    coord_ys[vk] = [start_y, end_y]
                                    start_y = end_y + 1

                                coordmap = {'y': {yk: coord_ys}, 'x': {xk: coord_xs}}

                for xy in xy_generator(chain):

                    if orientation == 'y':
                        x, y = xy, chain.source_name
                    elif orientation == 'x':
                        y, x = xy, chain.source_name

                    idxs = chain.content_of_axis.index(xy)

                    #fill xs' ceil_floor
                    ceiling, _ = min(offset[x].iteritems(), key=lambda o: o[1])
                    floor, _ = max(offset[x].iteritems(), key=lambda o: o[1])

                    if orientation == 'y':
                        if x not in coordmap['x'].keys():
                            coordmap['x'][x] = OrderedDict()
                            for view in offset[x].keys():
                                idxv = chain.views.index(view)
                                coordmap['x'][x][view] = [
                                    current_position['x'] \
                                        + offset[x][view], \
                                        # + gap,
                                    current_position['x'] \
                                        + offset[x][view] \
                                        + view_lengths[idxs][idxv] \
                                        # + gap \
                                        - 1
                                ]
                        else:
                            for view in offset[x].keys():
                                if view not in coordmap['x'][x]:
                                    idxv = chain.views.index(view)
                                    coordmap['x'][x][view] = [
                                        coordmap['x'][x].values()[-1][1] \
                                            + 1,
                                        coordmap['x'][x].values()[-1][1] \
                                            + view_lengths[idxs][idxv]
                                    ]
                    elif orientation == 'x':
                        if y not in coordmap['y'].keys():
                            idxs = chain.content_of_axis.index(y)
                            coordmap['y'][y] = [
                                current_position['y'],
                                current_position['y'] \
                                    + view_sizes[idxs][0][1] \
                                    - 1
                            ]

                    if dummy_tests: dummy_row_count = 0

                    format_block = False
                    block_ref_formats = []
                    block_formats = {
                        'normal': 'x_right',
                        'net': 'x_right_bold',
                        'expanded': 'x_right-italic'}

                    #loop views
                    for vi, views in enumerate(view_generator(offset[x].keys(), cluster_gv)):

                        frames = []
                        vmetas  = []
                        vlevels = []
                        df_rows = []
                        df_cols = []

                        for idx, v in enumerate(views):

                            view = chain[chain.data_key][chain.filter][x][y][v]

                            is_array = view.meta()['x']['is_array']

                            if not isinstance(view, qp.View):
                                raise Exception(
                                    ('\nA view in the chains, {vk}, '
                                     'does not exist in the stack for...\n'
                                     'cluster={cluster}\ndata_key={dk}\n'
                                     'filter={fk}\nx={xk}\ny={yk}\n').format(
                                        cluster=cluster.name,
                                        vk=v,
                                        dk=chain.data_key,
                                        fk=chain.filter,
                                        xk=x,
                                        yk=y
                                    )
                                )

                            if all([view.meta()['agg'][key]==value
                                   for key, value in [('name', 'cbase'),
                                                      ('is_weighted', False)]]):
                                a = view.dataframe.values[0]
                                for cbindex, cb in np.ndenumerate(a):
                                    if cb < italicise_level:
                                        xk = view.meta()['x']['name']
                                        xkc = coordmap['x'][xk].values()
                                        x_loc = list(itertools.chain(*xkc))
                                        x_range = [min(x_loc), max(x_loc)+1]
                                        yk = view.meta()['y']['name']
                                        y_loc = coordmap['y'][yk][0]+cbindex[0]
                                        if y_loc in y_italicise:
                                            y_italicise[y_loc].append(x_range)
                                        else:
                                            y_italicise.update(
                                                {y_loc: [x_range]}
                                            )
                            view.translate_metric(text_key_chosen['x'][-1], set_value='meta')
                            vmetas.append(view.meta())

                            if view.is_propstest():
                                vlevels.append(view.is_propstest())
                            elif view.is_meanstest():
                                vlevels.append(view.is_meanstest())
                            else:
                                vlevels.append(None)

                            if view.meta()['agg']['method'] == 'frequency':
                                agg_name = view.meta()['agg']['name']
                                if agg_name in ['cbase', 'c%', 'r%', 'counts']:
                                    axes = ['x', 'y']
                                    if chain.is_banked:
                                        axes.remove('x')
                                    df = helpers.paint_view(
                                        meta=meta,
                                        view=view,
                                        text_key=text_key_chosen,
                                        display_names=display_names,
                                        transform_names=transform_names,
                                        axes=axes)
<<<<<<< HEAD
                                elif view.meta()['agg']['is_block']:
=======
                                elif view.meta()['agg']['is_block'] and not view.meta()['agg']['name'].startswith('NPS'):

>>>>>>> 1fbe5bc9
                                    format_block = view.meta()['agg']['is_block']
                                    block_ref = view.describe_block()
                                    idx_order = get_ordered_index(view.dataframe.index)
                                    block_ref_formats = [
                                        block_formats[block_ref[idxo]]
                                        for idxo in idx_order]
                                    df = helpers.paint_view(
                                        meta=meta,
                                        view=view,
                                        text_key=text_key_chosen,
                                        display_names=display_names,
                                        transform_names=transform_names,
                                        axes=axes)
                                else:
                                    df = view.dataframe.copy()
                            else:
                                df = view.dataframe.copy()

                            #write column test labels
                            if 'test' in view.meta()['agg']['method']:
                                if view.meta()['y']['name'] in testcol_labels:
                                    tdf = view.dataframe
                                    y_values = [int(v) for v in zip(
                                        *[c for c in tdf.columns])[1]]
                                    code_idx = testcol_labels.index(
                                        view.meta()['y']['name']
                                    )
                                    for i, code in enumerate(y_values):
                                        worksheet.write(
                                            row_index_origin+(nest_levels*2)-1,
                                            current_position['test']+i,
                                            testcol_maps[view.meta()['y']['name']][str(code)],
                                            formats['tests']
                                        )
                                    current_position['test'] += view.meta()['shape'][1]
                                    testcol_labels.remove(
                                        view.meta()['y']['name']
                                    )

                            #append frame to frames
                            frames.append(df)

                            if is_array:
                                df_cols.append(
                                    coordmap['y'][y][view.meta()['agg']['fullname']]
                                )
                                df_rows.append(coordmap['x'][x])
                            else:
                                df_rows.append(
                                    coordmap['x'][x][view.meta()['agg']['fullname']]
                                )
                                df_cols.append(coordmap['y'][y])

                        # Add dummy dfs
                        if dummy_tests:
                            cond_1 = len(frames) == 1
                            cond_2 = (
                                len(frames) > 1 and not any(
                                    vm['agg']['method'] == 'coltests'
                                    for vm in vmetas
                                )
                            )
                            if cond_1 or cond_2:
                                if vmetas[0]['agg']['name'] != 'cbase':
                                    vmetas.append(cPickle.loads(cPickle.dumps(
                                        vmetas[0], cPickle.HIGHEST_PROTOCOL)))
                                    vmetas[-1]['agg']['is_dummy'] = True
                                    frames.append(pd.DataFrame(
                                        data=' ',
                                        index=frames[0].index,
                                        columns=frames[0].columns))
                                    len_rows = df_rows[0][1]-df_rows[0][0]+1
                                    df_rows.append([df_rows[-1][1]+1,
                                                    df_rows[-1][1]+len_rows])
                                    df_cols.append(coordmap['y'][y])
                                    dummy_row_count += len_rows

                        #write data
                        is_ceil = vmetas[0]['agg']['fullname'] == ceiling
                        is_floor = vmetas[-1]['agg']['fullname'] == floor

                        # has weighted views
                        sub_chain = chain[chain.data_key][chain.filter]
                        has_weighted_views = any(
                            sub_chain[xk][yk][vk].meta()['agg']['is_weighted']
                            for xk in sub_chain.keys()
                            for yk in sub_chain[xk].keys()
                            for vk in sub_chain[xk][yk].keys()
                        )

                        if view.meta()['y']['name'] in testcol_maps:
                            paint_box(
                                worksheet=worksheet,
                                frames=frames,
                                format_dict=formats,
                                rows=df_rows,
                                cols=df_cols,
                                metas=vmetas,
                                formats_spec=formats_spec,
                                has_weighted_views=has_weighted_views,
                                y_italicise=y_italicise,
                                ceil=is_ceil,
                                floor=is_floor,
                                testcol_map=testcol_maps[view.meta()['y']['name']]
                            )
                        else:
                            array_views = vks if is_array else None
                            paint_box(
                                worksheet=worksheet,
                                frames=frames,
                                format_dict=formats,
                                rows=df_rows,
                                cols=df_cols,
                                metas=vmetas,
                                formats_spec=formats_spec,
                                has_weighted_views=has_weighted_views,
                                y_italicise=y_italicise,
                                ceil=is_ceil,
                                floor=is_floor,
                                is_array=is_array,
                                array_views=array_views
                            )

                        x_name, y_name, shortname, \
                        fullname, text, method, is_weighted = (
                            vmetas[idx]['x']['name'],
                            vmetas[idx]['y']['name'],
                            vmetas[idx]['agg']['name'],
                            vmetas[idx]['agg']['fullname'],
                            vmetas[idx]['agg']['text'],
                            vmetas[idx]['agg']['method'],
                            vmetas[idx]['agg']['is_weighted']
                        )
                        relation = fullname.split('|')[2]

                        #write y labels - NESTING WORKING FOR 2 LEVELS. NEEDS TO WORK FOR N LEVELS.

                        if y_name == '@' and not is_array:
                            if coordmap['x'][x_name][fullname][0] == row_index_origin+(nest_levels*2) + bool(testcol_maps) + len_chain_annotations:
                                #write column label(s) - multi-column y subaxis
                                total_text = helpers.translate(['@'], text_key_chosen['y'])[0]

                                worksheet.set_column(
                                    df_cols[idx][0],
                                    df_cols[idx][1],
                                    10
                                )
                                worksheet.merge_range(
                                    row_index_origin-3,
                                    df_cols[idx][0],
                                    row_index_origin+(nest_levels*2)+bool(testcol_maps)+len_chain_annotations-2,
                                    df_cols[idx][1],
                                    total_text,
                                    formats['y']
                                )
                            if bool(testcol_maps):
                                worksheet.write(
                                    row_index_origin+(nest_levels*2)-1,
                                    1,
                                    '',
                                    formats['tests']
                                )

                        elif is_array:
                            labels = helpers.get_unique_level_values(df.columns)
                            labels[1] = helpers.translate(labels[1], text_key_chosen['x'])
                            if nest_levels == 0:
                                write_column_labels(
                                    worksheet,
                                    labels,
                                    formats_arrays['array-y'],
                                    row_index_origin-3,
                                    df_cols[idx],
                                    is_array=True
                                )
                            elif nest_levels > 0:
                                write_column_labels(worksheet,
                                    labels,
                                    formats_arrays['arrays-y'],
                                    row_index_origin-3,
                                    df_cols[idx],
                                    nest_levels,
                                    is_array=True
                                )
                            if df_cols[idx][0] == col_index_origin:
                                worksheet.merge_range(
                                    row_index_origin-3,
                                    df_cols[idx][0],
                                    row_index_origin-3,
                                    df_cols[idx][0]+sum(
                                        [vs[1] for vs in view_sizes[0]])-1,
                                    ' ',
                                    formats['y'])
                        else:
                            if coordmap['x'][x_name][fullname][0] == row_index_origin+(nest_levels*2)+bool(testcol_maps) + len_chain_annotations:
                                labels = helpers.get_unique_level_values(df.columns)
                                labels[1] = helpers.translate(labels[1], text_key_chosen['y'])
                                if nest_levels == 0:
                                    write_column_labels(
                                        worksheet,
                                        labels,
                                        formats['y'],
                                        row_index_origin-3,
                                        df_cols[idx]
                                    )
                                elif nest_levels > 0:
                                    write_column_labels(worksheet,
                                        labels,
                                        formats['y'],
                                        row_index_origin-3,
                                        df_cols[idx],
                                        nest_levels
                                    )

                        #write x labels
                        if df_cols[0][0] == col_index_origin:
                            if fullname == ceiling:

                                write_question_label(
                                    worksheet,
                                    df.index[0][0],
                                    formats['x_left_bold'],
                                    df_rows[idx][0]-1,
                                    col_index_origin-1,
                                    formats_spec.row_height,
                                    formats_spec.row_wrap_trigger
                                )

                                if create_toc:
                                    toc_locs[-1].append(
                                        (df_rows[idx][0]-1,  col_index_origin-1)
                                    )
                                    if transform_names:
                                        toc_names[-1].append(
                                            transform_names.get(x_name,
                                                                x_name))
                                    else:
                                        toc_names[-1].append(x_name)
                                    if 'x' in display_names:
                                        toc_label_parts = df.index[0][0].split(
                                            '. ')
                                        if len(toc_label_parts) == 0:
                                            toc_label = toc_label_parts[0]
                                        else:
                                            toc_label = ''.join(
                                                toc_label_parts[1:])
                                        toc_labels[-1].append(toc_label)
                                    else:
                                        toc_labels[-1].append(df.index[0][0])

                        cond_1 = df_cols[0][0] == col_index_origin
                        cond_2 = fullname in new_views
                        cond_3 = not has_weighted_views and not is_weighted

                        if is_array :
                            if vi==0:
                                format_key = 'x_right'
                                labels = [df.index.levels[1][i] for i in df.index.labels[1]]
                                write_category_labels(
                                    worksheet=worksheet,
                                    labels=labels,
                                    formats=formats,
                                    format_key=format_key,
                                    row=df_rows[idx][0],
                                    col=col_index_origin-1,
                                    row_height=formats_spec.row_height,
                                    row_wrap_trigger=formats_spec.row_wrap_trigger,
                                    set_heights=True
                                )

                        elif cond_1 or cond_2:
                            if shortname == 'cbase':
                                if has_weighted_views and not is_weighted:
                                    if len(text) > 0:
                                        format_key = 'x_right_ubase'
                                        labels = [text]
                                        # labels = [''.join(['Unweighted ',
                                        #                    text.lower()])]
                                    else:
                                        format_key = 'x_right_base'
                                        labels = [fullname]
#                                     labels[1] = helpers.translate(labels[1], text_key_chosen['x'])
                                    write_category_labels(
                                        worksheet=worksheet,
                                        labels=labels,
                                        formats=formats,
                                        format_key=format_key,
                                        row=df_rows[idx][0],
                                        col=col_index_origin-1,
                                        row_height=formats_spec.row_height,
                                        row_wrap_trigger=formats_spec.row_wrap_trigger,
                                        set_heights=True
                                    )
                                else:
                                    if len(text) > 0:
                                        base_idx = {True: 0, False: -1}.get(
                                            default_text=='fr-FR', False)
                                        if not chain.base_text is None:
                                            text = '{}: {}'.format(
                                                text.split(' ')[base_idx].capitalize()
                                                    if cond_3 else text,
                                                helpers.get_text(
                                                    unicoder(chain.base_text),
                                                    text_key_chosen,
                                                    'x'))
                                        elif cond_3:
                                            text = text.split(' ')[base_idx].capitalize()
                                        labels = [text]
                                    else:
                                        labels = [fullname]
                                    format_key = 'x_right_base'
                                    write_category_labels(
                                        worksheet=worksheet,
                                        labels=labels,
                                        formats=formats,
                                        format_key=format_key,
                                        row=df_rows[idx][0],
                                        col=col_index_origin-1,
                                        row_height=formats_spec.row_height,
                                        row_wrap_trigger=formats_spec.row_wrap_trigger,
                                        set_heights=True
                                    )
                            else:
                                if (vmetas[0]['agg']['method'] in ['descriptives'] or
                                    (vmetas[0]['agg']['method'] in ['frequency'] and relation != ':')):
                                    if len(frames) > 1:
                                        labels = []
                                        labels_written = []
                                        for idxdf, df in enumerate(frames):
                                            if vmetas[idxdf]['agg']['method'] == 'coltests':
                                                if not formats_spec.display_test_level:
                                                    continue
                                                format_key = 'x_right_tests'
                                                labels = [vlevels[idxdf] for _ in df.index]
                                            else:
                                                if vmetas[idxdf]['agg']['method'] == 'descriptives':
                                                    format_key = 'x_right_descriptives'
                                                else:
                                                    if format_block and block_ref_formats:
                                                        format_key = block_ref_formats
                                                    else:
                                                        format_key = 'x_right_nets'
                                                if len(vmetas[idxdf]['agg']['text']) > 0 and \
                                                    not vmetas[idxdf]['agg']['is_block']:
                                                    if isinstance(vmetas[0]['agg']['text'], (str, unicode)):
                                                        labels = [vmetas[0]['agg']['text']]
                                                    elif isinstance(vmetas[0]['agg']['text'], dict):
                                                        k = vmetas[0]['agg']['text'].keys()[0]
                                                        labels = [vmetas[0]['agg']['text'][k]]
                                                else:
                                                    labels = df.index.get_level_values(1)
                                            if all([label not in labels_written for label in labels]):
                                                write_category_labels(
                                                    worksheet=worksheet,
                                                    labels=labels,
                                                    formats=formats,
                                                    format_key=format_key,
                                                    row=df_rows[0][0]+idxdf,
                                                    col=col_index_origin-1,
                                                    row_height=formats_spec.row_height,
                                                    row_wrap_trigger=formats_spec.row_wrap_trigger,
                                                    group_size=len(frames),
                                                    set_heights=True
                                                )
                                                labels_written.extend(labels)
                                    else:
                                        if vmetas[0]['agg']['method'] == 'descriptives':
                                            format_key = 'x_right_descriptives'
                                        else:
                                            format_key = 'x_right_nets'
                                        if len(frames[0].index) == 1:
                                            if len(vmetas[0]['agg']['text']) > 0 and \
                                                not vmetas[0]['agg']['is_block']:
                                                if isinstance(vmetas[0]['agg']['text'], (str, unicode)):
                                                    labels = [vmetas[0]['agg']['text']]
                                                elif isinstance(vmetas[0]['agg']['text'], dict):
                                                    k = vmetas[0]['agg']['text'].keys()[0]
                                                    labels = [vmetas[0]['agg']['text'][k]]
                                            else:
                                                labels = df.index.get_level_values(1)
                                        else:
                                            labels = df.index.get_level_values(1)
                                        write_category_labels(
                                            worksheet=worksheet,
                                            labels=labels,
                                            formats=formats,
                                            format_key=format_key,
                                            row=df_rows[0][0],
                                            col=col_index_origin-1,
                                            row_height=formats_spec.row_height,
                                            row_wrap_trigger=formats_spec.row_wrap_trigger,
                                            group_size=len(frames),
                                            set_heights=True
                                        )
                                else:
                                    freq_view = False
                                    labels = []
                                    for idxdf, df in enumerate(frames):
                                        if vmetas[idxdf]['agg']['method'] == 'coltests':
                                            if not formats_spec.display_test_level:
                                                continue
                                            format_key = 'x_right_tests'
                                            labels = [vlevels[idxdf] for _ in df.index]
                                        elif vmetas[idxdf]['agg']['method'] == 'descriptives':
                                            format_key = 'x_right'
                                            labels = [df.index[idxf][idxf] for _ in df.index]
                                        else:
                                            format_key = 'x_right'
                                            if idxdf == 0 or (idxdf > 0 and not freq_view):
                                                freq_view = True
                                                labels = df.index.get_level_values(1)
                                            else:
                                                continue
                                        write_category_labels(
                                            worksheet=worksheet,
                                            labels=labels,
                                            formats=formats,
                                            format_key=format_key,
                                            row=df_rows[0][0]+idxdf,
                                            col=col_index_origin-1,
                                            row_height=formats_spec.row_height,
                                            row_wrap_trigger=formats_spec.row_wrap_trigger,
                                            group_size=len(frames),
                                            set_heights=True
                                        )

#                     if is_array:
#                         # Merge the top of the array table and remove the merged text
#                         combined_width = sum([widths[vk] for vk in widths.keys()])
#                         worksheet.merge_range(5, 1, 5, combined_width, '', formats['y'])

                    #increment row (only first occurrence of each x)
                    if not is_array:
                        if orientation == 'y':
                            current_position['x'] += sum(
                                view_lengths[idxs]
                            ) + 1
                        elif orientation == 'x':
                            current_position['y'] += (
                                coordmap['y'][xy][1]-coordmap['y'][xy][0]+1
                            )

                #increment col
                if not is_array:
                    if orientation == 'y':
                        current_position['y'] += chain.source_length

                    elif orientation == 'x':
                        current_position['x'] += sum(view_lengths[0])+1
                        if dummy_tests:
                            current_position['x'] += dummy_row_count

            #Add cell contents to end of sheet
            if len(cell_details)>0:
                if is_array:
                    if default_text in ['en-GB', 'fr-FR']:
                        trans_text = default_text
                    else:
                        trans_text = 'en-GB'
                    cell_details = '{} ({})'.format(
                        CD_TRANSMAP[trans_text]['cc'],
                        CD_TRANSMAP[trans_text]['r%'])
                    r = end_x + 3
                    worksheet.write_string(
                        row=r, col=1, string=cell_details, cell_format=formats['cell_details'])
                else:
                    r = current_position['x'] + 1
                    worksheet.write_string(
                        row=r, col=1, string=cell_details, cell_format=formats['cell_details'])

            #set column widths
            worksheet.set_column(col_index_origin-1, col_index_origin-1, 40)

            #set y axis height
            worksheet.set_row(row_index_origin-3, formats_spec.y_header_height)
            worksheet.set_row(row_index_origin-2, formats_spec.y_row_height)

            #freeze panes
            worksheet.freeze_panes(
                row_index_origin+(nest_levels*2)+bool(testcol_maps)-1,
                col_index_origin+1
            )


    #download image
    # if IMG_URL:
    if formats_spec.img_url and not formats_spec.no_logo:
        try:
            img_url_full = '\\'.join(
                [os.path.dirname(quantipy.__file__),
                'core\\builds\\excel\\formats',
                 # IMG_URL
                 formats_spec.img_url]
            )
            if os.path.exists(img_url_full):
                img = Image.open(img_url_full)
                # img.thumbnail(IMG_SIZE, Image.ANTIALIAS)
                img.thumbnail(formats_spec.img_size, Image.ANTIALIAS)
                img.save(os.path.basename(img_url_full))
                path_img = os.path.basename(img_url_full)
            else:
                # response = requests.get(IMG_URL)
                response = requests.get(formats_spec.img_url)
                img = Image.open(BytesIO(response.content))
                # img.thumbnail(IMG_SIZE, Image.ANTIALIAS)
                img.thumbnail(formats_spec.img_size, Image.ANTIALIAS)
                img.save('img.png')
                path_img = 'img.png'
        except:
            pass

    #post-process non-TOC sheets
    for worksheet in workbook.worksheets_objs:

            #hide gridlines
            worksheet.hide_gridlines(2)

            if not worksheet.name == 'TOC':

                #write annotations to cells A1, A2, A3, ...
                if annotations.get(worksheet.name):
                    for annotation_spec in annotations[worksheet.name]:
                        if isinstance(annotation_spec, (str, unicode)):
                            annotation = annotation_spec
                            annotation_format = formats['x_left_bold']
                        else:
                            annotation = annotation_spec[0]
                            annotation_format = workbook.add_format(
                                annotation_spec[1]
                            )
                        worksheet.write(
                            annotations[worksheet.name].index(annotation_spec),
                            0,
                            annotation,
                            annotation_format
                        )

                #insert image
                try:
                    worksheet.insert_image(
                        formats_spec.img_insert_x,
                        formats_spec.img_insert_y,
                        path_img,
                        {'x_offset': formats_spec.img_x_offset,
                         'y_offset': formats_spec.img_y_offset}
                    )
                except:
                    pass

    #finish writing TOC
    write_labels = all(name_list == toc_names[0] for name_list in toc_names)
    for i in xrange(len(toc_names)):
        for q in xrange(len(toc_names[i])):
            TOCsheet.write(
               6+q,
               1+i,
               'internal:%s!%s' % (
                    names[i],
                    xl_rowcol_to_cell(toc_locs[i][q][0], toc_locs[i][q][1])
                ),
               formats['TOC-url']
            )
            TOCsheet.write(
                6+q,
                1+i,
                toc_names[i][q],
                formats['TOC-url']
            )
            if write_labels:
                if i == len(sheet_idx)-1:
                    TOCsheet.write(
                        6+q,
                        3+i,
                        toc_labels[i][q],
                        formats['TOC-10']
                    )

    #close excel file
    workbook.close()<|MERGE_RESOLUTION|>--- conflicted
+++ resolved
@@ -578,14 +578,14 @@
                                row_height=row_height)
             if isinstance(lab, float):
                 worksheet.write_number(row+(idx*group_size), col,
-                                       lab, existing_format)
+                                       lab, apply_format)
             else:
                 worksheet.write(row+(idx*group_size), col,
-                                lab, existing_format)
+                                lab, apply_format)
             if group_size > 1 and len(labels) == 1:
                 for g in xrange(group_size-1):
                     worksheet.write(row+(idx*group_size)+(g+1), col,
-                                    '', existing_format)
+                                    '', apply_format)
     except:
         pass
 
@@ -1580,12 +1580,7 @@
                                         display_names=display_names,
                                         transform_names=transform_names,
                                         axes=axes)
-<<<<<<< HEAD
-                                elif view.meta()['agg']['is_block']:
-=======
                                 elif view.meta()['agg']['is_block'] and not view.meta()['agg']['name'].startswith('NPS'):
-
->>>>>>> 1fbe5bc9
                                     format_block = view.meta()['agg']['is_block']
                                     block_ref = view.describe_block()
                                     idx_order = get_ordered_index(view.dataframe.index)
