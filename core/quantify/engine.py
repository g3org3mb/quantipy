import pandas as pd
import numpy as np
from scipy.stats.stats import _ttest_finish as get_pval
from itertools import combinations, chain
from collections import defaultdict
import quantipy as qp
import pandas as pd
import numpy as np
from operator import add, sub
from quantipy.core.view import View
from quantipy.core.cache import Cache
from quantipy.core.tools.view.logic import (
    has_any, has_all, has_count,
    not_any, not_all, not_count,
    is_lt, is_ne, is_gt,
    is_le, is_eq, is_ge,
    union, intersection, get_logic_index)

import copy
import time

class Quantity(object):
    """
    The Quantity object is the main Quantipy aggregation engine.

    Consists of a link's data matrix representation and sectional defintion
    of weight vector (wv), x-codes section (xsect) and y-codes section
    (ysect). The instance methods handle creation, retrieval and manipulation
    of the data input matrices and section definitions as well as the majority
    of statistical calculations.
    """
    # -------------------------------------------------
    # Instance initialization
    # -------------------------------------------------
    def __init__(self, link, weight=None, use_meta=False):
        super(Quantity, self).__init__()
        # Collect information on wv, x- and y-section
        # and a possible list of rowfilter indicies
        self._uses_meta = use_meta
        self.d = link.stack[link.data_key].data
        self._dataidx = link.get_data().index
        if self._uses_meta:
            self.meta = link.get_meta()
        else:
            self.meta = None
        self._cache = link.get_cache()
        self.f = link.filter
        self.x = link.x
        self.y = link.y
        self.w = weight if weight is not None else '@1'
        self.type = self._get_type()
        self._squeezed = False
        self.idx_map = None
        self.xdef = self.ydef = None
        self.matrix = self._get_matrix()
        self.is_empty = False
        self.switched = False
        self.factorized = None
        self.logical_conditions = []
        self.cbase = self.rbase = None
        self.comb_x = self.comb_y = None
        self.miss_x = self.miss_y = None
        self._has_x_margin = self._has_y_margin = False

    def __repr__(self):
        if self.result is not None:
            return '%s' % (self.result)
        else:
            return ('%s, x: %s, xdef: %s y: %s, ydef: %s, w:%s'
                    % (Quantity, self.x, self.xdef, self.y, self.ydef, self.w))

    # -------------------------------------------------
    # Matrix creation and retrievel
    # -------------------------------------------------
    def _get_type(self):
        if self.x in self.meta['masks'].keys():
            if self.meta['masks'][self.x]['type'] == 'array':
                return 'array'
        else:
            return 'simple'

    def _get_wv(self):
        """
        Returns the weight vector of the matrix.
        """
        return self.d[[self.w]].values

<<<<<<< HEAD
    def _get_section(self, section):
        # i.e. Quantipy multicode data
        if self.d[section].dtype == 'object':
            section_data = self.d[section].str.get_dummies(';')
            section_data.columns = [int(col) for col in section_data.columns]
            if self._uses_meta:
                res_codes = self.get_response_codes(section)
                section_data = section_data.reindex(columns=res_codes)
                section_data.replace(np.NaN, 0, inplace=True)
#             section_data.columns = [int(col) for col in section_data.columns]
            section_data.sort_index(axis=1, inplace=True)
        # i.e. Quantipy single-coded/numerical data
        else:
            section_data = pd.get_dummies(self.d[section])
            if self._uses_meta and not self._is_raw_numeric(section):
                res_codes = self.get_response_codes(section)
                section_data = section_data.reindex(columns=res_codes)
                section_data.replace(np.NaN, 0, inplace=True)
            section_data.rename(
                columns={
                    col: int(col)
                    if float(col).is_integer()
                    else col
                    for col in section_data.columns
                },
                inplace=True
            )
        return section_data.values, section_data.columns.tolist()
=======
    def weight(self):
        """
        Multiply the dummy indicator entries with the weight vector.
        """
        w = np.repeat(self.wv, self.matrix.shape[1], axis=1)
        self.matrix = self.matrix * w[:, :, None]
        return None
>>>>>>> 36dd548d

    def unweight(self):
        """
        Remove any weighting by dividing the matrix by itself.
        """
        self.matrix /= self.matrix
        return None

    def _get_total(self):
        """
        Return a vector of 1s for the matrix. 
        """
        return self.d[['@1']].values

    def _copy(self):
        """
        Copy the Quantity instance, i.e. its data matrix, into a new object.
        """
        m_copy = np.empty_like(self.matrix)
        m_copy[:] = self.matrix
        c = copy.copy(self)
        c.matrix = m_copy
        return c

    def _get_response_codes(self, var):
        """
        """
        if self.type == 'array':
            res = [c['value'] for c in self.meta['lib']['values'][var]]
        else:
            values = self.meta['columns'][var].get('values', None)
            if 'lib@values' in values:
                vals = values.split('@')[-1]
                values = self.meta['lib']['values'][vals]
            res = [c['value'] for c in values]
        return res

    def _switch_axes(self):
        """
        """
        if self.switched:
            self.switched = False
            self.matrix = self.matrix.swapaxes(1, 2)
        else:
            self.switched = True
            self.matrix = self.matrix.swapaxes(2, 1)
        self.xdef, self.ydef = self.ydef, self.xdef
        self._x_indexers, self._y_indexers = self._y_indexers, self._x_indexers
        self.comb_x, self.comb_y = self.comb_y, self.comb_x
        self.miss_x, self.miss_y = self.miss_y, self.miss_x
        return self

    def rescale(self, scaling):
        """
        Modify the object's ``xdef`` property reflecting new value defintions.

        Parameters
        ----------
        scaling : dict
            Mapping of old_code: new_code, given as of type int or float.

        Returns
        -------
        self
        """
        proper_scaling = {old_code: new_code for old_code, new_code
                         in scaling.items() if old_code in self.xdef}
        xdef_ref = [proper_scaling[code] if code in proper_scaling.keys()
                    else code for code in self.xdef]
        self.xdef = xdef_ref
        return self

    def exclude(self, codes, axis='x'):
        """
        Wrapper for _missingfy(...keep_codes=False, ..., keep_base=False, ...)
        Excludes specified codes from aggregation.
        """
        self._missingfy(codes, axis=axis, keep_base=False, inplace=True)
    
    def restrict(self, codes, axis='x'):
        """
        Wrapper for _missingfy(...keep_codes=True, ..., keep_base=True, ...)
        Restrict the data matrix entires to contain only the specified codes.
        """
        self._missingfy(codes, axis=axis, keep_codes=True, keep_base=True,
                        inplace=True)

    def filter(self, condition, keep_base=True, inplace=False):
        """
        Use a Quantipy conditional expression to filter the data matrix entires.
        """
        if inplace:
            filtered = self
        else:
            filtered = self._copy()
        qualified_rows = self._get_logic_qualifiers(condition)
        valid_rows = self.idx_map[self.idx_map[:, 0] == 1][:, 1]
        filter_idx = np.in1d(valid_rows, qualified_rows)
        if keep_base:
            filtered.matrix[~filter_idx, 1:, :] = np.NaN
        else:
            filtered.matrix[~filter_idx, :, :] = np.NaN
        if not inplace:
            return filtered

    def _get_logic_qualifiers(self, condition):
        var = condition.keys()[0]
        if var == 'x':
            column = self.x
        elif var == 'y':
            column = self.y
        else:
            column = var
        logic = condition.values()[0]
        idx, logical_expression = get_logic_index(self.d[column], logic)
        logical_expression = logical_expression.split(':')[0]
        if not var == 'x':
            logical_expression = logical_expression.replace('x[', var+'[')
        self.logical_conditions.append(logical_expression)
        return idx

    def _net_vec(self, codes, axis='x'):
        netted, idx = self._missingfy(codes=codes, axis=axis,
                                      keep_codes=True, keep_base=True,
                                      indices=True, inplace=False)
        if axis == 'y':
            netted._switch_axes()
        if not self.type == 'array':
            net_vec = np.nansum(netted.matrix[:, netted._x_indexers],
                                axis=1, keepdims=True)
        else:
            net_vec = np.sum(netted.matrix[:, netted._x_indexers],
                             axis=1, keepdims=True)
        net_vec /= net_vec
        return net_vec, idx

    def _logical_net_vec(self, condition):
        """
        Create net vector of qualified rows based on passed condition.
        """
        self.filter(condition=condition, inplace=True) 
        net_vec = np.nansum(self.matrix[:, self._x_indexers], axis=1,
                            keepdims=True)
        net_vec /= net_vec
        return net_vec
        
    def _organize_combine_def(self, combine_def, method_expand):
        """
        Sanitize a combine instruction list (of dicts): names, codes, expands.
        """
        organized_def = []
        if not isinstance(combine_def[0], dict):
            combine_def = [{'net': combine_def, 'expand': method_expand}]
        for cb in combine_def:
            if isinstance(cb.values()[0], dict):
                if 'expand' in cb.keys():
                    del cb['expand']
                expand = None
                logical = True
            else:
                if 'expand' in cb.keys():
                    cb = copy.deepcopy(cb)
                    expand = cb['expand']
                    del cb['expand']
                else:
                    expand = method_expand
                logical = False
            organized_def.append([cb.keys(), cb.values()[0], expand, logical])
        return organized_def 

    def combine(self, codes, axis='x', expand=None):
        """
        Build simple or logical net vectors, optionally keeping orginating codes. 
        """
        # check validity and clean combine instructions
        if axis == 'y' and self.type == 'array':
            ni_err = 'Array mask element sections cannot be combined.'
            raise NotImplementedError(ni_err)
        elif axis == 'y' and self.y == '@':
            val_err = 'Total link: no y-codes to combine.'
            raise ValueError(val_err)
        comb_def = self._organize_combine_def(codes, expand)
        combines = []
        names = []
        # generate the net vectors (+ possible expanded originating codes)
        for no, comb in enumerate(comb_def):
            name, group, exp, logical = comb[0], comb[1], comb[2], comb[3]
            if not logical:
                vec, idx = self._net_vec(group, axis=axis)
            else:
                vec = self._logical_net_vec(group)
            if axis == 'y':
                self._switch_axes()
            if exp is not None:
                m_idx = list(set(self._x_indexers) - set(idx))
                if exp == 'after':
                    names.extend(name)
                    names.extend([c for c in group])
                    combines.append(
                        np.concatenate([vec, self.matrix[:, m_idx]], axis=1))
                else:
                    names.extend([c for c in group])
                    names.extend(name)
                    combines.append(
                        np.concatenate([self.matrix[:, m_idx], vec], axis=1))
            else:
                names.extend(name)
                combines.append(vec)
            if axis == 'y':
                self._switch_axes()
        # re-construct the combined data matrix and
        combines = np.concatenate(combines, axis=1)
        if axis == 'y':
            self._switch_axes()
        combined_matrix = np.concatenate([self.matrix[:, [0]],
                                          combines], axis=1)
        if axis == 'y':
            combined_matrix = combined_matrix.swapaxes(1, 2)
            self._switch_axes()
        # update the sectional information
        new_sect_def = range(0, len(codes))
        if axis == 'x':
            self.xdef = new_sect_def
            self._x_indexers = self._get_x_indexers()
            self.comb_x = names     
        else:
            self.ydef = new_sect_def
            self._y_indexers = self._get_y_indexers()
            self.comb_y = names
        self.matrix = combined_matrix

    def _missingfy(self, codes, axis='x', keep_codes=False, keep_base=True,
                   indices=False, inplace=True):
        """
        Clean matrix from entries preserving or modifying the weight vector.

        Parameters
        ----------
        codes : list
            A list of codes to be considered in cleaning.
        axis : {'x', 'y'}, default 'x'
            The axis to clean codes on. Refers to the Link object's x- and y-
            axes. 
        keep_codes : bool, default False
            Controls whether the passed codes are kept or erased from the
            Quantity matrix data entries.
        keep_base: bool, default=True
            Controls whether the weight vector is set to np.NaN alongside
            the x-section rows or remains unmodified.
        inplace : bool, default True
            Will overwrite self.matrix with the missingfied matrix by default.
            If ``False``, the method will return a new np.array with the
            modified entries.

        Returns
        -------
        self or numpy.array
            Either a new matrix is returned as numpy.array or the ``matrix``
            property is modified inplace.
        """
        if inplace:
            missingfied = self
        else:
            missingfied = self._copy()
        if axis == 'y' and self.y == '@' and not self.type == 'array':
            return self
        elif axis == 'y' and self.type == 'array':
            ni_err = 'Cannot missingfy array mask element sections!'
            raise NotImplementedError(ni_err)
        else:
            if axis == 'y':
                missingfied._switch_axes()
            mis_ix = missingfied._get_drop_idx(codes, keep_codes) 
            mis_ix = [code + 1 for code in mis_ix]
            if mis_ix is not None:
                for ix in mis_ix:
                    np.place(missingfied.matrix[:, ix],
                             missingfied.matrix[:, ix] > 0, np.NaN)
                if not keep_base:
                    if axis == 'x':
                        self.miss_x = True
                    else:
                        self.miss_y = True
                    if self.type == 'array':
                        mask = np.nansum(np.sum(missingfied.matrix,
                                                axis=1, keepdims=True),
                                         axis=1, keepdims=True) > 0
                    else:
                        mask = np.nansum(np.sum(missingfied.matrix,
                                                axis=1, keepdims=False),
                                         axis=1, keepdims=True) > 0
                    missingfied.matrix[~mask] = np.NaN
                if axis == 'y':
                    missingfied._switch_axes()
            if inplace:
                self.matrix = missingfied.matrix
            else:
                if indices:
                    return missingfied, mis_ix
                else:
                    return missingfied

    def _get_drop_idx(self, codes, keep):
        """
        Produces a list of indices referring to the given input matrix's axes
        sections in order to erase data entries.

        Parameters
        ----------
        codes : list
            Data codes that should be dropped from or kept in the matrix.
        keep : boolean
            Controls if the the passed code defintion is interpreted as
            "codes to keep" or "codes to drop".
        axis : {'x', 'y'}, default 'x'
            The axis to clean codes on. Refers to the Link object's x- and y-
            axes. 

        Returns
        -------
        drop_idx : list
            List of x section matrix indices.
        """
        if codes is None:
            return None
        else:
            if keep:
                return [self.xdef.index(code) for code in self.xdef
                        if code not in codes]
            else:
                return [self.xdef.index(code) for code in codes
                        if code in self.xdef]

    def _factorize(self, axis='x', inplace=True):
        self.factorized = axis
        if inplace:
            factorized = self
        else:
            factorized = self._copy()
        if axis == 'y':
            self._switch_axes()
        f = np.atleast_3d(self.xdef)
        factorized.matrix[:, 1:, :] *= f
        if not inplace:
            return factorized

    def means(self, axis='x', margin=True, as_df=True):
        """
        Calculates the mean of the incoming distribution across the given axis.
        """
        self.current_agg = 'mean'
        self.result = self._means(axis)
        self._organize_margins(margin)
        if axis == 'y':
            self.result = self.result.T
        if as_df:
            return self.to_df()
        else:
            return self

    def _means(self, axis):
        self._factorize(axis=axis, inplace=True)
        if not self.w == '@1':
            self.weight()
        fact_prod = np.nansum(self.matrix, axis=0)
        fact_prod_sum = np.nansum(fact_prod[1:, :], axis=0, keepdims=True)
        bases = fact_prod[[0], :]
        means = fact_prod_sum/bases
        if axis == 'y':
            self._switch_axes()
        self.matrix /= self.matrix
        return means




    def _dispersion(self, axis, measure='sd', return_mean=False):
        """
        Extracts measures of dispersion from the incoming distribution of
        X vs. Y. Can return the arithm. mean by request as well. Dispersion
        measure supoorted are standard deviation, variance or coeffiecient of
        variation.
        """
        means = self._means(axis)
        unbiased_n = self.margin(axis) - 1
        factorized = self._factorize(axis, inplace=False)
        diff_sqrt = np.nansum((factorized.matrix[:, 1:, :] - means)**2, axis=1)
        var = np.nansum(diff_sqrt/unbiased_n, axis=0, keepdims=True)
        #CHECK FOR INF/NAN VAR! GITHUB HAS FIX I THINK
        # var[var <= 0] = np.NaN
        return var

        

    def _organize_margins(self, margin):
        if self._is_stats_result() or self._is_margin():
            if self.type == 'array' or self.y == '@':
                self._has_x_margins = False
                self._has_y_margin = False
            else:   
                if not margin:
                    if self.current_agg == 'rbase':
                        self.result = self.result[1:, :]
                    else:
                        self.result = self.result[:, 1:]
                        self._has_x_margin = False
                        self._has_y_margin = False
                else:
                    if self.factorized == 'x' or self.current_agg == 'cbase':
                        self._has_x_margin = False
                        self._has_y_margin = True
                    else:
                        self._has_x_margin = True
                        self._has_y_margin = False
        elif self.current_agg == 'freq':
            if self.type == 'array' or self.y == '@':
                if not margin:
                    self.result = self.result[1:, :]
                    self._has_x_margin = False
                    self._has_y_margin = False
                else:
                    self._has_x_margin = True
                    self._has_y_margin = False
            else:
                if not margin:
                    self.result = self.result[1:, 1:]
                    self._has_x_margin = False
                    self._has_y_margin = False
                else:
                    self._has_x_margin = True
                    self._has_y_margin = True
        else:
            pass


    def _get_y_indexers(self):
        if self._squeezed or self.type == 'simple':
            if self.ydef is not None:
                return range(1, len(self.ydef)+1)
            else:
                return [1]
        else:
            y_indexers = []
            xdef_len = len(self.xdef)
            zero_based_ys = [idx for idx in xrange(0, xdef_len)]
            for y_no in xrange(0, len(self.ydef)):
                if y_no == 0:
                    y_indexers.append(zero_based_ys)
                else:
                    y_indexers.append([idx + y_no * xdef_len
                                       for idx in zero_based_ys])
        return y_indexers

    def _get_x_indexers(self):
        if self._squeezed or self.type == 'simple':
            return range(1, len(self.xdef)+1)
        else:
            x_indexers = []
            upper_x_idx = len(self.ydef)
            start_x_idx = [len(self.xdef) * offset
                           for offset in range(0, upper_x_idx)]
            for x_no in range(0, len(self.xdef)):
                x_indexers.append([idx + x_no for idx in start_x_idx])
            return x_indexers

    def _squeeze_dummies(self):
        """
        Reshape and replace initial 2D dummy matrix into its 3D equivalent.
        """
        self.wv = self.matrix[:, [-1]]
        sects = []
        if self.type == 'array':
            x_sections = self._get_x_indexers()
            y_sections = self._get_y_indexers()
            y_total = np.nansum(self.matrix[:, x_sections], axis=1)
            y_total /= y_total
            y_total = y_total[:, None, :]
            for sect in y_sections:
                sect = self.matrix[:, sect]
                sects.append(sect)
            sects = np.dstack(sects)
            self._squeezed = True
            sects = np.concatenate([y_total, sects], axis=1)
            self.matrix = sects
            self._x_indexers = self._get_x_indexers()
            self._y_indexers = []
        elif self.type == 'simple':
            x = self.matrix[:, :len(self.xdef)+1]
            y = self.matrix[:, len(self.xdef)+1:-1]
            for i in range(0, y.shape[1]):
                sects.append(x * y[:, [i]])
            sects = np.dstack(sects)
            self._squeezed = True
            self.matrix = sects
            self._x_indexers = self._get_x_indexers()
            self._y_indexers = self._get_y_indexers()
        # THIS CAN SPEED UP PERFOMANCE BY A GOOD AMOUNT BUT STACK-SAVING
        # TIME & SIZE WILL SUFFER. WE CAN DEL THE "SQUEEZED" COLLECTION AT
        # SAVE STAGE.
        # self._cache.set_obj(collection='squeezed',
        #                     key=self.f+self.w+self.x+self.y,
        #                     obj=(self.xdef, self.ydef,
        #                          self._x_indexers, self._y_indexers,
        #                          self.wv, self.matrix, self.idx_map))

    def _get_matrix(self):
        self.xdef, self.ydef, self._x_indexers, self._y_indexers, self.wv, self.matrix, self.idx_map = self._cache.get_obj('squeezed', self.f+self.w+self.x+self.y)
        if self.xdef is None:
            wv = self._cache.get_obj('weight_vectors', self.w)
            if wv is None:
                wv = self._get_wv()
                self._cache.set_obj('weight_vectors', self.w, wv)
            total = self._cache.get_obj('weight_vectors', '@1')
            if total is None:
                total = self._get_total()
                self._cache.set_obj('weight_vectors', '@1', total)
            if self.type == 'array':
                xm, self.xdef, self.ydef = self._dummyfy()
                self.matrix = np.concatenate((xm, wv), 1)
            else:
                if self.y == '@':
                    xm, self.xdef = self._cache.get_obj('matrices', self.x)
                    if xm is None:
                        xm, self.xdef = self._dummyfy(self.x)
                        self._cache.set_obj('matrices', self.x, (xm, self.xdef))
                    self.ydef = None
                    self.matrix = np.concatenate((total, xm, total, wv), 1)
                elif self.x == '@':
                    xm, self.xdef = self._dummyfy(self.y)
                    self.ydef = None
                    self.matrix = np.concatenate((xm, wv), axis=1)
                else:
                    xm, self.xdef = self._cache.get_obj('matrices', self.x)
                    if xm is None:
                        xm, self.xdef = self._dummyfy(self.x)
                        self._cache.set_obj('matrices', self.x, (xm, self.xdef))
                    ym, self.ydef = self._cache.get_obj('matrices', self.y)
                    if ym is None:
                        ym, self.ydef = self._dummyfy(self.y)
                        self._cache.set_obj('matrices', self.y, (ym, self.ydef))
                    self.matrix = np.concatenate((total, xm, total, ym, wv), 1)
            self.matrix = self.matrix[self._dataidx]
            self.matrix = self._clean()
            self._squeeze_dummies()
        return self.matrix

        # if self.xsect_filter is not None:
        #     self.xsect_filter = self.xsect_filter
        #     self.matrix = self._outfilter_xsect()
        # if self.xsect_filter is None:
        #     self.matrix = self.matrix[self._idx]
        #     self.matrix = self._clean()
        # self.matrix = self.weight()
        # self.holds_data = True
        # if np.size(self.matrix) == 0:
        #     self.is_empty = True
        # return self.matrix

    def _clean(self):
        """
        Drop empty sectional rows from the matrix.
        """
        mat = self.matrix.copy()
        mat_indexer = np.expand_dims(self._dataidx, 1)
        if not self.type == 'array':
            xmask = (np.nansum(mat[:, 1:len(self.xdef)+1], axis=1) > 0)
            if self.ydef is not None:
                ymask = (np.nansum(mat[:, len(self.xdef)+2:-1], axis=1) > 0)
                self.idx_map = np.concatenate(
                    [np.expand_dims(xmask & ymask, 1), mat_indexer], axis=1)
                return mat[xmask & ymask]
            else:
                self.idx_map = np.concatenate(
                    [np.expand_dims(xmask, 1), mat_indexer], axis=1)
                return mat[xmask]
        else:
            mask = (np.nansum(mat[:, :-1], axis=1) > 0)
            self.idx_map = np.concatenate(
                [np.expand_dims(mask, 1), mat_indexer], axis=1)
            return mat[mask]

    def _dummyfy(self, section=None):
        if section is not None:
            # i.e. Quantipy multicode data
            if self.d[section].dtype == 'object':
                section_data = self.d[section].str.get_dummies(';')
                if self._uses_meta:
                    res_codes = self._get_response_codes(section)
                    section_data = section_data.reindex(columns=res_codes)
                    section_data.replace(np.NaN, 0, inplace=True)
                section_data.columns = [int(col) for col in section_data.columns]
                section_data.sort_index(axis=1, inplace=True)
            # i.e. Quantipy single-coded/numerical data
            else:
                section_data = pd.get_dummies(self.d[section])
                if self._uses_meta and not self._is_raw_numeric(section):
                    res_codes = self._get_response_codes(section)
                    section_data = section_data.reindex(columns=res_codes)
                    section_data.replace(np.NaN, 0, inplace=True)
                section_data.rename(
                    columns={
                        col: int(col)
                        if float(col).is_integer()
                        else col
                        for col in section_data.columns
                    },
                    inplace=True)
            return section_data.values, section_data.columns.tolist()
        elif section is None and self.type == 'array':
            a_i = [i['source'].split('@')[-1] for i in
                   self.meta['masks'][self.x]['items']]
            a_res = self._get_response_codes(self.x)
            dummies = []
            for i in a_i:
                dummies.append(pd.get_dummies(self.d[i]).reindex(columns=a_res))
            a_data = pd.concat(dummies, axis=1)
            return a_data.values, a_res, a_i

    def _is_raw_numeric(self, var):
        return self.meta['columns'][var]['type'] in ['int', 'float']

    def _set_bases(self, axis=None):
        """
        Updates the the base size parameters of the Link instance.
        """
        if not axis:
            self.rbase = self._margin(axis='x')
            self.cbase = self._margin(axis='y')
            self.tbase = self._margin(axis=None)
        elif axis == 'x':
            self.rbase = self._margin(axis='x')
        elif axis == 'y':
            self.cbase = self._margin(axis='y')
        elif axis == 'joint':
            self.tbase = self._margin(axis=None)

    def _is_margin(self):
        return self.current_agg in ['tbase', 'cbase', 'rbase']

    def _is_stats_result(self):
        return self.current_agg in ['mean']

    def to_df(self):
        if self.current_agg == 'freq':
            if not self.comb_x:
                self.x_agg_vals = self.xdef
            else:
<<<<<<< HEAD
                sortidx = np.argsort(mat[:, 0])
                mat = np.take(mat, sortidx, axis=0)
                wsum = np.sum(mat[:, -1], axis=0)
                wcsum = np.cumsum(mat[:, -1], axis=0)
                k = (wsum+1)*perc
                if wcsum[0] > k:
                    wcsum_k = wcsum[0]
                    percs.append(mat[0, 0])
                elif wcsum[-1] <= k:
                    percs.append(mat[-1, 0])
                else:
                    wcsum_k = wcsum[wcsum <= k][-1]
                    p_k_idx = np.searchsorted(np.ndarray.flatten(wcsum), wcsum_k)
                    p_k = mat[p_k_idx, 0]
                    p_k1 = mat[p_k_idx+1, 0]
                    w_k1 = mat[p_k_idx+1, -1]
                    excess = k - wcsum_k
                    if excess >= 1.0:
                        percs.append(p_k1)
                    else:
                        if w_k1 >= 1.0:
                            percs.append((1.0-excess)*p_k + excess*p_k1)
                        else:
                            percs.append((1.0-excess/w_k1)*p_k +
                                         (excess/w_k1)*p_k1)

        return np.expand_dims(percs, 1).T

    def _dispersion(self, measure='sd', return_mean=False):
        """
        Extracts measures of dispersion from the incoming distribution of
        X vs. Y. Can return the arithm. mean by request as well. Dispersion
        measure supoorted are standard deviation, variance or coeffiecient of
        variation.
        """
        means = self._mean()
        unbiased_n = self._col_n() - 1
        mat = self._unweight()
        mat = self._factorize(mat, self.xdef)
        mat = self._rdc_x(mat, self.xdef)

        np.place(mat[:, 0],
                 mat[:, 0] == 0, 1e-30)
        ysects = self._by_ysect(mat, self.ydef)
        var = np.array([(np.nansum(ymat[:, -1] *
                                   (ymat[:, 0] - means[:, idx]) ** 2)) /
                        unbiased_n[:, idx]
                        for idx, ymat in enumerate(ysects)])
        var[var <= 0] = np.NaN
        var[np.isinf(var)] = np.NaN
        if measure == 'sd':
            if return_mean:
                return means, np.sqrt(var).T
=======
                self.x_agg_vals = self.comb_x
            if not self.comb_y:
                self.y_agg_vals = self.ydef
>>>>>>> 36dd548d
            else:
                self.y_agg_vals = self.comb_y
        elif self.current_agg == 'cbase':
            self.x_agg_vals = 'All'
            self.y_agg_vals = self.ydef
        elif self.current_agg == 'rbase':
            self.x_agg_vals = self.xdef
            self.y_agg_vals = 'All'
        elif self.current_agg in ['mean']:
            if self.factorized == 'x':
                self.x_agg_vals = self.current_agg
                self.y_agg_vals = self.ydef if not self.comb_y else self.comb_y
            else:
                self.x_agg_vals = self.xdef if not self.comb_x else self.comb_x
                self.y_agg_vals = self.current_agg
        # can this made smarter WITHOUT 1000000 IF-ELSEs above?:
        if (self.current_agg in ['freq', 'cbase', 'rbase', 'mean'] and not
                self.type == 'array'):
            if self.x == '@':
                self.x_agg_vals = '@'
            if self.y == '@':
                self.y_agg_vals = '@'
        df = pd.DataFrame(self.result)
        idx, cols = self._make_multiindex()
        df.index = idx
        df.columns = cols
        self.result = df
        return self

    def _make_multiindex(self):
        x_grps = self.x_agg_vals
        y_grps = self.y_agg_vals
        if not isinstance(x_grps, list):
            x_grps = [x_grps]
        if not isinstance(y_grps, list):
            y_grps = [y_grps]
        if self._has_x_margin:
            x_grps = ['All'] + x_grps
        if self._has_y_margin:
            y_grps = ['All'] + y_grps
        if self.type == 'array':
            x_unit = y_unit = self.x
            x_names = ['Question', 'Values']
            y_names = ['Array', 'Questions']
        else:
            x_unit = self.x if not self.x == '@' else self.y
            y_unit = self.y if not self.y == '@' else self.x
            x_names = y_names = ['Question', 'Values']
        x = [x_unit, x_grps]
        y = [y_unit, y_grps]
        index = pd.MultiIndex.from_product(x, names=x_names)
        columns = pd.MultiIndex.from_product(y, names=y_names)
        return index, columns

    def count(self, axis=None, margin=True, as_df=True):
        if axis is None:
            self.current_agg = 'freq'
        elif axis == 'x':
            self.current_agg = 'cbase'
        elif axis == 'y':
            self.current_agg = 'rbase'
        if not self.w == '@1':
            self.weight()
        counts = np.nansum(self.matrix, axis=0)
        self.cbase = counts[[0], :]
        if self.type == 'simple':
            self.rbase = counts[:, [0]]
        else:
            self.rbase = None
        if axis is None:
            self.result = counts
        elif axis == 'x':
            self.result = counts[[0], :]
        elif axis == 'y':
            self.result = counts[:, [0]]
        self._organize_margins(margin)
        if as_df:
            self.to_df()
        return self


    def normalize(self, on='y'):
        """
        Convert a raw cell count result to its percentage representation.

        Parameters
        ----------
        on : {'y', 'x'}, default 'y'
            Defines the base to normalize the result on. ``'y'`` will
            produce column percentages, ``'x'`` will produce row
            percentages.

        Returns
        -------
        self
            Updates an count-based aggregation in the ``result`` property.
        """
        if on == 'y':
            if self._has_y_margin or self.y == '@':
                base = self.cbase
            else:
                base = self.cbase[:, 1:]
        else:
            if self._has_x_margin:
                base = self.rbase
            else:
                base = self.rbase[1:, :]
        if isinstance(self.result, pd.DataFrame):
            if on == 'y':
                base = np.repeat(base, self.result.shape[0], axis=0)
            else:
                base = np.repeat(base, self.result.shape[1], axis=1)
        self.result = self.result / base * 100
        return self


<<<<<<< HEAD
    # -------------------------------------------------
    # meta data helpers and handlers
    # (these should be moved to the dataset class when it's)
    # implemented
    # -------------------------------------------------    
    def get_response_codes(self, var):
        values = self.meta['columns'][var].get('values', None)
        if 'lib@values' in values or 'lib@values' in values[0]:
            values = qp.core.helpers.functions.emulate_meta(
                self.meta, values)
        res = [c['value'] for c in values]
        return res

    def _is_array_mask(self, var):
      if var in meta['masks'].keys():
          if self.meta['masks'][var]['type'] == 'array':
              return True
      else:
          return False
          
    def _is_raw_numeric(self, var):
        return self.meta['columns'][var]['type'] in ['int', 'float']
=======
# class Quantity(object):
#     """
#     The Quantity object is the main Quantipy aggregation engine.

#     Consists of a link's data matrix representation and sectional defintion
#     of weight vector (wv), x-codes section (xsect) and y-codes section
#     (ysect). The instance methods handle creation, retrieval and manipulation
#     of the data input matrices and section definitions as well as the majority
#     of statistical calculations.
#     """
#     # -------------------------------------------------
#     # Instance initialization
#     # -------------------------------------------------
#     def __init__(self, link, weight=None, use_meta=False, xsect_filter=None):
#         super(Quantity, self).__init__()
#         # Collect information on wv, xsect, ysect
#         # and a possible list of rowfilter indicies
#         self._uses_meta = use_meta
#         if self._uses_meta:
#             self.meta = link.get_meta()
#         else:
#             self.meta = None
#         self._cache = link.get_cache()
#         self.f = link.filter
#         self.x = link.x
#         self.y = link.y
#         if weight is None:
#             weight = '@1'
#         self.w = weight
#         self.xsect_filter = xsect_filter
#         # Define the data portion associated with the Q instance and
#         # attach it via the link's get_data() method
#         if self.y == '@' or self.x == '@':
#             var = self.x if not self.x == '@' else self.y
#             portion = [weight, var]
#         else:
#             portion = [weight, self.x, self.y]
#         self.d = link.stack[link.data_key].data[portion]
#         if not self.d.columns.is_unique:
#             self.d.columns = [weight, self.x, self.y + '_']
#         # Set the instance object attributes, e.g. the sectional code
#         # definitions
#         self.xdef = None
#         self.ydef = None
#         if not self.x == '@':
#             self.x_is_mc = True if self.d[self.x].dtype == 'object' else False
#         else:
#             self.x_is_mc = False
#         if not self.y == '@':
#             self.y_is_mc = True if self.d[self.y].dtype == 'object' else False
#         else:
#             self.y_is_mc = False
#         self.result = None
#         self.aggname = None
#         self.is_empty = False
#         self._idx = link.get_data().index
#         self.matrix = self._get_matrix()
#         self.cbase = None
#         self.rbase = None

#     def __repr__(self):
#         if self.result is not None:
#             return '%s' % (self.result)
#         else:
#             return ('%s, x: %s, xdef: %s y: %s, ydef: %s, w:%s'
#                     % (Quantity, self.x, self.xdef, self.y, self.ydef, self.w))

#     # -------------------------------------------------
#     # Matrix creation and retrievel
#     # -------------------------------------------------
#     def _get_matrix(self):
#         wv = self._cache.get_obj('weight_vectors', self.w)
#         if wv is None:
#             wv = self.__get_wv()
#             self._cache.set_obj('weight_vectors', self.w, wv)
#         if self.y == '@':
#             xm, self.xdef = self._cache.get_obj('matrices', self.x)
#             if xm is None:
#                 xm, self.xdef = self._get_section(self.x)
#                 self._cache.set_obj('matrices', self.x, (xm, self.xdef))
#             self.ydef = None
#             self.matrix = np.concatenate((xm, wv), 1)
#         elif self.x == '@':
#             xm, self.xdef = self._get_section(self.y)
#             self.ydef = None
#             self.matrix = np.concatenate((xm, wv), axis=1)
#         else:
#             xm, self.xdef = self._cache.get_obj('matrices', self.x)
#             if xm is None:
#                 xm, self.xdef = self._get_section(self.x)
#                 self._cache.set_obj('matrices', self.x, (xm, self.xdef))
#             ym, self.ydef = self._cache.get_obj('matrices', self.y)
#             if ym is None:
#                 ym, self.ydef = self._get_section(self.y)
#                 self._cache.set_obj('matrices', self.y, (ym, self.ydef))
#             self.matrix = np.concatenate((xm, ym, wv), 1)
#         if self.xsect_filter is not None:
#             self.xsect_filter = self.xsect_filter
#             self.matrix = self._outfilter_xsect()
#         if self.xsect_filter is None:
#             self.matrix = self.matrix[self._idx]
#             self.matrix = self._clean()
#         self.matrix = self.weight()
#         self.holds_data = True
#         if np.size(self.matrix) == 0:
#             self.is_empty = True
#         return self.matrix

#     def __get_wv(self):
#         """
#         Returns the weight vector of the matrix.
#         """
#         return self.d[[self.w]].values

#     def _get_section(self, section):
#         # i.e. Quantipy multicode data
#         if self.d[section].dtype == 'object':
#             section_data = self.d[section].str.get_dummies(';')
#             if self._uses_meta:
#                 res_codes = self._get_response_codes(section)
#                 section_data = section_data.reindex(columns=res_codes)
#                 section_data.replace(np.NaN, 0, inplace=True)
#             section_data.columns = [int(col) for col in section_data.columns]
#             section_data.sort_index(axis=1, inplace=True)
#         # i.e. Quantipy single-coded/numerical data
#         else:
#             section_data = pd.get_dummies(self.d[section])
#             if self._uses_meta and not self._is_raw_numeric(section):
#                 res_codes = self._get_response_codes(section)
#                 section_data = section_data.reindex(columns=res_codes)
#                 section_data.replace(np.NaN, 0, inplace=True)
#             section_data.rename(
#                 columns={
#                     col: int(col)
#                     if float(col).is_integer()
#                     else col
#                     for col in section_data.columns
#                 },
#                 inplace=True
#             )
#         return section_data.values, section_data.columns.tolist()

#     def _clean(self):
#         mat = self.matrix.copy()
#         xmask = (np.nansum(mat[:, :len(self.xdef)], axis=1) > 0)
#         if self.ydef is not None:
#             ymask = (np.nansum(mat[:, len(self.xdef):-1], axis=1) > 0)
#             return mat[xmask & ymask]
#         else:
#             return mat[xmask]

#     def _outfilter_xsect(self):
#         mat = self.matrix.copy()
#         mask = np.ones(mat.shape[0], dtype=bool)
#         mask[self.xsect_filter] = False
#         mat[mask == True, :len(self.xdef)] = np.NaN
#         return mat

#     # -------------------------------------------------
#     # Matrix manipulation and preparation
#     # -------------------------------------------------
#     def rescale(self, scaling):
#         """
#         Modify the object's ``xdef`` property reflecting new value defintions.

#         Parameters
#         ----------
#         scaling : dict
#             Mapping of old_code: new_code, given as of type int or float.

#         Returns
#         -------
#         self
#         """
#         clean_scaling = {old_code: new_code for old_code, new_code
#                          in scaling.items()
#                          if old_code in self.xdef}
#         xdef_ref = [clean_scaling[code] if code in clean_scaling.keys()
#                     else code for code in self.xdef]
#         self.xdef = xdef_ref
#         return self

#     def _missingfy(self, codes, keep_codes=False, keep_base=True,
#                   inplace=True):
#         """
#         Clean matrix from entries preserving or modifying the weight vector.

#         Parameters
#         ----------
#         codes : list
#             A list of codes to be considered in cleaning.
#         keep_codes : bool, default False
#             Controls whether the passed codes are kept or erased from the
#             Q matrix data entries.
#         keep_base: bool, default=True
#             Controls whether the weight vector is set to np.NaN alongside
#             the x-section rows or remains unmodified.
#         inplace : bool, default True
#             Will overwrite self.matrix with the missingfied matrix by default.
#             If ``False``, the method will return a new np.array with the
#             modified entries.

#         Returns
#         -------
#         self or numpy.array
#             Either a new matrix is returned as numpy.array or the ``matrix``
#             property is modified inplace.
#         """
#         mis_ix = self._get_drop_idx(codes, keep_codes)
#         if mis_ix is not None:
#             matrix = self.matrix.copy()
#             for ix in mis_ix:
#                 np.place(matrix[:, ix], matrix[:, ix] > 0, np.NaN)
#             if not keep_base:
#                 wv_mask = (np.nansum(matrix[:, :len(self.xdef)], axis=1) > 0)
#                 matrix[(~wv_mask), [-1]] = np.NaN
#         if inplace:
#             self.matrix = matrix
#             return self
#         else:
#             return matrix

#     def weight(self):
#         """
#         Multiplies 1-entries of the Q matrix with the weight vector.
#         """
#         matrix = self.matrix.copy()
#         self.matrix[:, :len(self.xdef)] = (
#             self.matrix[:, :len(self.xdef)] * self.matrix[:, [-1]])
#         return self.matrix

#     def _unweight(self):
#         """
#         Returns a copy of the (weighted) input matrix without a
#         weight vector multiplied x section.

#         Parameters
#         ----------
#         mat : np.array
#             1/0 representation of a Link data defintiton.
#             Produced by tools.view.agg.get_matrix().
#         xdef : list
#             x section defintion of the input matrix.
#             Produced by tools.view.agg.get_matrix().

#         Returns
#         -------
#         mat : np.array
#             Unweighted copy of the input matrix with regard to the x section.
#         """
#         matrix = self.matrix.copy()
#         matrix[:, :len(self.xdef)] = (matrix[:, :len(self.xdef)] /
#                                       matrix[:, [-1]])
#         return matrix

#     def _get_drop_idx(self, codes, keep):
#         """
#         Produces a list of indices refering to the input matrix's x section in
#         order to erase data entries.

#         Parameters
#         ----------
#         codes : list
#             Data codes that should be dropped from or kept in the matrix.
#         keep : boolean
#             Controls if the the passed code defintion is interpreted as
#             "codes to keep" or "codes to drop".

#         Returns
#         -------
#         drop_idx : list
#             List of x section matrix indices.
#         """
#         if codes is None:
#             return None
#         else:
#             if keep:
#                 return [self.xdef.index(code) for code in self.xdef
#                         if code not in codes]
#             else:
#                 return [self.xdef.index(code) for code in codes
#                         if code in self.xdef]

#     def _reset(self):
#         """
#         Restore the Quantity data matrix without any rows filtered from it.
#         """
#         empty = self.is_empty
#         self.xsect_filter = None
#         self.matrix = self._get_matrix()
#         self.is_empty = empty
#         return None

#     @staticmethod
#     def _factorize(mat, xdef):
#         matrix = mat.copy()
#         matrix[:, :len(xdef)] = (matrix[:, :len(xdef)] * xdef)
#         return matrix

#     @staticmethod
#     def _rdc_x(mat, xdef):
#         matrix = mat.copy()
#         redx = np.expand_dims(
#             np.nansum(matrix[:, :len(xdef)], axis=1), 1)
#         matrix = np.concatenate(
#             (redx, matrix[:, len(xdef):]), axis=1)
#         return matrix

#     @staticmethod
#     def _by_ysect(mat, ydef):
#         if ydef is None:
#             ydef = [0]
#         len_sects = mat.shape[1]
#         start = len_sects - len(ydef)
#         if ydef is not None and not ydef == [0]:
#             ysects = xrange(start-1, len_sects)
#             return [mat[mat[:, y] > 0] for y in ysects]
#         else:
#             return [mat]

#     # -------------------------------------------------
#     # Extraction of statistical measures
#     # -------------------------------------------------
#     def describe(self, show='summary', margin=True, as_df=True):
#         """
#         Method to produce a numerical summary of the distribution given
#         in the Quantity instance. Result is a multiindexed pandas.DataFrame
#         that mimics the output generated by the Pandas .describe() method
#         extended to match a classical MR cross-tabulation.

#         Parameters
#         ----------
#         show : {'summary', 'mean', 'median', 'var', 'stddev', 'varcoeff',
#                 'sem', 'max', 'min'}, default 'summary'
#             The measure to calculate. Default to a summary output of the most
#             important sample statistics.
#         margin : bool, default True
#             Controls whether statistic(s) of the marginal distribution are
#             shown.
#         as_df : bool, default True
#             Determines if a pandas.DataFrame or a numpy.array is passed back
#             into the  object's ``result`` property.

#         Returns
#         -------
#         self
#             Passes a pandas.DataFrame or numpy.array of numerical summary
#             statistic(s) to the ``result`` property.
#         """
#         self.aggname = show
#         if self.is_empty and not self._uses_meta:
#             self.result = self._empty_calc()
#         else:
#             if show == 'summary':
#                 self.result = np.concatenate((
#                     self._col_n(),
#                     self._mean(),
#                     self._dispersion(),
#                     self._min(),
#                     self._percentile(0.25),
#                     self._percentile(0.5),
#                     self._percentile(0.75),
#                     self._max()),
#                     axis=0)
#             elif show == 'mean':
#                 self.result = self._mean()
#             elif show == 'median':
#                 self.result = self._percentile(0.5)
#             elif show == 'var':
#                 self.result = self._dispersion(measure='var')
#             elif show == 'stddev':
#                 self.result = self._dispersion()
#             elif show == 'varcoeff':
#                 self.result = self._dispersion(measure='varc')
#             elif show == 'sem':
#                 self.result = self._dispersion()/np.sqrt(self._col_n())
#             elif show == 'max':
#                 self.result = self._max()
#             elif show == 'min':
#                 self.result = self._min()
#         if show == 'summary':
#             self.aggname = ['All', 'mean', 'stddev', 'min',
#                             '25%', 'median', '75%', 'max']
#         else:
#             self.aggname = show
#         self._set_bases()
#         if not margin and not self.y == '@':
#             self.result = self.result[:, :-1]
#         if as_df:
#             self.to_df()
#         return self

#     def count(self, show='freq', margin=True, as_df=True):
#         """
#         Method to produce a contigency tabulation of the distribution given
#         in the Quantity instance. Result is a multiindexed pandas.DataFrame
#         that mimics the output generated by the Pandas .pivot_table() method
#         extended to match a classical MR cross-tabulation.

#         Parameters
#         ----------
#         show : {'freq', 'cbase', 'ebase', 'rbase'} default 'freq'
#             The counts aggregate to calculate. Defaults to a contigency table.
#         margin : bool, default True
#             Controls whether statistic(s) of the marginal distribution are
#             shown.
#         as_df : bool, default True
#             Determines if a pandas.DataFrame or a numpy.array is passed back
#             into the  object's ``result`` property.

#         Returns
#         -------
#         self
#             Passes a pandas.DataFrame or numpy.array of cell or base counts
#             to the ``result`` property.
#         """
#         self.aggname = show
#         self._set_bases()
#         if self.is_empty and not self._uses_meta:
#             self.result = self._empty_calc()
#         else:
#             if show == 'freq':
#                 self.result = np.concatenate(
#                     (self.cbase, self._cell_n()), axis=0)
#             elif show == 'cbase':
#                 self.result = self.cbase
#             elif show == 'rbase':
#                 self.result = self.rbase
#             elif show == 'ebase':
#                 self.result = self._effective_n()
#         if not margin:
#             self._drop_margin()
#         if as_df:
#             self.to_df()
#         return self

#     def combine(self, group=None, op=None, op_only=False, margin=True,
#                 as_df=True):
#         """
#         Group codes into new categories.

#         Can produce multiple combinations at once, optionally calculating sums
#         of or differences between them.

#         Parameters
#         ----------
#         group : list of int or list of dict mapping str: list of int
#             A list of int implies a single group to be computed from the
#             passed codes. A list of dict will produce multiple groups named
#             after the keys, combining the list of codes defined as the
#             values.
#         op : dict of str: (operator, [str, str])
#             Defines an optional calculation on the combined code groups. The
#             result is named after the key, operator can either be ``sum`` or
#             ``add`` from the ``operator`` library and must involve two of
#             group names defined by ``group``.
#         op_only : bool, default False
#             If ``op`` is passed, this controls whether the calculation
#             result is shown exclusively or if it will be appended to the
#             group results.
#         margin : bool, default True
#             Controls whether results for the marginal distribution are
#             shown.
#         as_df : bool, default True
#             Determines if a pandas.DataFrame or a numpy.array is passed back
#             into the  object's ``result`` property.

#         Returns
#         -------
#         self
#             Passes a pandas.DataFrame or numpy.array of grouped counts
#             to the ``result`` property.

#         .. note::
#             Code combinations are factoring in multi-coded data, i.e.
#             a group built from a multiple choice question does *not* count
#             the associated codes multiple times but one time when *qualified*
#             for the group definiton.
#         """
#         if group is not None and isinstance(group[0], dict):
#             names = [c.keys()[0] for c in group]
#             combs = [c.values()[0] for c in group]
#             self.result = np.concatenate([self._net(codes=comb)
#                                           for comb in combs], axis=0)
#             if op is not None:
#                 gidx = [names.index(name)
#                         for name in names if name in op.values()[0][1]]
#                 opsres = op.values()[0][0](self.result[gidx[0], :],
#                                            self.result[gidx[1], :])
#                 self.result = np.concatenate((self.result,
#                                               np.expand_dims(opsres, 0)),
#                                              axis=0)
#         else:
#             op = None
#             op_only = False
#             self.result = self._net(codes=group)
#             names = 'net'
#         if op is not None:
#             if op_only:
#                 self.result = np.expand_dims(self.result[-1, :], 0)
#                 self.aggname = op.keys()
#             else:
#                 self.aggname = names + op.keys()
#         else:
#             self.aggname = names
#         self._set_bases(combine=True)
#         if not margin and not self.y == '@':
#             self.result = self.result[:, :-1]
#         if as_df:
#             self.to_df()
#         return self

#     def _set_bases(self, combine=False):
#         if not combine:
#             self.rbase = np.concatenate(
#                 (self._total_n(), self._row_n()), axis=0)
#             self.cbase = self._col_n()
#         else:
#             self.rbase = np.expand_dims(self.result[:, -1], 1)
#             if self.xsect_filter is not None:
#                 self._reset()
#             self.cbase = self._col_n()

#     def _drop_margin(self):
#         if self.result.shape == (1, 1):
#             return self.result
#         else:
#             if self.result.shape[0] == 1:
#                 self.result = self.result[:, :-1]
#             elif self.result.shape[1] == 1:
#                 self.result = self.result[1:, :]
#             else:
#                 self.result = self.result[1:, :-1]
#             return self

#     def _net(self, codes, raw=False):
#         if self.is_empty and not self._uses_meta:
#             net = self._empty_calc()
#         else:
#             orgm = self.matrix
#             if codes is not None:
#                 self._missingfy(codes=codes, keep_codes=True, keep_base=True)
#             self.matrix = self._rdc_x(self.matrix, self.xdef)
#             net = self._group_n()
#             self.matrix = orgm
#         return net

#     def _group_n(self):
#         ysects = self._by_ysect(self.matrix, self.ydef)
#         return np.expand_dims(
#             [np.nansum(mat[:, 0] / mat[:, 0] * mat[:, -1], axis=0)
#              for mat in ysects], 1).T

#     def _empty_calc(self):
#         """
#         """
#         if self.aggname == 'freq':
#             return np.zeros((2, 2))
#         elif self.aggname == 'summary':
#             return np.zeros((8, 2))
#         elif self.aggname == 'mean_stddev':
#             return np.zeros((1, 1)), np.zeros((1, 1))
#         else:
#             return np.zeros((1, 2))

#     def _cases(self):
#         """
#         Extracts the unweighted no. of cases for the the columns of X vs. Y.

#         Returns
#         -------
#         cases : np.array
#             Numpy array storing the number of cases per column.
#         """
#         ysects = self._by_ysect(self.matrix, self.ydef)
#         return np.expand_dims(
#             [ymat.shape[0] for ymat in ysects], 1).T

#     def _cell_n(self):
#         """
#         Extracts raw cell frequencies for the cross-tabulation of X vs. Y.

#         Returns
#         -------
#         cellns : np.array
#             Numpy array storing the absolute cell values per category.
#         """
#         ysects = self._by_ysect(self.matrix, self.ydef)
#         return np.array([np.nansum(ymat[:, :len(self.xdef)], axis=0)
#                          for ymat in ysects]).T

#     def _col_n(self):
#         """
#         Extracts the sample size for the columns of X vs. Y.

#         Returns
#         -------
#         colns : np.array
#             Numpy array storing column n values.
#         """
#         ysects = self._by_ysect(self.matrix, self.ydef)
#         # return np.expand_dims(
#         #                     [np.nansum(ymat[:,-1]) for ymat in ysects], 1).T
#         return np.expand_dims(
#                 [np.nansum((np.sum(ymat[:, :len(self.xdef)], axis=1) /
#                             np.sum(ymat[:, :len(self.xdef)], axis=1) *
#                             ymat[:, -1]))
#                  for ymat in ysects], 1).T

#     def _row_n(self):
#         """
#         Extracts the sample size for the rows of X vs. Y.

#         Returns
#         -------
#         rowns : np.array
#             Numpy array storing row n values.
#         """
#         return np.expand_dims(
#             np.nansum(self.matrix[:, :len(self.xdef)], axis=0), 1)

#     def _total_n(self):
#         """
#         Extracts the total sample size for the X/Y distribution.

#         Returns
#         -------
#         totn : np.array
#             Numpy array storing the total n value.
#         """
#         return np.expand_dims(np.nansum(self.matrix[:, [-1]], axis=0), 1)

#     def _effective_n(self):
#         """
#         Extracts the effective sample size for the columns of X vs. Y.
#         The effective sample size is a measure that corrects for balancing
#         bias introduced by the weighting process.

#         Returns
#         -------
#         effns : np.array
#             Numpy array storing effective n values.
#         """
#         ysects = self._by_ysect(self.matrix, self.ydef)
#         return np.expand_dims(
#             [np.nansum(ymat[:, [-1]])**2 /
#              np.nansum((ymat[:, [-1]])**2)
#              for ymat in ysects], 1).T

#     def _mean(self):
#         """
#         Extracts the arithm. mean from the incoming distribution of X vs. Y.

#         Returns
#         -------
#         means : np.array
#             Numpy array storing mean values.
#         """
#         mat = self._factorize(self.matrix, self.xdef)
#         mat = self._rdc_x(mat, self.xdef)
#         ysects = self._by_ysect(mat, self.ydef)
#         return np.expand_dims([np.nansum(ymat[:, 0] /
#                                np.nansum(ymat[:, -1]))
#                                for ymat in ysects], 1).T

#     def _max(self):
#         """
#         Extracts the maximum from the incoming distribution of X vs. Y.

#         Returns
#         -------
#         maxs : np.array
#             Numpy array storing maximum values.
#         """
#         mat = self._unweight()
#         mat = self._factorize(mat, self.xdef)
#         mat = self._rdc_x(mat, self.xdef)
#         if 0 not in self.xdef:
#             np.place(mat[:, 0], mat[:, 0] == 0, np.NaN)
#         ysects = self._by_ysect(mat, self.ydef)
#         return np.expand_dims([np.nanmax(mat[:, 0])
#                               if mat.shape[0] > 0 else 0
#                               for mat in ysects], 1).T

#     def _min(self):
#         """
#         Extracts the minimum from the incoming distribution of X vs. Y.

#         Returns
#         -------
#         mins : np.array
#             Numpy array storing minimum values.
#         """
#         mat = self._unweight()
#         mat = self._factorize(mat, self.xdef)
#         mat = self._rdc_x(mat, self.xdef)
#         if 0 not in self.xdef:
#             np.place(mat[:, 0], mat[:, 0] == 0, np.NaN)
#         ysects = self._by_ysect(mat, self.ydef)
#         return np.expand_dims([np.nanmin(mat[:, 0])
#                               if mat.shape[0] > 0 else 0
#                               for mat in ysects], 1).T

#     def _percentile(self, perc=0.5):
#         """
#         Computes percentiles from the incoming distribution of X vs.Y and the
#         requested percentile value. The implementation mirrors the algorithm
#         used in SPSS Dimensions and the EXAMINE procedure in SPSS Statistics.
#         It based on the percentile defintion #6 (adjusted for survey weights)
#         in:
#         Hyndman, Rob J. and Fan, Yanan (1996) -
#         "Sample Quantiles in Statistical Packages",
#         The American Statistician, 50, No. 4, 361-365.

#         Parameters
#         ----------
#         perc : float, default=0.5
#             Defines the percentile to be computed. Defaults to 0.5,
#             the sample median.

#         Returns
#         -------
#         percs : np.array
#             Numpy array storing percentile values.
#         """
#         percs = []
#         mat = self._unweight()
#         mat = self._factorize(mat, self.xdef)
#         mat = self._rdc_x(mat, self.xdef)
#         mat[:, -1] = np.nan_to_num(mat[:, -1])
#         ysects = self._by_ysect(mat, self.ydef)
#         for mat in ysects:
#             if mat.shape[0] == 1:
#                 percs.append(mat[0, 0])
#             elif mat.shape[0] == 0:
#                 percs.append(0)
#             else:
#                 sortidx = np.argsort(mat[:, 0])
#                 mat = np.take(mat, sortidx, axis=0)
#                 wsum = np.sum(mat[:, -1], axis=0)
#                 wcsum = np.cumsum(mat[:, -1], axis=0)
#                 k = (wsum+1)*perc
#                 if wcsum[0] > k:
#                     wcsum_k = wcsum[0]
#                     percs.append(mat[0, 0])
#                 elif wcsum[-1] <= k:
#                     percs.append(mat[-1, 0])
#                 else:
#                     wcsum_k = wcsum[wcsum <= k][-1]
#                     p_k_idx = np.searchsorted(np.ndarray.flatten(wcsum), wcsum_k)
#                     p_k = mat[p_k_idx, 0]
#                     p_k1 = mat[p_k_idx+1, 0]
#                     w_k1 = mat[p_k_idx+1, -1]
#                     excess = k - wcsum_k
#                     if excess >= 1.0:
#                         percs.append(p_k1)
#                     else:
#                         if w_k1 >= 1.0:
#                             percs.append((1.0-excess)*p_k + excess*p_k1)
#                         else:
#                             percs.append((1.0-excess/w_k1)*p_k +
#                                          (excess/w_k1)*p_k1)

#         return np.expand_dims(percs, 1).T

    # def _dispersion(self, measure='sd', return_mean=False):
    #     """
    #     Extracts measures of dispersion from the incoming distribution of
    #     X vs. Y. Can return the arithm. mean by request as well. Dispersion
    #     measure supoorted are standard deviation, variance or coeffiecient of
    #     variation.
    #     """
    #     means = self._mean()
    #     unbiased_n = self._col_n() - 1
    #     mat = self._unweight()
    #     mat = self._factorize(mat, self.xdef)
    #     mat = self._rdc_x(mat, self.xdef)
    #     np.place(mat[:, 0],
    #              mat[:, 0] == 0, 1e-30)
    #     ysects = self._by_ysect(mat, self.ydef)
    #     var = np.array([(np.nansum(ymat[:, -1] *
    #                                (ymat[:, 0] - means[:, idx]) ** 2)) /
    #                     unbiased_n[:, idx]
    #                     for idx, ymat in enumerate(ysects)])
    #     var[var <= 0] = np.NaN
    #     if measure == 'sd':
    #         if return_mean:
    #             return means, np.sqrt(var).T
    #         else:
    #             return np.sqrt(var).T
    #     elif measure == 'varc':
    #         if return_mean:
    #             return means, np.sqrt(var).T/means
    #         else:
    #             return np.sqrt(var).T/means
    #     else:
    #         if return_mean:
    #             return means, var.T
    #         else:
    #             return var.T

#     # -------------------------------------------------
#     # Post-processing of calculation results
#     # -------------------------------------------------
#     def normalize(self, on='col'):
#         """
#         Convert a raw cell count result to its percentage representation.

#         Parameters
#         ----------
#         on : {'col', 'row'}, default 'col'
#             Defines the base to normalize the result on. ``'col'`` will
#             produce column percentages, ``'row'`` will produce row
#             percentages.

#         Returns
#         -------
#         self
#             Updates an count-based aggregation in the ``result`` property.
#         """
#         if 'base' in self.aggname or self.is_empty:
#             pass
#         else:
#             if on == 'col':
#                 if isinstance(self.result, pd.DataFrame):
#                     base = np.repeat(self.cbase, self.result.values.shape[0],
#                                      axis=0)
#                 else:
#                     base = self.cbase
#                 if self.result.shape[1] == self.cbase.shape[1]:
#                     self.result = self.result / base*100
#                 else:
#                     self.result = self.result / base[:, :-1] * 100
#             elif on == 'row':
#                 if isinstance(self.result, pd.DataFrame):
#                     base = np.repeat(self.rbase, self.result.values.shape[1],
#                                      axis=1)
#                 else:
#                     base = self.rbase
#                 if self.result.shape[0] == self.rbase.shape[0]:
#                     self.result = self.result / base * 100
#                 else:
#                     self.result = self.result / base[1:, :] * 100
#         self.cbase = None
#         self.rbase = None
#         return self

#     def to_df(self, row_val=None, col_val=None):
#         """
#         Transform a numpy.array of an aggregation into its DataFrame version.

#         Will use the current numpy.array aggregation result found in the
#         ``result`` property of the object instance and convert it to a
#         Quantipy-styled pandas.DataFrame. The DataFrame representation of an
#         aggregation is multiindexed following a Question-Values convention
#         on both the index and column axis.

#         Parameters
#         ----------
#         row_val, col_val : str or list of str, optional
#             If provided, the "Value" level of the multiindex will
#             use it instead of the name of the default name of the aggregation.
#             The length of the passed elements must match the the length of the
#             inner-most "Values" index.

#         Returns
#         -------
#         self
#             Updates the aggregation output stored in the ``result`` property.
#         """
#         x_mi, y_mi = self._make_mi(row_val, col_val)
#         if self.x == '@':
#             self.result = pd.DataFrame(self.result, index=x_mi,
#                                        columns=y_mi).T
#         else:
#             self.result = pd.DataFrame(self.result, index=x_mi, columns=y_mi)
#         return self

#     def _make_mi(self, row_val, col_val):
#         names = ['Question', 'Values']
#         aggname = self.aggname if row_val is None else row_val
#         if not isinstance(aggname, list):
#             aggname = [aggname]
#         xn = self.x if not self.x == '@' else self.y
#         yn = self.y if not self.y == '@' else self.x
#         if row_val is not None and col_val is not None:
#             xv = row_val
#             yv = col_val
#         else:
#             if self.is_empty and not self._uses_meta:
#                 xv = yv = ['None']
#             else:
#                 xv = self.xdef if self.xdef is not None else ['@']
#                 yv = self.ydef if self.ydef is not None else ['@']
#             fully_coded = ['freq']
#             transpose = ['rbase']
#             if self.aggname not in fully_coded:
#                 if self.aggname not in transpose:
#                     xv = aggname
#                 else:
#                     yv = aggname
#             if len(xv) < self.result.shape[0]:
#                 xv = ['All'] + xv
#             if len(yv) < self.result.shape[1]:
#                 yv = yv + ['All']
#         x = [xn, xv]
#         y = [yn, yv]
#         return (pd.MultiIndex.from_product(x, names=names),
#                 pd.MultiIndex.from_product(y, names=names))

#     # -------------------------------------------------
#     # meta data helpers and handlers
#     # (these should be moved to the dataset class when it's)
#     # implemented
#     # -------------------------------------------------
#     def _get_response_codes(self, var):
#         values = self.meta['columns'][var].get('values', None)
#         if 'lib@values' in values:
#             vals = values.split('@')[-1]
#             values = self.meta['lib']['values'][vals]
#         res = [c['value'] for c in values]
#         return res

#     def _is_array_mask(self, var):
#       if var in meta['masks'].keys():
#           if self.meta['masks'][var]['type'] == 'array':
#               return True
#       else:
#           return False

#     def _is_raw_numeric(self, var):
#         return self.meta['columns'][var]['type'] in ['int', 'float']
>>>>>>> 36dd548d



class Test(object):
    """
    The Quantipy Test object is a defined by a Link and the view name notation
    string of a counts or means view. All auxiliary figures needed to arrive
    at the test results are computed inside the instance of the object.
    """
    def __init__(self, link, view_name_notation):
        super(Test, self).__init__()
        # Infer whether a mean or proportion test is being performed
        view = link[view_name_notation]
        if view.meta()['agg']['method'] == 'descriptives':
            self.metric = 'means'
        else:
            self.metric = 'proportions'
        self.invalid = None
        self.no_pairs = None
        self.no_diffs = None
        self.parameters = None
        self.mimic = None
        self.level = None
        # Calculate the required baseline measures for the test using the
        # Q instance
        self.Quantity = qp.Quantity(link, view.weights())
        if view.missing():
            self.Quantity = self.Quantity._missingfy(view.missing(),
                                                     keep_base=False)
        self.cbases = view.cbases[:, :-1]
        self.rbases = view.rbases
        self.tbase = view.cbases[:, -1]

        if self.metric == 'means':
            self.values, self.sd = self.Quantity._dispersion(return_mean=True)
            self.values, self.sd = self.values[:, :-1], self.sd[:, :-1]
        else:
            self.values = view.dataframe.values.copy()
        # Set information about the incoming aggregation
        # to be able to route correctly through the algorithms
        # and re-construct a Quantipy-indexed pd.DataFrame
        self.is_weighted = view.meta()['agg']['is_weighted']
        self.x = view.meta()['x']['name']
        self.xdef = view.dataframe.index.get_level_values(1).tolist()
        self.y = view.meta()['y']['name']
        self.ydef = view.dataframe.columns.get_level_values(1).tolist()
        self.ypairs = list(combinations(self.ydef, 2))
        self.y_is_multi = view.meta()['y']['is_multi']
        self.multiindex = (view.dataframe.index, view.dataframe.columns)

    def __repr__(self):
        return ('%s, test metric: %s, parameters: %s, '
                'mimicked: %s, level: %s ')\
                % (Test, self.metric, self.parameters, self.mimic, self.level)

    def set_params(self, level='mid', mimic='Dim', testtype='pooled',
                   use_ebase=True, ovlp_correc=True, cwi_filter=False):
        """
        Sets the test algorithm parameters and defines the type of test.

        This method sets the test's global parameters and derives the
        necessary measures for the computation of the test statistic.
        The default values correspond to the SPSS Dimensions Column Tests
        algorithms that control for bias introduced by weighting and
        overlapping samples in the column pairs of multi-coded questions.

        .. note:: The Dimensions implementation uses variance pooling.

        Parameters
        ----------
        level : str or float, default='mid'
            The level of significance given either as per 'low' = 0.1,
            'mid' = 0.05, 'high' = 0.01 or as specific float, e.g. 0.15.
        mimic : str, default='Dim'
            Will instruct the mimicking of a software specific test.
        testtype : str, default='pooled'
            Global definition of the tests.
        use_ebase : bool, default=True
            If True, will use the effective sample sizes instead of the
            the simple weighted ones when testing a weighted aggregation.
        ovlp_correc : bool, default=True
            If True, will consider and correct for respondent overlap when
            testing between multi-coded column pairs.
        cwi_filter : bool, default=False
            If True, will check an incoming count aggregation for cells that
            fall below a treshhold comparison aggregation that assumes counts
            to be independent.

        Returns
        -------
        self
        """
        # Check if the aggregation is non-empty
        # and that there are >1 populated columns
<<<<<<< HEAD
        if np.nansum(self.values) == 0 or len(self.ydef) == 1:            
            self.invalid = True
            if np.nansum(self.values) == 0:
                self.no_diffs = True
            if len(self.ydef) == 1:
                self.no_pairs = True       
=======
        if np.nansum(self.values) == 0 or len(self.ydef) == 1:
            self.invalid = True
>>>>>>> 36dd548d
            self.mimic = mimic
            self.comparevalue, self.level = self._convert_level(level)
        else:
            # Set global test algorithm parameters
            self.invalid = False
            self.no_diffs = False
            self.no_pairs = False
            # Deactived for now, access to user-defined test setup will be
            # made availabe at later stage!
            # valid_types = ['pooled', 'unpooled']
            # if testtype not in valid_types:
            #     raise ValueError('Test type unknown: "%s". Select from: %s\n'
            #                      % (testtype, valid_types))
            valid_mimics = ['Dim', 'askia']
            if mimic not in valid_mimics:
                raise ValueError('Failed to mimic: "%s". Select from: %s\n'
                                 % (mimic, valid_mimics))
            else:
                self.mimic = mimic

            #
            if self.mimic == 'askia':
                self.parameters = {
                                   'testtype': 'unpooled',
                                   'use_ebase': False,
                                   'ovlp_correc': False,
                                   'cwi_filter': True
                                  }
            elif self.mimic == 'Dim':
                self.parameters = {
                                   'testtype': 'pooled',
                                   'use_ebase': True,
                                   'ovlp_correc': True,
                                   'cwi_filter': False
                                  }
            self.level = level
            self.comparevalue, self.level = self._convert_level(level)
            # Get value differnces between column pairings
            if self.metric == 'means':
                self.valdiffs = np.array(
                    [m1 - m2 for m1, m2 in combinations(self.values[0], 2)])
            if self.metric == 'proportions':
                props = (self.values / self.cbases).T
                self.valdiffs = np.array([p1 - p2 for p1, p2
                                          in combinations(props, 2)]).T
            # Set test specific measures as properties of the instance
            if self.metric == 'proportions' and cwi_filter:
                self.values = self._cwi()
            if use_ebase and self.is_weighted:
                self.ebases = self.Quantity.count(show='ebase', margin=False,
                                                  as_df=False).result
            else:
                self.ebases = self.cbases
            if self.y_is_multi and self.parameters['ovlp_correc']:
                self.overlap = self._overlap()
            else:
                self.overlap = np.zeros(self.valdiffs.shape)
        return self

    # -------------------------------------------------
    # Main algorithm methods to compute test statistics
    # -------------------------------------------------
    def run(self):
        """
        Performs the testing algorithm and creates an output pd.DataFrame.

        The output is indexed according to Quantipy's Questions->Values
        convention. Significant results between columns are presented as
        lists of integer y-axis codes where the column with the higher value
        is holding the codes of the columns with the lower values. NaN is
        indicating that a cell is not holding any sig. higher values
        compared to the others.
        """
        if not self.invalid:
            sigs = self.get_sig()
            return self._output(sigs)
        else:
            return self._empty_output()

    def get_sig(self):
        """
        TODO: implement returning tstats only.
        """
        stat = self.get_statistic()
        stat = self._convert_statistic(stat)
        if self.metric == 'means':
            stat = pd.DataFrame(stat, index=self.ypairs).T
            diffs = pd.DataFrame(self.valdiffs, index=self.ypairs).T
        elif self.metric == 'proportions':
            stat = pd.DataFrame(stat, columns=self.ypairs)
            diffs = pd.DataFrame(self.valdiffs, columns=self.ypairs)
        if self.mimic == 'Dim':
            return diffs[(diffs != 0) & (stat < self.comparevalue)]
        elif self.mimic == 'askia':
            return diffs[(diffs != 0) & (stat > self.comparevalue)]

    def get_statistic(self):
        """
        Returns the test statistic of the algorithm.
        """
        return self.valdiffs / self.get_se()

    def get_se(self):
        """
        Compute the standard error (se) estimate of the tested metric.

        The calculation of the se is defined by the parameters of the setup.
        The main difference is the handling of variances. **unpooled**
        implicitly assumes variance inhomogenity between the column pairing's
        samples. **pooled** treats variances effectively as equal.
        """
        if self.metric == 'means':
            if self.parameters['testtype'] == 'unpooled':
                return self._se_mean_unpooled()
            elif self.parameters['testtype'] == 'pooled':
                return self._se_mean_pooled()
        elif self.metric == 'proportions':
            if self.parameters['testtype'] == 'unpooled':
                return self._se_prop_unpooled()
            if self.parameters['testtype'] == 'pooled':
                return self._se_prop_pooled()

    # -------------------------------------------------
    # Conversion methods for levels and statistics
    # -------------------------------------------------
    def _convert_statistic(self, teststat):
        """
        Convert test statistics to match the decision rule of the test logic.

        Either transforms to p-values or returns the absolute value of the
        statistic, depending on the decision rule of the test.
        This is used to mimic other software packages as some tests'
        decision rules check test-statistic against pre-defined treshholds
        while others check sig. level against p-value.
        """
        if self.mimic == 'Dim':
            ebases_pairs = [eb1 + eb2 for eb1, eb2
                            in combinations(self.ebases[0], 2)]
            dof = ebases_pairs - self.overlap - 2
            dof[dof <= 1] = np.NaN
            return get_pval(dof, teststat)[1]
        elif self.mimic == 'askia':
            return abs(teststat)

    def _convert_level(self, level):
        """
        Determines the comparison value for the test's decision rule.

        Checks whether the level of test is a string that defines low, medium,
        or high significance or an "actual" level of significance and
        converts it to a comparison level/significance level tuple.
        This is used to mimic other software packages as some test's
        decision rules check test-statistic against pre-defined treshholds
        while others check sig. level against p-value.
        """
        if isinstance(level, (str, unicode)):
            if level == 'low':
                if self.mimic == 'Dim':
                    comparevalue = siglevel = 0.10
                elif self.mimic == 'askia':
                    comparevalue = 1.65
                    siglevel = 0.10
            elif level == 'mid':
                if self.mimic == 'Dim':
                    comparevalue = siglevel = 0.05
                elif self.mimic == 'askia':
                    comparevalue = 1.96
                    siglevel = 0.05
            elif level == 'high':
                if self.mimic == 'Dim':
                    comparevalue = siglevel = 0.01
                elif self.mimic == 'askia':
                    comparevalue = 2.576
                    siglevel = 0.01
        else:
            if self.mimic == 'Dim':
                comparevalue = siglevel = level
            elif self.mimic == 'askia':
                comparevalue = 1.65
                siglevel = 0.10

        return comparevalue, siglevel

    # -------------------------------------------------
    # Standard error estimates calculation methods
    # -------------------------------------------------
    def _se_prop_unpooled(self):
        """
        Estimated standard errors of prop. diff. (unpool. var.) per col. pair.
        """
        props = self.values/self.cbases
        unp_sd = ((props*(1-props))/self.cbases).T
        return np.array([np.sqrt(cat1 + cat2)
                         for cat1, cat2 in combinations(unp_sd, 2)]).T

    def _se_mean_unpooled(self):
        """
        Estimated standard errors of mean diff. (unpool. var.) per col. pair.
        """
        sd_base_ratio = self.sd / self.cbases
        return np.array([np.sqrt(sd_b_r1 + sd_b_r2)
                         for sd_b_r1, sd_b_r2
                         in combinations(sd_base_ratio[0], 2)])

    def _se_prop_pooled(self):
        """
        Estimated standard errors of prop. diff. (pooled var.) per col. pair.

        Controlling for effective base sizes and overlap responses is
        supported and applied as defined by the test's parameters setup.
        """
        ebases_correc_pairs = np.array([1 / x + 1 / y
                                        for x, y
                                        in combinations(self.ebases[0], 2)])

        if self.y_is_multi and self.parameters['ovlp_correc']:
            ovlp_correc_pairs = ((2 * self.overlap) /
                                 [x * y for x, y
                                  in combinations(self.ebases[0], 2)])
        else:
            ovlp_correc_pairs = self.overlap

        counts_sum_pairs = np.array(
            [c1 + c2 for c1, c2 in combinations(self.values.T, 2)])
        bases_sum_pairs = np.expand_dims(
            [b1 + b2 for b1, b2 in combinations(self.cbases[0], 2)], 1)
        pooled_props = (counts_sum_pairs/bases_sum_pairs).T
        return (np.sqrt(pooled_props * (1 - pooled_props) *
                (np.array(ebases_correc_pairs - ovlp_correc_pairs))))

    def _se_mean_pooled(self):
        """
        Estimated standard errors of mean diff. (pooled var.) per col. pair.

        Controlling for effective base sizes and overlap responses is
        supported and applied as defined by the test's parameters setup.
        """
        ssw_base_ratios = self._sum_sq_w(base_ratio=True)
        enum = np.nan_to_num((self.sd ** 2) * (self.cbases-1))
        denom = self.cbases-ssw_base_ratios

        enum_pairs = np.array([enum1 + enum2
                               for enum1, enum2
                               in combinations(enum[0], 2)])
        denom_pairs = np.array([denom1 + denom2
                                for denom1, denom2
                                in combinations(denom[0], 2)])

        ebases_correc_pairs = np.array([1/x + 1/y
                                        for x, y
                                        in combinations(self.ebases[0], 2)])

        if self.y_is_multi and self.parameters['ovlp_correc']:
            ovlp_correc_pairs = ((2*self.overlap) /
                                 [x * y for x, y
                                  in combinations(self.ebases[0], 2)])
        else:
            ovlp_correc_pairs = self.overlap

        return (np.sqrt((enum_pairs/denom_pairs) *
                        (ebases_correc_pairs - ovlp_correc_pairs)))

    # -------------------------------------------------
    # Specific algorithm values & test option measures
    # -------------------------------------------------
    def _sum_sq_w(self, base_ratio=True):
        """
        """
        ysects = self.Quantity._by_ysect(self.Quantity.matrix,
                                         self.Quantity.ydef)
        ssw = np.array([np.nansum((ymat[:, [-1]])**2)
                        for ymat in ysects])
        if base_ratio:
            return ssw[:-1]/self.cbases
        else:
            return np.array(ssw[:-1])

    def _cwi(self, threshold=5, as_df=False):
        """
        Derives the count distribution assuming independence between columns.
        """
        c_col_n = self.cbases
        c_cell_n = self.values
        t_col_n = self.tbase
        if self.rbases.shape[1] > 1:
            t_cell_n = self.rbases[1:, :]
        else:
            t_cell_n = self.rbases[0]
        np.place(t_col_n, t_col_n == 0, np.NaN)
        np.place(t_cell_n, t_cell_n == 0, np.NaN)
        np.place(c_col_n, c_col_n == 0, np.NaN)
        np.place(c_cell_n, c_cell_n == 0, np.NaN)
        cwi = (t_cell_n * c_col_n) / t_col_n
        cwi[cwi < threshold] = np.NaN
        if as_df:
            return pd.DataFrame(c_cell_n + cwi - cwi,
                                index=self.xdef, columns=self.ydef)
        else:
            return c_cell_n + cwi - cwi

    def _overlap(self):
        mat = self.Quantity.matrix.copy()
        mat = mat[:, [-1]] * mat[:, len(self.Quantity.xdef):-1]
        mat[mat == 0] = np.NaN

        if self.parameters['use_ebase']:
            # Overlap computation when effective base is being used
            w_sum_sq_paired = np.hstack(
                [np.nansum(mat[:, [col1]] + mat[:, [col2]], axis=0)**2
                 for col1, col2 in combinations(xrange(0, mat.shape[1]), 2)])
            w_sq_sum_paired = np.hstack(
                [np.nansum(mat[:, [col1]]**2 + mat[:, [col2]]**2)
                 for col1, col2 in combinations(xrange(0, mat.shape[1]), 2)])
            return np.nan_to_num((w_sum_sq_paired/w_sq_sum_paired)/2)
        else:
            # Overlap with simple weighted/unweighted base size
            ovlp = np.array(
                [np.nansum(mat[:, [col1]] + mat[:, [col2]])
                 for col1, col2
                 in combinations(xrange(0, mat.shape[1]), 2)])
            return np.nan_to_num(ovlp/2)

    # -------------------------------------------------
    # Output creation
    # -------------------------------------------------
    def _output(self, sigs):
        res = {col: {row: [] for row in xrange(0, len(self.xdef))}
               for col in self.ydef}
        for col, val in sigs.iteritems():
            for ix, v in enumerate(val.values):
                if v > 0:
                    res[col[0]][ix].append(col[1])
                if v < 0:
                    res[col[1]][ix].append(col[0])
        # The str casting in the following two lines should be abandoned at a
        # later stage to increase performance. ExcelPainter will require an
        # update for this.
        sigtest = pd.DataFrame(res).applymap(lambda x: str(x))
        sigtest.replace('[]', np.NaN, inplace=True)
        sigtest.index = self.multiindex[0]
        sigtest.columns = self.multiindex[1]

        return sigtest
            
    def _empty_output(self):
        """
        """

        values = self.values
<<<<<<< HEAD
        if self.metric == 'proportions':
            if self.no_pairs or self.no_diffs:
                values[:] = np.NaN
            if values.shape == (1, 1) or values.shape == (1, 0):
                values = [np.NaN]
        if self.metric == 'means':
            if self.no_pairs:
                values = [np.NaN]
            if self.no_diffs and not self.no_pairs:
                values[:] = np.NaN
        return  pd.DataFrame(values,
                             index=self.multiindex[0],
                             columns=self.multiindex[1])
=======
        values[:] = np.NaN
        if values.shape == (1, 1) or values.shape == (1, 0):
            values = [np.NaN]
        return pd.DataFrame(values,
                            index=self.multiindex[0],
                            columns=self.multiindex[1])
>>>>>>> 36dd548d
<|MERGE_RESOLUTION|>--- conflicted
+++ resolved
@@ -85,36 +85,6 @@
         """
         return self.d[[self.w]].values
 
-<<<<<<< HEAD
-    def _get_section(self, section):
-        # i.e. Quantipy multicode data
-        if self.d[section].dtype == 'object':
-            section_data = self.d[section].str.get_dummies(';')
-            section_data.columns = [int(col) for col in section_data.columns]
-            if self._uses_meta:
-                res_codes = self.get_response_codes(section)
-                section_data = section_data.reindex(columns=res_codes)
-                section_data.replace(np.NaN, 0, inplace=True)
-#             section_data.columns = [int(col) for col in section_data.columns]
-            section_data.sort_index(axis=1, inplace=True)
-        # i.e. Quantipy single-coded/numerical data
-        else:
-            section_data = pd.get_dummies(self.d[section])
-            if self._uses_meta and not self._is_raw_numeric(section):
-                res_codes = self.get_response_codes(section)
-                section_data = section_data.reindex(columns=res_codes)
-                section_data.replace(np.NaN, 0, inplace=True)
-            section_data.rename(
-                columns={
-                    col: int(col)
-                    if float(col).is_integer()
-                    else col
-                    for col in section_data.columns
-                },
-                inplace=True
-            )
-        return section_data.values, section_data.columns.tolist()
-=======
     def weight(self):
         """
         Multiply the dummy indicator entries with the weight vector.
@@ -122,7 +92,6 @@
         w = np.repeat(self.wv, self.matrix.shape[1], axis=1)
         self.matrix = self.matrix * w[:, :, None]
         return None
->>>>>>> 36dd548d
 
     def unweight(self):
         """
@@ -770,65 +739,9 @@
             if not self.comb_x:
                 self.x_agg_vals = self.xdef
             else:
-<<<<<<< HEAD
-                sortidx = np.argsort(mat[:, 0])
-                mat = np.take(mat, sortidx, axis=0)
-                wsum = np.sum(mat[:, -1], axis=0)
-                wcsum = np.cumsum(mat[:, -1], axis=0)
-                k = (wsum+1)*perc
-                if wcsum[0] > k:
-                    wcsum_k = wcsum[0]
-                    percs.append(mat[0, 0])
-                elif wcsum[-1] <= k:
-                    percs.append(mat[-1, 0])
-                else:
-                    wcsum_k = wcsum[wcsum <= k][-1]
-                    p_k_idx = np.searchsorted(np.ndarray.flatten(wcsum), wcsum_k)
-                    p_k = mat[p_k_idx, 0]
-                    p_k1 = mat[p_k_idx+1, 0]
-                    w_k1 = mat[p_k_idx+1, -1]
-                    excess = k - wcsum_k
-                    if excess >= 1.0:
-                        percs.append(p_k1)
-                    else:
-                        if w_k1 >= 1.0:
-                            percs.append((1.0-excess)*p_k + excess*p_k1)
-                        else:
-                            percs.append((1.0-excess/w_k1)*p_k +
-                                         (excess/w_k1)*p_k1)
-
-        return np.expand_dims(percs, 1).T
-
-    def _dispersion(self, measure='sd', return_mean=False):
-        """
-        Extracts measures of dispersion from the incoming distribution of
-        X vs. Y. Can return the arithm. mean by request as well. Dispersion
-        measure supoorted are standard deviation, variance or coeffiecient of
-        variation.
-        """
-        means = self._mean()
-        unbiased_n = self._col_n() - 1
-        mat = self._unweight()
-        mat = self._factorize(mat, self.xdef)
-        mat = self._rdc_x(mat, self.xdef)
-
-        np.place(mat[:, 0],
-                 mat[:, 0] == 0, 1e-30)
-        ysects = self._by_ysect(mat, self.ydef)
-        var = np.array([(np.nansum(ymat[:, -1] *
-                                   (ymat[:, 0] - means[:, idx]) ** 2)) /
-                        unbiased_n[:, idx]
-                        for idx, ymat in enumerate(ysects)])
-        var[var <= 0] = np.NaN
-        var[np.isinf(var)] = np.NaN
-        if measure == 'sd':
-            if return_mean:
-                return means, np.sqrt(var).T
-=======
                 self.x_agg_vals = self.comb_x
             if not self.comb_y:
                 self.y_agg_vals = self.ydef
->>>>>>> 36dd548d
             else:
                 self.y_agg_vals = self.comb_y
         elif self.current_agg == 'cbase':
@@ -943,967 +856,6 @@
                 base = np.repeat(base, self.result.shape[1], axis=1)
         self.result = self.result / base * 100
         return self
-
-
-<<<<<<< HEAD
-    # -------------------------------------------------
-    # meta data helpers and handlers
-    # (these should be moved to the dataset class when it's)
-    # implemented
-    # -------------------------------------------------    
-    def get_response_codes(self, var):
-        values = self.meta['columns'][var].get('values', None)
-        if 'lib@values' in values or 'lib@values' in values[0]:
-            values = qp.core.helpers.functions.emulate_meta(
-                self.meta, values)
-        res = [c['value'] for c in values]
-        return res
-
-    def _is_array_mask(self, var):
-      if var in meta['masks'].keys():
-          if self.meta['masks'][var]['type'] == 'array':
-              return True
-      else:
-          return False
-          
-    def _is_raw_numeric(self, var):
-        return self.meta['columns'][var]['type'] in ['int', 'float']
-=======
-# class Quantity(object):
-#     """
-#     The Quantity object is the main Quantipy aggregation engine.
-
-#     Consists of a link's data matrix representation and sectional defintion
-#     of weight vector (wv), x-codes section (xsect) and y-codes section
-#     (ysect). The instance methods handle creation, retrieval and manipulation
-#     of the data input matrices and section definitions as well as the majority
-#     of statistical calculations.
-#     """
-#     # -------------------------------------------------
-#     # Instance initialization
-#     # -------------------------------------------------
-#     def __init__(self, link, weight=None, use_meta=False, xsect_filter=None):
-#         super(Quantity, self).__init__()
-#         # Collect information on wv, xsect, ysect
-#         # and a possible list of rowfilter indicies
-#         self._uses_meta = use_meta
-#         if self._uses_meta:
-#             self.meta = link.get_meta()
-#         else:
-#             self.meta = None
-#         self._cache = link.get_cache()
-#         self.f = link.filter
-#         self.x = link.x
-#         self.y = link.y
-#         if weight is None:
-#             weight = '@1'
-#         self.w = weight
-#         self.xsect_filter = xsect_filter
-#         # Define the data portion associated with the Q instance and
-#         # attach it via the link's get_data() method
-#         if self.y == '@' or self.x == '@':
-#             var = self.x if not self.x == '@' else self.y
-#             portion = [weight, var]
-#         else:
-#             portion = [weight, self.x, self.y]
-#         self.d = link.stack[link.data_key].data[portion]
-#         if not self.d.columns.is_unique:
-#             self.d.columns = [weight, self.x, self.y + '_']
-#         # Set the instance object attributes, e.g. the sectional code
-#         # definitions
-#         self.xdef = None
-#         self.ydef = None
-#         if not self.x == '@':
-#             self.x_is_mc = True if self.d[self.x].dtype == 'object' else False
-#         else:
-#             self.x_is_mc = False
-#         if not self.y == '@':
-#             self.y_is_mc = True if self.d[self.y].dtype == 'object' else False
-#         else:
-#             self.y_is_mc = False
-#         self.result = None
-#         self.aggname = None
-#         self.is_empty = False
-#         self._idx = link.get_data().index
-#         self.matrix = self._get_matrix()
-#         self.cbase = None
-#         self.rbase = None
-
-#     def __repr__(self):
-#         if self.result is not None:
-#             return '%s' % (self.result)
-#         else:
-#             return ('%s, x: %s, xdef: %s y: %s, ydef: %s, w:%s'
-#                     % (Quantity, self.x, self.xdef, self.y, self.ydef, self.w))
-
-#     # -------------------------------------------------
-#     # Matrix creation and retrievel
-#     # -------------------------------------------------
-#     def _get_matrix(self):
-#         wv = self._cache.get_obj('weight_vectors', self.w)
-#         if wv is None:
-#             wv = self.__get_wv()
-#             self._cache.set_obj('weight_vectors', self.w, wv)
-#         if self.y == '@':
-#             xm, self.xdef = self._cache.get_obj('matrices', self.x)
-#             if xm is None:
-#                 xm, self.xdef = self._get_section(self.x)
-#                 self._cache.set_obj('matrices', self.x, (xm, self.xdef))
-#             self.ydef = None
-#             self.matrix = np.concatenate((xm, wv), 1)
-#         elif self.x == '@':
-#             xm, self.xdef = self._get_section(self.y)
-#             self.ydef = None
-#             self.matrix = np.concatenate((xm, wv), axis=1)
-#         else:
-#             xm, self.xdef = self._cache.get_obj('matrices', self.x)
-#             if xm is None:
-#                 xm, self.xdef = self._get_section(self.x)
-#                 self._cache.set_obj('matrices', self.x, (xm, self.xdef))
-#             ym, self.ydef = self._cache.get_obj('matrices', self.y)
-#             if ym is None:
-#                 ym, self.ydef = self._get_section(self.y)
-#                 self._cache.set_obj('matrices', self.y, (ym, self.ydef))
-#             self.matrix = np.concatenate((xm, ym, wv), 1)
-#         if self.xsect_filter is not None:
-#             self.xsect_filter = self.xsect_filter
-#             self.matrix = self._outfilter_xsect()
-#         if self.xsect_filter is None:
-#             self.matrix = self.matrix[self._idx]
-#             self.matrix = self._clean()
-#         self.matrix = self.weight()
-#         self.holds_data = True
-#         if np.size(self.matrix) == 0:
-#             self.is_empty = True
-#         return self.matrix
-
-#     def __get_wv(self):
-#         """
-#         Returns the weight vector of the matrix.
-#         """
-#         return self.d[[self.w]].values
-
-#     def _get_section(self, section):
-#         # i.e. Quantipy multicode data
-#         if self.d[section].dtype == 'object':
-#             section_data = self.d[section].str.get_dummies(';')
-#             if self._uses_meta:
-#                 res_codes = self._get_response_codes(section)
-#                 section_data = section_data.reindex(columns=res_codes)
-#                 section_data.replace(np.NaN, 0, inplace=True)
-#             section_data.columns = [int(col) for col in section_data.columns]
-#             section_data.sort_index(axis=1, inplace=True)
-#         # i.e. Quantipy single-coded/numerical data
-#         else:
-#             section_data = pd.get_dummies(self.d[section])
-#             if self._uses_meta and not self._is_raw_numeric(section):
-#                 res_codes = self._get_response_codes(section)
-#                 section_data = section_data.reindex(columns=res_codes)
-#                 section_data.replace(np.NaN, 0, inplace=True)
-#             section_data.rename(
-#                 columns={
-#                     col: int(col)
-#                     if float(col).is_integer()
-#                     else col
-#                     for col in section_data.columns
-#                 },
-#                 inplace=True
-#             )
-#         return section_data.values, section_data.columns.tolist()
-
-#     def _clean(self):
-#         mat = self.matrix.copy()
-#         xmask = (np.nansum(mat[:, :len(self.xdef)], axis=1) > 0)
-#         if self.ydef is not None:
-#             ymask = (np.nansum(mat[:, len(self.xdef):-1], axis=1) > 0)
-#             return mat[xmask & ymask]
-#         else:
-#             return mat[xmask]
-
-#     def _outfilter_xsect(self):
-#         mat = self.matrix.copy()
-#         mask = np.ones(mat.shape[0], dtype=bool)
-#         mask[self.xsect_filter] = False
-#         mat[mask == True, :len(self.xdef)] = np.NaN
-#         return mat
-
-#     # -------------------------------------------------
-#     # Matrix manipulation and preparation
-#     # -------------------------------------------------
-#     def rescale(self, scaling):
-#         """
-#         Modify the object's ``xdef`` property reflecting new value defintions.
-
-#         Parameters
-#         ----------
-#         scaling : dict
-#             Mapping of old_code: new_code, given as of type int or float.
-
-#         Returns
-#         -------
-#         self
-#         """
-#         clean_scaling = {old_code: new_code for old_code, new_code
-#                          in scaling.items()
-#                          if old_code in self.xdef}
-#         xdef_ref = [clean_scaling[code] if code in clean_scaling.keys()
-#                     else code for code in self.xdef]
-#         self.xdef = xdef_ref
-#         return self
-
-#     def _missingfy(self, codes, keep_codes=False, keep_base=True,
-#                   inplace=True):
-#         """
-#         Clean matrix from entries preserving or modifying the weight vector.
-
-#         Parameters
-#         ----------
-#         codes : list
-#             A list of codes to be considered in cleaning.
-#         keep_codes : bool, default False
-#             Controls whether the passed codes are kept or erased from the
-#             Q matrix data entries.
-#         keep_base: bool, default=True
-#             Controls whether the weight vector is set to np.NaN alongside
-#             the x-section rows or remains unmodified.
-#         inplace : bool, default True
-#             Will overwrite self.matrix with the missingfied matrix by default.
-#             If ``False``, the method will return a new np.array with the
-#             modified entries.
-
-#         Returns
-#         -------
-#         self or numpy.array
-#             Either a new matrix is returned as numpy.array or the ``matrix``
-#             property is modified inplace.
-#         """
-#         mis_ix = self._get_drop_idx(codes, keep_codes)
-#         if mis_ix is not None:
-#             matrix = self.matrix.copy()
-#             for ix in mis_ix:
-#                 np.place(matrix[:, ix], matrix[:, ix] > 0, np.NaN)
-#             if not keep_base:
-#                 wv_mask = (np.nansum(matrix[:, :len(self.xdef)], axis=1) > 0)
-#                 matrix[(~wv_mask), [-1]] = np.NaN
-#         if inplace:
-#             self.matrix = matrix
-#             return self
-#         else:
-#             return matrix
-
-#     def weight(self):
-#         """
-#         Multiplies 1-entries of the Q matrix with the weight vector.
-#         """
-#         matrix = self.matrix.copy()
-#         self.matrix[:, :len(self.xdef)] = (
-#             self.matrix[:, :len(self.xdef)] * self.matrix[:, [-1]])
-#         return self.matrix
-
-#     def _unweight(self):
-#         """
-#         Returns a copy of the (weighted) input matrix without a
-#         weight vector multiplied x section.
-
-#         Parameters
-#         ----------
-#         mat : np.array
-#             1/0 representation of a Link data defintiton.
-#             Produced by tools.view.agg.get_matrix().
-#         xdef : list
-#             x section defintion of the input matrix.
-#             Produced by tools.view.agg.get_matrix().
-
-#         Returns
-#         -------
-#         mat : np.array
-#             Unweighted copy of the input matrix with regard to the x section.
-#         """
-#         matrix = self.matrix.copy()
-#         matrix[:, :len(self.xdef)] = (matrix[:, :len(self.xdef)] /
-#                                       matrix[:, [-1]])
-#         return matrix
-
-#     def _get_drop_idx(self, codes, keep):
-#         """
-#         Produces a list of indices refering to the input matrix's x section in
-#         order to erase data entries.
-
-#         Parameters
-#         ----------
-#         codes : list
-#             Data codes that should be dropped from or kept in the matrix.
-#         keep : boolean
-#             Controls if the the passed code defintion is interpreted as
-#             "codes to keep" or "codes to drop".
-
-#         Returns
-#         -------
-#         drop_idx : list
-#             List of x section matrix indices.
-#         """
-#         if codes is None:
-#             return None
-#         else:
-#             if keep:
-#                 return [self.xdef.index(code) for code in self.xdef
-#                         if code not in codes]
-#             else:
-#                 return [self.xdef.index(code) for code in codes
-#                         if code in self.xdef]
-
-#     def _reset(self):
-#         """
-#         Restore the Quantity data matrix without any rows filtered from it.
-#         """
-#         empty = self.is_empty
-#         self.xsect_filter = None
-#         self.matrix = self._get_matrix()
-#         self.is_empty = empty
-#         return None
-
-#     @staticmethod
-#     def _factorize(mat, xdef):
-#         matrix = mat.copy()
-#         matrix[:, :len(xdef)] = (matrix[:, :len(xdef)] * xdef)
-#         return matrix
-
-#     @staticmethod
-#     def _rdc_x(mat, xdef):
-#         matrix = mat.copy()
-#         redx = np.expand_dims(
-#             np.nansum(matrix[:, :len(xdef)], axis=1), 1)
-#         matrix = np.concatenate(
-#             (redx, matrix[:, len(xdef):]), axis=1)
-#         return matrix
-
-#     @staticmethod
-#     def _by_ysect(mat, ydef):
-#         if ydef is None:
-#             ydef = [0]
-#         len_sects = mat.shape[1]
-#         start = len_sects - len(ydef)
-#         if ydef is not None and not ydef == [0]:
-#             ysects = xrange(start-1, len_sects)
-#             return [mat[mat[:, y] > 0] for y in ysects]
-#         else:
-#             return [mat]
-
-#     # -------------------------------------------------
-#     # Extraction of statistical measures
-#     # -------------------------------------------------
-#     def describe(self, show='summary', margin=True, as_df=True):
-#         """
-#         Method to produce a numerical summary of the distribution given
-#         in the Quantity instance. Result is a multiindexed pandas.DataFrame
-#         that mimics the output generated by the Pandas .describe() method
-#         extended to match a classical MR cross-tabulation.
-
-#         Parameters
-#         ----------
-#         show : {'summary', 'mean', 'median', 'var', 'stddev', 'varcoeff',
-#                 'sem', 'max', 'min'}, default 'summary'
-#             The measure to calculate. Default to a summary output of the most
-#             important sample statistics.
-#         margin : bool, default True
-#             Controls whether statistic(s) of the marginal distribution are
-#             shown.
-#         as_df : bool, default True
-#             Determines if a pandas.DataFrame or a numpy.array is passed back
-#             into the  object's ``result`` property.
-
-#         Returns
-#         -------
-#         self
-#             Passes a pandas.DataFrame or numpy.array of numerical summary
-#             statistic(s) to the ``result`` property.
-#         """
-#         self.aggname = show
-#         if self.is_empty and not self._uses_meta:
-#             self.result = self._empty_calc()
-#         else:
-#             if show == 'summary':
-#                 self.result = np.concatenate((
-#                     self._col_n(),
-#                     self._mean(),
-#                     self._dispersion(),
-#                     self._min(),
-#                     self._percentile(0.25),
-#                     self._percentile(0.5),
-#                     self._percentile(0.75),
-#                     self._max()),
-#                     axis=0)
-#             elif show == 'mean':
-#                 self.result = self._mean()
-#             elif show == 'median':
-#                 self.result = self._percentile(0.5)
-#             elif show == 'var':
-#                 self.result = self._dispersion(measure='var')
-#             elif show == 'stddev':
-#                 self.result = self._dispersion()
-#             elif show == 'varcoeff':
-#                 self.result = self._dispersion(measure='varc')
-#             elif show == 'sem':
-#                 self.result = self._dispersion()/np.sqrt(self._col_n())
-#             elif show == 'max':
-#                 self.result = self._max()
-#             elif show == 'min':
-#                 self.result = self._min()
-#         if show == 'summary':
-#             self.aggname = ['All', 'mean', 'stddev', 'min',
-#                             '25%', 'median', '75%', 'max']
-#         else:
-#             self.aggname = show
-#         self._set_bases()
-#         if not margin and not self.y == '@':
-#             self.result = self.result[:, :-1]
-#         if as_df:
-#             self.to_df()
-#         return self
-
-#     def count(self, show='freq', margin=True, as_df=True):
-#         """
-#         Method to produce a contigency tabulation of the distribution given
-#         in the Quantity instance. Result is a multiindexed pandas.DataFrame
-#         that mimics the output generated by the Pandas .pivot_table() method
-#         extended to match a classical MR cross-tabulation.
-
-#         Parameters
-#         ----------
-#         show : {'freq', 'cbase', 'ebase', 'rbase'} default 'freq'
-#             The counts aggregate to calculate. Defaults to a contigency table.
-#         margin : bool, default True
-#             Controls whether statistic(s) of the marginal distribution are
-#             shown.
-#         as_df : bool, default True
-#             Determines if a pandas.DataFrame or a numpy.array is passed back
-#             into the  object's ``result`` property.
-
-#         Returns
-#         -------
-#         self
-#             Passes a pandas.DataFrame or numpy.array of cell or base counts
-#             to the ``result`` property.
-#         """
-#         self.aggname = show
-#         self._set_bases()
-#         if self.is_empty and not self._uses_meta:
-#             self.result = self._empty_calc()
-#         else:
-#             if show == 'freq':
-#                 self.result = np.concatenate(
-#                     (self.cbase, self._cell_n()), axis=0)
-#             elif show == 'cbase':
-#                 self.result = self.cbase
-#             elif show == 'rbase':
-#                 self.result = self.rbase
-#             elif show == 'ebase':
-#                 self.result = self._effective_n()
-#         if not margin:
-#             self._drop_margin()
-#         if as_df:
-#             self.to_df()
-#         return self
-
-#     def combine(self, group=None, op=None, op_only=False, margin=True,
-#                 as_df=True):
-#         """
-#         Group codes into new categories.
-
-#         Can produce multiple combinations at once, optionally calculating sums
-#         of or differences between them.
-
-#         Parameters
-#         ----------
-#         group : list of int or list of dict mapping str: list of int
-#             A list of int implies a single group to be computed from the
-#             passed codes. A list of dict will produce multiple groups named
-#             after the keys, combining the list of codes defined as the
-#             values.
-#         op : dict of str: (operator, [str, str])
-#             Defines an optional calculation on the combined code groups. The
-#             result is named after the key, operator can either be ``sum`` or
-#             ``add`` from the ``operator`` library and must involve two of
-#             group names defined by ``group``.
-#         op_only : bool, default False
-#             If ``op`` is passed, this controls whether the calculation
-#             result is shown exclusively or if it will be appended to the
-#             group results.
-#         margin : bool, default True
-#             Controls whether results for the marginal distribution are
-#             shown.
-#         as_df : bool, default True
-#             Determines if a pandas.DataFrame or a numpy.array is passed back
-#             into the  object's ``result`` property.
-
-#         Returns
-#         -------
-#         self
-#             Passes a pandas.DataFrame or numpy.array of grouped counts
-#             to the ``result`` property.
-
-#         .. note::
-#             Code combinations are factoring in multi-coded data, i.e.
-#             a group built from a multiple choice question does *not* count
-#             the associated codes multiple times but one time when *qualified*
-#             for the group definiton.
-#         """
-#         if group is not None and isinstance(group[0], dict):
-#             names = [c.keys()[0] for c in group]
-#             combs = [c.values()[0] for c in group]
-#             self.result = np.concatenate([self._net(codes=comb)
-#                                           for comb in combs], axis=0)
-#             if op is not None:
-#                 gidx = [names.index(name)
-#                         for name in names if name in op.values()[0][1]]
-#                 opsres = op.values()[0][0](self.result[gidx[0], :],
-#                                            self.result[gidx[1], :])
-#                 self.result = np.concatenate((self.result,
-#                                               np.expand_dims(opsres, 0)),
-#                                              axis=0)
-#         else:
-#             op = None
-#             op_only = False
-#             self.result = self._net(codes=group)
-#             names = 'net'
-#         if op is not None:
-#             if op_only:
-#                 self.result = np.expand_dims(self.result[-1, :], 0)
-#                 self.aggname = op.keys()
-#             else:
-#                 self.aggname = names + op.keys()
-#         else:
-#             self.aggname = names
-#         self._set_bases(combine=True)
-#         if not margin and not self.y == '@':
-#             self.result = self.result[:, :-1]
-#         if as_df:
-#             self.to_df()
-#         return self
-
-#     def _set_bases(self, combine=False):
-#         if not combine:
-#             self.rbase = np.concatenate(
-#                 (self._total_n(), self._row_n()), axis=0)
-#             self.cbase = self._col_n()
-#         else:
-#             self.rbase = np.expand_dims(self.result[:, -1], 1)
-#             if self.xsect_filter is not None:
-#                 self._reset()
-#             self.cbase = self._col_n()
-
-#     def _drop_margin(self):
-#         if self.result.shape == (1, 1):
-#             return self.result
-#         else:
-#             if self.result.shape[0] == 1:
-#                 self.result = self.result[:, :-1]
-#             elif self.result.shape[1] == 1:
-#                 self.result = self.result[1:, :]
-#             else:
-#                 self.result = self.result[1:, :-1]
-#             return self
-
-#     def _net(self, codes, raw=False):
-#         if self.is_empty and not self._uses_meta:
-#             net = self._empty_calc()
-#         else:
-#             orgm = self.matrix
-#             if codes is not None:
-#                 self._missingfy(codes=codes, keep_codes=True, keep_base=True)
-#             self.matrix = self._rdc_x(self.matrix, self.xdef)
-#             net = self._group_n()
-#             self.matrix = orgm
-#         return net
-
-#     def _group_n(self):
-#         ysects = self._by_ysect(self.matrix, self.ydef)
-#         return np.expand_dims(
-#             [np.nansum(mat[:, 0] / mat[:, 0] * mat[:, -1], axis=0)
-#              for mat in ysects], 1).T
-
-#     def _empty_calc(self):
-#         """
-#         """
-#         if self.aggname == 'freq':
-#             return np.zeros((2, 2))
-#         elif self.aggname == 'summary':
-#             return np.zeros((8, 2))
-#         elif self.aggname == 'mean_stddev':
-#             return np.zeros((1, 1)), np.zeros((1, 1))
-#         else:
-#             return np.zeros((1, 2))
-
-#     def _cases(self):
-#         """
-#         Extracts the unweighted no. of cases for the the columns of X vs. Y.
-
-#         Returns
-#         -------
-#         cases : np.array
-#             Numpy array storing the number of cases per column.
-#         """
-#         ysects = self._by_ysect(self.matrix, self.ydef)
-#         return np.expand_dims(
-#             [ymat.shape[0] for ymat in ysects], 1).T
-
-#     def _cell_n(self):
-#         """
-#         Extracts raw cell frequencies for the cross-tabulation of X vs. Y.
-
-#         Returns
-#         -------
-#         cellns : np.array
-#             Numpy array storing the absolute cell values per category.
-#         """
-#         ysects = self._by_ysect(self.matrix, self.ydef)
-#         return np.array([np.nansum(ymat[:, :len(self.xdef)], axis=0)
-#                          for ymat in ysects]).T
-
-#     def _col_n(self):
-#         """
-#         Extracts the sample size for the columns of X vs. Y.
-
-#         Returns
-#         -------
-#         colns : np.array
-#             Numpy array storing column n values.
-#         """
-#         ysects = self._by_ysect(self.matrix, self.ydef)
-#         # return np.expand_dims(
-#         #                     [np.nansum(ymat[:,-1]) for ymat in ysects], 1).T
-#         return np.expand_dims(
-#                 [np.nansum((np.sum(ymat[:, :len(self.xdef)], axis=1) /
-#                             np.sum(ymat[:, :len(self.xdef)], axis=1) *
-#                             ymat[:, -1]))
-#                  for ymat in ysects], 1).T
-
-#     def _row_n(self):
-#         """
-#         Extracts the sample size for the rows of X vs. Y.
-
-#         Returns
-#         -------
-#         rowns : np.array
-#             Numpy array storing row n values.
-#         """
-#         return np.expand_dims(
-#             np.nansum(self.matrix[:, :len(self.xdef)], axis=0), 1)
-
-#     def _total_n(self):
-#         """
-#         Extracts the total sample size for the X/Y distribution.
-
-#         Returns
-#         -------
-#         totn : np.array
-#             Numpy array storing the total n value.
-#         """
-#         return np.expand_dims(np.nansum(self.matrix[:, [-1]], axis=0), 1)
-
-#     def _effective_n(self):
-#         """
-#         Extracts the effective sample size for the columns of X vs. Y.
-#         The effective sample size is a measure that corrects for balancing
-#         bias introduced by the weighting process.
-
-#         Returns
-#         -------
-#         effns : np.array
-#             Numpy array storing effective n values.
-#         """
-#         ysects = self._by_ysect(self.matrix, self.ydef)
-#         return np.expand_dims(
-#             [np.nansum(ymat[:, [-1]])**2 /
-#              np.nansum((ymat[:, [-1]])**2)
-#              for ymat in ysects], 1).T
-
-#     def _mean(self):
-#         """
-#         Extracts the arithm. mean from the incoming distribution of X vs. Y.
-
-#         Returns
-#         -------
-#         means : np.array
-#             Numpy array storing mean values.
-#         """
-#         mat = self._factorize(self.matrix, self.xdef)
-#         mat = self._rdc_x(mat, self.xdef)
-#         ysects = self._by_ysect(mat, self.ydef)
-#         return np.expand_dims([np.nansum(ymat[:, 0] /
-#                                np.nansum(ymat[:, -1]))
-#                                for ymat in ysects], 1).T
-
-#     def _max(self):
-#         """
-#         Extracts the maximum from the incoming distribution of X vs. Y.
-
-#         Returns
-#         -------
-#         maxs : np.array
-#             Numpy array storing maximum values.
-#         """
-#         mat = self._unweight()
-#         mat = self._factorize(mat, self.xdef)
-#         mat = self._rdc_x(mat, self.xdef)
-#         if 0 not in self.xdef:
-#             np.place(mat[:, 0], mat[:, 0] == 0, np.NaN)
-#         ysects = self._by_ysect(mat, self.ydef)
-#         return np.expand_dims([np.nanmax(mat[:, 0])
-#                               if mat.shape[0] > 0 else 0
-#                               for mat in ysects], 1).T
-
-#     def _min(self):
-#         """
-#         Extracts the minimum from the incoming distribution of X vs. Y.
-
-#         Returns
-#         -------
-#         mins : np.array
-#             Numpy array storing minimum values.
-#         """
-#         mat = self._unweight()
-#         mat = self._factorize(mat, self.xdef)
-#         mat = self._rdc_x(mat, self.xdef)
-#         if 0 not in self.xdef:
-#             np.place(mat[:, 0], mat[:, 0] == 0, np.NaN)
-#         ysects = self._by_ysect(mat, self.ydef)
-#         return np.expand_dims([np.nanmin(mat[:, 0])
-#                               if mat.shape[0] > 0 else 0
-#                               for mat in ysects], 1).T
-
-#     def _percentile(self, perc=0.5):
-#         """
-#         Computes percentiles from the incoming distribution of X vs.Y and the
-#         requested percentile value. The implementation mirrors the algorithm
-#         used in SPSS Dimensions and the EXAMINE procedure in SPSS Statistics.
-#         It based on the percentile defintion #6 (adjusted for survey weights)
-#         in:
-#         Hyndman, Rob J. and Fan, Yanan (1996) -
-#         "Sample Quantiles in Statistical Packages",
-#         The American Statistician, 50, No. 4, 361-365.
-
-#         Parameters
-#         ----------
-#         perc : float, default=0.5
-#             Defines the percentile to be computed. Defaults to 0.5,
-#             the sample median.
-
-#         Returns
-#         -------
-#         percs : np.array
-#             Numpy array storing percentile values.
-#         """
-#         percs = []
-#         mat = self._unweight()
-#         mat = self._factorize(mat, self.xdef)
-#         mat = self._rdc_x(mat, self.xdef)
-#         mat[:, -1] = np.nan_to_num(mat[:, -1])
-#         ysects = self._by_ysect(mat, self.ydef)
-#         for mat in ysects:
-#             if mat.shape[0] == 1:
-#                 percs.append(mat[0, 0])
-#             elif mat.shape[0] == 0:
-#                 percs.append(0)
-#             else:
-#                 sortidx = np.argsort(mat[:, 0])
-#                 mat = np.take(mat, sortidx, axis=0)
-#                 wsum = np.sum(mat[:, -1], axis=0)
-#                 wcsum = np.cumsum(mat[:, -1], axis=0)
-#                 k = (wsum+1)*perc
-#                 if wcsum[0] > k:
-#                     wcsum_k = wcsum[0]
-#                     percs.append(mat[0, 0])
-#                 elif wcsum[-1] <= k:
-#                     percs.append(mat[-1, 0])
-#                 else:
-#                     wcsum_k = wcsum[wcsum <= k][-1]
-#                     p_k_idx = np.searchsorted(np.ndarray.flatten(wcsum), wcsum_k)
-#                     p_k = mat[p_k_idx, 0]
-#                     p_k1 = mat[p_k_idx+1, 0]
-#                     w_k1 = mat[p_k_idx+1, -1]
-#                     excess = k - wcsum_k
-#                     if excess >= 1.0:
-#                         percs.append(p_k1)
-#                     else:
-#                         if w_k1 >= 1.0:
-#                             percs.append((1.0-excess)*p_k + excess*p_k1)
-#                         else:
-#                             percs.append((1.0-excess/w_k1)*p_k +
-#                                          (excess/w_k1)*p_k1)
-
-#         return np.expand_dims(percs, 1).T
-
-    # def _dispersion(self, measure='sd', return_mean=False):
-    #     """
-    #     Extracts measures of dispersion from the incoming distribution of
-    #     X vs. Y. Can return the arithm. mean by request as well. Dispersion
-    #     measure supoorted are standard deviation, variance or coeffiecient of
-    #     variation.
-    #     """
-    #     means = self._mean()
-    #     unbiased_n = self._col_n() - 1
-    #     mat = self._unweight()
-    #     mat = self._factorize(mat, self.xdef)
-    #     mat = self._rdc_x(mat, self.xdef)
-    #     np.place(mat[:, 0],
-    #              mat[:, 0] == 0, 1e-30)
-    #     ysects = self._by_ysect(mat, self.ydef)
-    #     var = np.array([(np.nansum(ymat[:, -1] *
-    #                                (ymat[:, 0] - means[:, idx]) ** 2)) /
-    #                     unbiased_n[:, idx]
-    #                     for idx, ymat in enumerate(ysects)])
-    #     var[var <= 0] = np.NaN
-    #     if measure == 'sd':
-    #         if return_mean:
-    #             return means, np.sqrt(var).T
-    #         else:
-    #             return np.sqrt(var).T
-    #     elif measure == 'varc':
-    #         if return_mean:
-    #             return means, np.sqrt(var).T/means
-    #         else:
-    #             return np.sqrt(var).T/means
-    #     else:
-    #         if return_mean:
-    #             return means, var.T
-    #         else:
-    #             return var.T
-
-#     # -------------------------------------------------
-#     # Post-processing of calculation results
-#     # -------------------------------------------------
-#     def normalize(self, on='col'):
-#         """
-#         Convert a raw cell count result to its percentage representation.
-
-#         Parameters
-#         ----------
-#         on : {'col', 'row'}, default 'col'
-#             Defines the base to normalize the result on. ``'col'`` will
-#             produce column percentages, ``'row'`` will produce row
-#             percentages.
-
-#         Returns
-#         -------
-#         self
-#             Updates an count-based aggregation in the ``result`` property.
-#         """
-#         if 'base' in self.aggname or self.is_empty:
-#             pass
-#         else:
-#             if on == 'col':
-#                 if isinstance(self.result, pd.DataFrame):
-#                     base = np.repeat(self.cbase, self.result.values.shape[0],
-#                                      axis=0)
-#                 else:
-#                     base = self.cbase
-#                 if self.result.shape[1] == self.cbase.shape[1]:
-#                     self.result = self.result / base*100
-#                 else:
-#                     self.result = self.result / base[:, :-1] * 100
-#             elif on == 'row':
-#                 if isinstance(self.result, pd.DataFrame):
-#                     base = np.repeat(self.rbase, self.result.values.shape[1],
-#                                      axis=1)
-#                 else:
-#                     base = self.rbase
-#                 if self.result.shape[0] == self.rbase.shape[0]:
-#                     self.result = self.result / base * 100
-#                 else:
-#                     self.result = self.result / base[1:, :] * 100
-#         self.cbase = None
-#         self.rbase = None
-#         return self
-
-#     def to_df(self, row_val=None, col_val=None):
-#         """
-#         Transform a numpy.array of an aggregation into its DataFrame version.
-
-#         Will use the current numpy.array aggregation result found in the
-#         ``result`` property of the object instance and convert it to a
-#         Quantipy-styled pandas.DataFrame. The DataFrame representation of an
-#         aggregation is multiindexed following a Question-Values convention
-#         on both the index and column axis.
-
-#         Parameters
-#         ----------
-#         row_val, col_val : str or list of str, optional
-#             If provided, the "Value" level of the multiindex will
-#             use it instead of the name of the default name of the aggregation.
-#             The length of the passed elements must match the the length of the
-#             inner-most "Values" index.
-
-#         Returns
-#         -------
-#         self
-#             Updates the aggregation output stored in the ``result`` property.
-#         """
-#         x_mi, y_mi = self._make_mi(row_val, col_val)
-#         if self.x == '@':
-#             self.result = pd.DataFrame(self.result, index=x_mi,
-#                                        columns=y_mi).T
-#         else:
-#             self.result = pd.DataFrame(self.result, index=x_mi, columns=y_mi)
-#         return self
-
-#     def _make_mi(self, row_val, col_val):
-#         names = ['Question', 'Values']
-#         aggname = self.aggname if row_val is None else row_val
-#         if not isinstance(aggname, list):
-#             aggname = [aggname]
-#         xn = self.x if not self.x == '@' else self.y
-#         yn = self.y if not self.y == '@' else self.x
-#         if row_val is not None and col_val is not None:
-#             xv = row_val
-#             yv = col_val
-#         else:
-#             if self.is_empty and not self._uses_meta:
-#                 xv = yv = ['None']
-#             else:
-#                 xv = self.xdef if self.xdef is not None else ['@']
-#                 yv = self.ydef if self.ydef is not None else ['@']
-#             fully_coded = ['freq']
-#             transpose = ['rbase']
-#             if self.aggname not in fully_coded:
-#                 if self.aggname not in transpose:
-#                     xv = aggname
-#                 else:
-#                     yv = aggname
-#             if len(xv) < self.result.shape[0]:
-#                 xv = ['All'] + xv
-#             if len(yv) < self.result.shape[1]:
-#                 yv = yv + ['All']
-#         x = [xn, xv]
-#         y = [yn, yv]
-#         return (pd.MultiIndex.from_product(x, names=names),
-#                 pd.MultiIndex.from_product(y, names=names))
-
-#     # -------------------------------------------------
-#     # meta data helpers and handlers
-#     # (these should be moved to the dataset class when it's)
-#     # implemented
-#     # -------------------------------------------------
-#     def _get_response_codes(self, var):
-#         values = self.meta['columns'][var].get('values', None)
-#         if 'lib@values' in values:
-#             vals = values.split('@')[-1]
-#             values = self.meta['lib']['values'][vals]
-#         res = [c['value'] for c in values]
-#         return res
-
-#     def _is_array_mask(self, var):
-#       if var in meta['masks'].keys():
-#           if self.meta['masks'][var]['type'] == 'array':
-#               return True
-#       else:
-#           return False
-
-#     def _is_raw_numeric(self, var):
-#         return self.meta['columns'][var]['type'] in ['int', 'float']
->>>>>>> 36dd548d
-
-
 
 class Test(object):
     """
@@ -1996,17 +948,12 @@
         """
         # Check if the aggregation is non-empty
         # and that there are >1 populated columns
-<<<<<<< HEAD
         if np.nansum(self.values) == 0 or len(self.ydef) == 1:            
             self.invalid = True
             if np.nansum(self.values) == 0:
                 self.no_diffs = True
             if len(self.ydef) == 1:
                 self.no_pairs = True       
-=======
-        if np.nansum(self.values) == 0 or len(self.ydef) == 1:
-            self.invalid = True
->>>>>>> 36dd548d
             self.mimic = mimic
             self.comparevalue, self.level = self._convert_level(level)
         else:
@@ -2356,7 +1303,6 @@
         """
 
         values = self.values
-<<<<<<< HEAD
         if self.metric == 'proportions':
             if self.no_pairs or self.no_diffs:
                 values[:] = np.NaN
@@ -2369,12 +1315,4 @@
                 values[:] = np.NaN
         return  pd.DataFrame(values,
                              index=self.multiindex[0],
-                             columns=self.multiindex[1])
-=======
-        values[:] = np.NaN
-        if values.shape == (1, 1) or values.shape == (1, 0):
-            values = [np.NaN]
-        return pd.DataFrame(values,
-                            index=self.multiindex[0],
-                            columns=self.multiindex[1])
->>>>>>> 36dd548d
+                             columns=self.multiindex[1])