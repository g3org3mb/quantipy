--- conflicted
+++ resolved
@@ -603,19 +603,6 @@
                     })
 
             try:
-<<<<<<< HEAD
-                xpath_element = "//design//category[@name='%s']//properties" % (tmap[1])
-                sources = xml.xpath(
-                    xpath_grid+"//categories//category[@name='%s']//labels//text" % (tmap[1]))
-                if not sources:
-                    sources = xml.xpath(
-                        xpath_grid+"//categories//category[@name='%s']//labels//text" % (
-                            tmap[1].upper()))
-                if not sources:
-                    sources = xml.xpath(
-                        xpath_grid+"//categories//category[@name='%s']//labels//text" % (
-                            tmap[1].lower()))
-=======
                 xpath_properties = "//design//category[@name='%s']//properties" % (tmap[1])
                 xpath_labels = xpath_grid+"//categories//category[@name='%s']//labels//text" % (tmap[1])
                 sources = xml.xpath(xpath_labels)
@@ -629,7 +616,6 @@
                     mixed_cap = "{}{}".format(tmap[0], tmap[1][len(tmap[0]):])
                     xpath_labels = xpath_grid+"//categories//category[@name='%s']//labels//text" % (mixed_cap)
                     sources = xml.xpath(xpath_labels)
->>>>>>> 17be083b
                 element_text = {
                     source.get('{http://www.w3.org/XML/1998/namespace}lang'):
                     "" if source.text is None else source.text
