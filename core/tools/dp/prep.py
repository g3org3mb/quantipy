import numpy as np
import pandas as pd
import quantipy as qp
import copy
import re

from quantipy.core.helpers.functions import emulate_meta
from quantipy.core.helpers.functions import (
    create_full_index_dataframe,
    paint_dataframe,
    cpickle_copy
)

from quantipy.core.tools.view.logic import (
    has_any,
    get_logic_index,
    intersection
)

def recode_into(data, col_from, col_to, assignment, multi=False):
    ''' Recodes one column based on the values of another column
    codes = [([10, 11], 1), ([8, 9], 2), ([1, 2, 3, 5, 6, 7, ], 3)]
    data = recode_into(data, 'CONNECTIONS4', 'CONNECTIONS4_nps', codes)
    '''

    s = pd.Series()
    for group in assignment:
        for val in group[0]:
            data[col_to] = np.where(data[col_from] == val, group[1], np.NaN)
            s = s.append(data[col_to].dropna())
    data[col_to] = s
    return data

def create_column(name, type_name, text='', values=None):
    ''' Returns a column object that can be stored into a Quantipy meta
    document.
    '''

    column = {
        'name': name,
        'type': type_name,
        'text': text
    }

    if not values is None:
        column['values'] = values

    return column

def define_multicodes(varlist, meta):
    multicodes = {}
    for var in varlist:
        multicodes.update({var: [mrs_q for mrs_q in meta['columns'] if mrs_q.startswith(var + '_')]})

    return multicodes

def dichotomous_from_delimited(ds, value_map=None, sep=';', trailing_sep=True,
                               dichotom=[1, 2]):
    ''' Returns a dichotomous set DataFrame from ds, being a series storing
    delimited set data separated by 'sep'

    ds - (pandas.Series) a series storing delimited set data
    value_map - (list-like, optional)  the values to be anticipated as unique
        in ds
    sep - (str, optional) the character/s to use to delimit ds
    trailing_sep - (bool, optional) is sep trailing all items in ds?
    dichotom - (list-like, optional) the dochotomous values to use [yes, no]
    '''

    ds_split = ds.dropna().str.split(';')

    if value_map is None:
        value_map = get_delimited_value_map(ds, ds_split, sep)
        
    df = pd.DataFrame(data=dichotom[1], index=ds.index, columns=value_map)

    for idx in ds_split.index:
        if trailing_sep:
            cols = ds_split.loc[idx][:-1]
        else:
            cols = ds_split.loc[idx][:]
        df.loc[idx][cols] = dichotom[0]

    return df

def get_delimited_value_map(ds, ds_split=None, sep=';'):
    ''' Returns a sorted list of unique values found in ds, being a series
    storing delimited set data separated by sep

    ds - (pandas.Series) a series storing delimited set data
    ds_split - (pandas.DataFrame, optional) an Excel-style text-to-columns
        version of ds
    sep - (str, optional) the character/s to use to delimit ds
    '''

    if ds_split is None:
        ds_split = ds.dropna().str.split(sep)

    delimited = pd.DataFrame(ds_split.tolist())
    value_map = pd.unique(delimited.values.ravel())
    value_map = np.sort(value_map[value_map.nonzero()])

    return value_map

def derotate_column_group(data, cols, rotation_name='rotation', 
                          data_name='data', dropna=True, 
                          rotation_map=None):
    ''' Stacks the given columns from data, optionally renaming the 
    resultiong rotation and data columns, mapping the values found in 
    the rotation column, and appending the rotation column onto the index. 

    Parameters
    ----------
    data : pandas.DataFrame
        The data from which the hierarchical groups are being drawn.

    cols : list
        A list column names that need to be stacked from the source
        data.

    rotation_name : str
        The name to be given to the rotation series that results from
        the pandas.DataFrame.stack() operation.

    data_name : str
        The name to be given to the data series that results from
        the pandas.DataFrame.stack() operation.

    dropna: boolean (optional; default=True)
        Passed through to the pandas.DataFrame.stack() operation.

    rotation_map: list (optional; default=None)
        The list of values/labels used to identify each resulting 
        stacked row. Using a mapper allows multi-question hierarchies
        to be merged together because the resulting MultiIndexes will
        match.
    '''

    # For multi-level hierarchies, capture the new level number about
    # to be added|
    if isinstance(data.index, pd.MultiIndex):
        new_level = len(data.index.levels)
    else:
        new_level = 1
    
    df = data[cols].stack(dropna=dropna).reset_index(level=[new_level])
    df.columns = [rotation_name, data_name]
    
    if not rotation_map is None:
        df[rotation_name] = df[rotation_name].map(rotation_map)

    df.set_index([rotation_name], append=True, drop=True, inplace=True)

    return df


def derotate(data, input_mapper, output_mapper, others=None, dropna=True):
    """
    Derotate data using the given input_mapper, and appending others.

    This function derotates data using the specification defined in
    input_mapper, which is a list of dicts of lists, describing how 
    columns from data can be read as a heirarchical structure.  
    
    Parameters
    ----------
    data : pandas.DataFrame
        The data from which the hierarchical groups are being drawn.

    input_mapper : list of dicts of lists
        A list of dicts matching where the new column names are keys to
        to lists of source columns. 

    output_mapper : dict
        The name and values to be given to the rotation index in the 
        output dataframe.

    others: list (optional; default=None)
        A list of additional columns from the source data to be appended
        to the end of the resulting stacked dataframe.

    dropna: boolean (optional; default=True)
        Passed through to the pandas.DataFrame.stack() operation.

    Returns
    ----------
    df : pandas.DataFrame
        The stacked dataframe.  
    """

    # For multi-level hierarchies, capture the new level number about
    # to be added|
    if isinstance(data.index, pd.MultiIndex):
        new_level = len(data.index.levels)
    else:
        new_level = 1

    rotation_name = output_mapper.keys()[0]
    rotation_index = output_mapper[rotation_name]

    # Collect all of the stacked column groups into a list
    dfs = []
    for question_group in input_mapper:
        question_name = question_group.keys()[0]
        question_columns = question_group.values()[0]
        df = derotate_column_group(
            data=data, 
            cols=question_columns, 
            rotation_name=rotation_name, 
            data_name=question_name,
            dropna=dropna,
            rotation_map=dict(zip(question_columns, rotation_index))
        )
        dfs.append(df)

    # Join all of the stacked dataframes together
    df = pd.concat(dfs, axis=1)

    if not others is None:
        # Merge in additional columns from the source data
        df.reset_index(level=[new_level], inplace=True)
        df = df.join(data[others])
        df.set_index([rotation_name], append=True, drop=True, inplace=True)

    return df

def start_meta(text_key='main'):
    """ 
    Starts a new Quantipy meta document.

    Parameters
    ----------
    text_key : str, default='main'
        The default text key to be set into the new meta document.

    Returns
    -------
    meta : dict
        Quantipy meta object
    """

    meta = {
        'info': {
            'text': ''
        },
        'lib': {
            'default text': text_key,
            'values': {}
        },
        'columns': {},
        'masks': {},
        'sets': {
            'data file': {
                'text': {text_key: 'Variable order in source file'},
                'items': []
            }
        },
        'type': 'pandas.DataFrame'
    }

    return meta

def condense_dichotomous_set(df, values_from_labels=True, sniff_single=False,
                             yes=1, no=0):
    """
    Condense the given dichotomous columns to a delimited set series.

    Parameters
    ----------
    df : pandas.DataFrame
        The column/s in the dichotomous set. This may be a single-column
        DataFrame, in which case a non-delimited set will be returned.
    values_from_labels : bool, default=True
        Should the values used for each response option be taken from
        the dichotomous column names using the rule name.split('_')[-1]?
        If not then the values will be sequential starting from 1.
    sniff_single : bool, default=False
        Should the returned series be given as dtype 'int' if the 
        maximum number of responses for any row is 1?

    Returns
    -------
    series: pandas.series
        The converted series
    """

    # Convert to delimited set
    df_str = df.astype('str')
    for v, col in enumerate(df_str.columns, start=1):
        if values_from_labels:
            v = col.split('_')[-1]
        else:
            v = str(v)
        # Convert to categorical set
        df_str[col].replace(
            {
                'nan': 'nan', 
                '{}.0'.format(no): 'nan',
                '{}'.format(no): 'nan'
            }, 
            inplace=True
        )
        df_str[col].replace(
            {
                '{}'.format(yes): v, 
                '{}.0'.format(yes): v
            }, 
            inplace=True
        )
    # Concatenate the rows
    series = df_str.apply(
        lambda x: ';'.join([
            v 
            for v in x.tolist() 
            if v != 'nan'
        ]),
        axis=1
    )
    # Use NaNs to represent emtpy
    series.replace(
        {'': np.NaN}, 
        inplace=True
    )
    
    if df.dropna().size==0:
        # No responses are known, return filled with NaN
        return series
    
    if sniff_single and df.sum(axis=1).max()==1:
        # Convert to float
        series = series.str.replace(';','').astype('float')
        return series
    else:
        # Append final delimiting character
        series = series + ';'
    
    return series

def split_series(series, sep, columns=None):
    """
    Splits all the items of a series using the given delimiter.

    Splits each item in series using the given delimiter and returns
    a DataFrame (as per Excel text-to-columns). Optionally, you can
    pass in a list of column names that should be used to name the 
    resulting columns.
    
    Parameters
    ----------
    series : pandas.Series
        The series that should be split.
    sep : str
        The separator that should be used to split the series.
    columns : list-list, default=None
        A list of names that should be set into the resulting DataFrame
        columns.

    Returns
    -------
    df : pandas.DataFrame
        Series, split by sep, returned as a DataFrame.
    """

    df = pd.DataFrame(series.astype('str').str.split(sep).tolist())
    if not columns is None:
        df.columns = columns
    return df

def frange(range_def, sep=','):
    """
    Return the full, unabbreviated list of ints suggested by range_def. 

    This function takes a string of abbreviated ranges, possibly
    delimited by a comma (or some other character) and extrapolates
    its full, unabbreviated list of ints.

    Parameters
    ----------
    range_def : str
        The range string to be listed in full. 
    sep : str, default=','
        The character that should be used to delimit discrete entries in
        range_def.
        
    Returns
    -------
    res : list
        The exploded list of ints indicated by range_def.
    """
    
    res = []
    for item in range_def.split(sep):
        if '-' in item:
            a, b = item.split('-')
            a, b = int(a), int(b)
            lo = min([a, b])
            hi = max([a, b])
            ints = range(lo, hi+1)
            if b <= a:
                ints = list(reversed(ints))
            res.extend(ints)
        else:
            res.append(int(item))
    return res

def frequency(meta, data, x=None, y=None, **kwargs):
    """
    Return a type-appropriate frequency of x.

    This function uses the given meta and data to create a 
    type-appropriate frequency table of the named x variable.
    The result may be either counts or column percentages, weighted 
    or unweighted.

    Parameters
    ----------
    meta : dict
        Quantipy meta document.    
    data : pandas.DataFrame
        Data accompanying the given meta document. 
    x : str, default=None
        The column of data for which a frequency should be generated
        on the x-axis.
    y : str, default=None
        The column of data for which a frequency should be generated
        on the y-axis.
    kwargs : kwargs
        All remaining keyword arguments will be passed along to the
        crosstab function.

    Returns
    -------
    f : pandas.DataFrame
        The frequency as a pandas DataFrame.
    """
    
    if x is None and y is None:
        raise ValueError(
            "You must provide a value for either x or y."
        )
    elif not x is None and not y is None:
        raise ValueError(
            "You may only provide a value for either x or y, and not"
            " both, when generating a frequency."
        )
        
    if x is None:
        x = '@'
    else:
        y = '@'
        
    f = crosstab(meta, data, x, y, **kwargs)
    return f

def crosstab(meta, data, x, y, get='count', decimals=1, weight=None,
             show='values', rules=False, full=False):
    """
    Return a type-appropriate crosstab of x and y.

    This function uses the given meta and data to create a 
    type-appropriate cross-tabulation (pivot table) of the named x and y
    variables. The result may be either counts or column percentages, 
    weighted or unweighted.

    Parameters
    ----------
    meta : dict
        Quantipy meta document.    
    data : pandas.DataFrame
        Data accompanying the given meta document. 
    x : str
        The variable that should be placed into the x-position.
    y : str
        The variable that should be placed into the y-position.
    get : str, default='count'
        Control the type of data that is returned. 'count' will return
        absolute counts and 'normalize' will return column percentages.
    decimals : int, default=1
        Control the number of decimals in the returned dataframe.
    weight : str, default=None
        The name of the weight variable that should be used on the data,
        if any.
    show : str, default='values'
        How the index and columns should be displayed. 'values' returns 
        the raw value indexes. 'text' returns the text associated with 
        each value, according to the text key 
        meta['lib']['default text']. Any other str value is assumed to
        be a non-default text_key.  
    rules : bool or list-like, default=False
        If True then all rules that are found will be applied. If 
        list-like then rules with those keys will be applied. 
    full : bool, default=False
        If True, the returned dataframe will have a full index applied.
        Note that rules=True requires a full index be applied and so
        makes this argument redundant.

    Returns
    -------
    df : pandas.DataFrame
        The crosstab as a pandas DataFrame.
    """
    
    stack = qp.Stack(name='ct', add_data={'ct': {'meta': meta, 'data': data}})
    stack.add_link(x=x, y=y)
    link = stack['ct']['no_filter'][x][y]
    q = qp.Quantity(link, weight=weight).count()
    if weight is None: weight = ''
    if get=='count':
        df = q.result
        vk = 'x|frequency|||{}|counts'.format(weight)
    elif get=='normalize':
        df = q.normalize().result
        vk = 'x|frequency||y|{}|c%'.format(weight)
    else:
        raise ValueError(
           "The value for 'get' was not recognized. Should be 'count' or "
           "'normalize'."
        )
    
    df = np.round(df, decimals=decimals)
    df = show_df(df, meta, show, rules, full, link, vk)

    return df
 
def show_df(df, meta, show='values', rules=False, full=False, link=None,
            vk=None):
    """
    """

    expand_axes = ['x', 'y']
    relation = vk.split('|')[2]
    
    condensed_x = False
    condensed_y = False
    
    if relation=='x:y':
        condensed_x = True
        expand_axes.remove('x')  
    elif relation=='y:x':
        condensed_y = True
        expand_axes.remove('y')
    else: 
        if re.search('x\[.+:y$', relation) != None:
            condensed_x = True
            expand_axes.remove('x')
        elif re.search('x:y\[.+', relation) != None:
            condensed_y = True
            expand_axes.remove('x')
            expand_axes.remove('y')
            
        if re.search('y\[.+:x$', relation) != None:
            condensed_y = True
            expand_axes.remove('y')
        elif re.search('y:x\[.+', relation) != None:
            condensed_x = True
            expand_axes.remove('y')
            expand_axes.remove('x')

    has_rules = []
    try:
        if len(meta['columns'][link.x]['rules']['x']) > 0:
            has_rules.append('x')
    except:
        pass
    try:
        if len(meta['columns'][link.y]['rules']['y']) > 0:
            has_rules.append('y')
    except:
        pass

    if rules is True:
        rules = [
            axis 
            for axis in expand_axes 
            if axis in has_rules]
    elif isinstance(rules, list):
        rules = [
            axis 
            for axis in expand_axes 
            if axis in rules 
            and axis in has_rules]
    else:
        rules = False

    if rules:
        
        full = True

        xk = link.x
        yk = link.y
        
        weight = vk.split('|')[4]
        weight = None if weight=='' else weight

        rules_slicer_x = None
        if xk=='@':
            xk = df.index.levels[0][0]
        elif 'x' in rules:
            try:
                rules_x = meta['columns'][link.x]['rules']['x']
                with_weight = rules_x['sortx']['with_weight']
            except:
                with_weight = weight
            if 'sortx' in rules_x:
                fx = frequency(
                    meta, 
                    link.stack[link.data_key].data, 
                    x=link.x, 
                    rules=False,
                    weight=with_weight
                )
            else:
                fx = df
            fx = create_full_index_dataframe(fx, meta, rules=rules, axes=['x'])
            rules_slicer_x = fx.index.values.tolist()
            if not (link.x, 'All') in df.index:
                try:
                    rules_slicer_x.remove((link.x, 'All'))
                except:
                    pass
            
        rules_slicer_y = None
        if yk=='@':
            yk = df.columns.levels[0][0]
        elif 'y' in rules:
            try:
                rules_y = meta['columns'][link.y]['rules']['y']
                with_weight = rules_y['sortx']['with_weight']
            except:
                with_weight = weight
            if 'sortx' in rules_y:
                fy = frequency(
                    meta, 
                    link.stack[link.data_key].data, 
                    y=link.y, 
                    rules=False,
                    weight=with_weight
                )
            else:
                fy = df
            fy = create_full_index_dataframe(fy, meta, rules=rules, axes=['y'])
            rules_slicer_y = fy.columns.values.tolist()
            if not (link.y, 'All') in df.columns:
                try:
                    rules_slicer_y.remove((link.y, 'All'))
                except:
                    pass
            
    if show=='values' and not rules and not full:
        pass

    elif show=='values' and not rules and full:
        df = create_full_index_dataframe(df, meta, rules=None, axes=expand_axes)

    elif show=='values' and rules and (full or not full):
        df = create_full_index_dataframe(df, meta, rules=False, axes=expand_axes)
        if not rules_slicer_x is None:
            df = df.loc[rules_slicer_x]
        if not rules_slicer_y is None:
            df = df[rules_slicer_y]

        if 'y' in rules:
            if df.columns.levels[1][0]!='@':
                if vk.split('|')[1].startswith('tests.'):
                    df = verify_test_results(df)

    else:
        if show=='text':
            df = paint_dataframe(
                df, meta, 
                create_full_index=full, 
                rules=rules
            )
        else:
            text_key = {'x': [show], 'y': [show]}
            df = paint_dataframe(
                df, meta, 
                text_key=text_key, 
                create_full_index=full, 
                rules=rules
            )

    # Make sure that all the margins, if present, 
    # appear first on their respective axes
    df = prepend_margins(df)

    return df

def verify_test_results(df):
    """ 
    Verify tests results in df are consistent with existing columns. 
    
    This function verifies that all of the test results present in df
    only refer to column headings that actually exist in df. This is
    needed after rules have been applied at which time some columns
    may have been dropped.
    
    Parameters
    ----------
    df : pandas.DataFrame
        The view dataframe showing column tests results.

    Returns
    -------
    df : pandas.DataFrame
        The view dataframe showing edited column tests results.
    """
      
    def verify_test_value(value):
        """
        Verify a specific test value.
        """
        if isinstance(value, str):
            len_value = len(value)
            if len(value)==1:
                value = set(value)
            else:
                value = set([int(i) for i in list(value[1:-1].split(','))])
            value = cols.intersection(value)
            if not value:
                return np.NaN
            elif len(value)==1:
                return str(list(value))
            else:
                return str(sorted(list(value)))
        else:
            return value
    
    cols = set([int(v) for v in zip(*[c for c in df.columns])[1]])
    df = df.applymap(verify_test_value)
    
    return df

def prepend_margins(df):
    """
    Ensures that the margins in df appear first on each axis. 
    """

    x_col = df.index.levels[0][0]
    if not (x_col, '@') in df.index:
        margin = (x_col, 'All')
        if margin in df.index:
            if not df.index[0] == margin:
                margin = [margin]
                others = [c for c in df.index if c[1] != 'All']
                df = df.T[margin+others].T

    y_col = df.columns.levels[0][0]
    if not (y_col, '@') in df.columns:
        margin = (y_col, 'All')
        if margin in df.columns:
            if not df.columns[0] == margin:
                margin = [margin]
                others = [c for c in df.columns if c[1] != 'All']
                df = df[margin+others]

    return df

def get_index_mapper(meta, data, mapper, default=None):
    """
    Convert a {value: logic} map to a {value: index} map.

    This function takes a mapper of {key: logic} entries and resolves
    the logic statements using the given meta/data to return a mapper
    of {key: index}. The indexes returned can be used on data to isolate
    the cases described by arbitrarily complex logical statements.

    Parameters
    ----------
    meta : dict
        Quantipy meta document.
    data : pandas.DataFrame
        Data accompanying the given meta document.       
    mapper : dict
        A mapper of {key: logic}
    default : str
        The column name to default to in cases where unattended lists
        are given as logic, where an auto-transformation of {key: list}
        to {key: {default: list}} is provided.

    Returns
    -------
    index_mapper : dict
        A mapper of {key: index}
    """
    
    if default is None:
        # Check that mapper isn't in a default-requiring
        # format
        for key, val in mapper.iteritems():
            if not isinstance(val, (dict, tuple)):
                raise TypeError(
                    "'%s' recode definition appears to be using "
                    "default-shorthand but no value for 'default'"
                    "was given." % (key)
                )
        keyed_mapper = mapper
    else:
        # Use default to correct the form of the mapper
        # where un-keyed value lists were given
        # Creates: {value: {source: logic}}
        keyed_mapper = {
            key: 
            {default: has_any(val)}
            if isinstance(val, list)
            else {default: val}
            for key, val in mapper.iteritems()
        }
    
    # Create temp series with a full data index 
    series = pd.Series(1, index=data.index)
    
    # Return indexes from logic statements
    # Creates: {value: index}
    index_mapper = {
        key: get_logic_index(series, logic, data)[0]
        for key, logic in keyed_mapper.iteritems()
    }
    
    return index_mapper 

def join_delimited_set_series(ds1, ds2, append=True):
    """
    Item-wise join of two delimited sets.

    This function takes a mapper of {key: logic} entries and resolves
    the logic statements using the given meta/data to return a mapper
    of {key: index}. The indexes returned can be used on data to isolate
    the cases described by arbitrarily complex logical statements.

    Parameters
    ----------
    ds1 : pandas.Series
        First delimited set series to join.
    ds2 : pandas.Series
        Second delimited set series to join.
    append : bool
        Should the data in ds2 (where found) be appended to items from
        ds1? If False, data from ds2 (where found) will overwrite
        whatever was found for that item in ds1 instead.

    Returns
    -------
    joined : pandas.Series
        The joined result of ds1 and ds2.
    """
    
    df = pd.concat([ds1, ds2], axis=1)
    df.fillna('', inplace=True)
    if append:
        df['joined'] = df[0] + df[1]
    else:
        df['joined'] = df[0].copy()
        df[1] = df[1].replace('', np.NaN)
        df['joined'].update(df[1].dropna())
    
    joined = df['joined'].replace('', np.NaN)
    return joined

def recode_from_index_mapper(meta, series, index_mapper, append):
    """
    Convert a {value: logic} map to a {value: index} map.

    This function takes a mapper of {key: logic} entries and resolves
    the logic statements using the given meta/data to return a mapper
    of {key: index}. The indexes returned can be used on data to isolate
    the cases described by arbitrarily complex logical statements.

    Parameters
    ----------
    meta : dict
        Quantipy meta document.
    series : pandas.Series
        The series in which the recoded data will be stored and 
        returned.
    index_mapper : dict
        A mapper of {key: index}
    append : bool
        Should the new recodd data be appended to items already found
        in series? If False, data from series (where found) will
        overwrite whatever was found for that item in ds1 instead.

    Returns
    -------
    series : pandas.Series
        The series in which the recoded data will be stored and 
        returned.
    """
    
    qtype = meta['columns'][series.name]['type']
    
    if qtype in ['delimited set']:
        if series.dtype in ['int64', 'float64']:
            not_null = series.notnull()
            if len(not_null) > 0:
                series.loc[not_null] = series.loc[not_null].map(str) + ';'
        cols = [str(c) for c in sorted(index_mapper.keys())]
        ds = pd.DataFrame(0, index=series.index, columns=cols)
        for key, idx in index_mapper.iteritems():
            ds[str(key)].loc[idx] = 1
        ds2 = condense_dichotomous_set(ds)
        series = join_delimited_set_series(series, ds2, append)
        ## Remove potential duplicate values
        ds = series.str.get_dummies(';')
        # Make sure columns are in numeric order
        ds.columns = [int(float(c)) for c in ds.columns]
        cols = sorted(ds.columns.tolist())
        ds = ds[cols] 
        ds.columns = [str(i) for i in ds.columns]
        # Reconstruct the dichotomous set
        series = condense_dichotomous_set(ds)
        
    elif qtype in ['single', 'int', 'float']:
        for key, idx in index_mapper.iteritems():
            series.loc[idx] = key
    else:
        raise TypeError(
            "Can't recode '{col}'. Recoding for '{typ}' columns is not"
            " yet supported.".format(col=series.name, typ=qtype) 
        )
        
    return series

def recode(meta, data, target, mapper, default=None, append=False,
           intersect=None, initialize=None, fillna=None):
    """
    Return a new or copied series from data, recoded using a mapper.

    This function takes a mapper of {key: logic} entries and injects the
    key into the target column where its paired logic is True. The logic
    may be arbitrarily complex and may refer to any other variable or 
    variables in data. Where a pre-existing column has been used to 
    start the recode, the injected values can replace or be appended to 
    any data found there to begin with. Note that this function does
    not edit the target column, it returns a recoded copy of the target
    column. The recoded data will always comply with the column type
    indicated for the target column according to the meta.

    Parameters
    ----------
    meta : dict
        Quantipy meta document.    
    data : pandas.DataFrame
        Data accompanying the given meta document. 
    target : str
        The column name that is the target of the recode. If target
        is not found in meta['columns'] this will fail with an error.
        If target is not found in data.columns the recode will start
        from an empty series with the same index as data. If target
        is found in data.columns the recode will start from a copy
        of that column.
    mapper : dict
        A mapper of {key: logic} entries.
    default : str, default=None
        The column name to default to in cases where unattended lists
        are given in your logic, where an auto-transformation of 
        {key: list} to {key: {default: list}} is provided. Note that
        lists in logical statements are themselves a form of shorthand
        and this will ultimately be interpreted as:
        {key: {default: has_any(list)}}.
    append : bool, default=False
        Should the new recodd data be appended to values already found
        in the series? If False, data from series (where found) will
        overwrite whatever was found for that item instead.
    intersect : logical statement, default=None
        If a logical statement is given here then it will be used as an
        implied intersection of all logical conditions given in the
        mapper.
    initialize : str or np.NaN, default=None
        If not None, a copy of the data named column will be used to
        populate the target column before the recode is performed.
        Alternatively, initialize can be used to populate the target
        column with np.NaNs (overwriting whatever may be there) prior
        to the recode.
    fillna : int, default=None
        If not None, the value passed to fillna will be used on the
        recoded series as per pandas.Series.fillna().

    Returns
    -------
    series : pandas.Series
        The series in which the recoded data is stored.
    """

    # Error handling
   
    # Check meta, data
    if not isinstance(meta, dict):
        raise ValueError("'meta' must be a dictionary.")
    if not isinstance(data, pd.DataFrame):
        raise ValueError("'data' must be a pandas.DataFrame.")
        
    # Check mapper
    if not isinstance(mapper, dict):
        raise ValueError("'mapper' must be a dictionary.")

    # Check target
    if not isinstance(target, (str, unicode)):
        raise ValueError("The value for 'target' must be a string.")
    if not target in meta['columns']:
        raise ValueError("'%s' not found in meta['columns']." % (target))
    
    # Check append
    if not isinstance(append, bool):
        raise ValueError("'append' must be boolean.")

    # Check column type vs append
    if append and meta['columns'][target]['type']!="delimited set":
        raise TypeError("'{}' is not a delimited set, cannot append.")

    # Check default
    if not default is None:
        if not isinstance(default, (str, unicode)):
            raise ValueError("The value for 'default' must be a string.")
        if not default in meta['columns']:
            raise ValueError("'%s' not found in meta['columns']." % (default))

    # Check initialize
    initialize_is_string = False
    if not initialize is None:
        if isinstance(initialize, (str, unicode)):
            initialize_is_string = True
            if not initialize in meta['columns']:
                raise ValueError("'%s' not found in meta['columns']." % (target))
        elif not np.isnan(initialize):
            raise ValueError(
                "The value for 'initialize' must either be"
                " a string naming an existing column or np.NaN.")
    
    # Apply any implied intersection
    if not intersect is None:
        print ''
        mapper = {
            key: intersection([
                intersect, 
                value if isinstance(value, dict) else {default: value}])
            for key, value in mapper.iteritems()
        }

    # Resolve the logic to a mapper of {key: index}
    index_mapper = get_index_mapper(meta, data, mapper, default)
    
    # Get/create recode series
    if not initialize is None:
        if initialize_is_string:
            # Start from a copy of another existing column
            series = data[initialize].copy()
<<<<<<< HEAD
        else:
            # Ignore existing series for target, start with NaNs
            series = pd.Series(np.NaN, index=data.index, copy=True)
=======
            series.name = target
        else:
            # Ignore existing series for target, start with NaNs
            series = pd.Series(np.NaN, index=data.index, name=target)
>>>>>>> 28f716b7
    elif target in data.columns:
        # Start with existing target column
        series = data[target].copy()
    else:
        # Start with NaNs
<<<<<<< HEAD
        series = pd.Series(np.NaN, index=data.index, copy=True)
    
    # Name the recoded series
    series.name = target
=======
        series = pd.Series(np.NaN, index=data.index, name=target)
>>>>>>> 28f716b7

    # Use the index mapper to edit the target series
    series = recode_from_index_mapper(meta, series, index_mapper, append)

<<<<<<< HEAD
    # Rename the recoded series
    series.name = target

=======
>>>>>>> 28f716b7
    if not fillna is None:
        col_type = meta['columns'][series.name]['type']
        if col_type=='single':
            series.fillna(fillna, inplace=True)
        elif col_type=='delimited set':
            series.fillna('{};'.format(fillna))
            
    return series  

def merge_text_meta(left_text, right_text, overwrite=False):
    """
    Merge known text keys from right to left, add unknown text_keys.
    """
    if overwrite:
        left_text.update(right_text)
    else:
        for text_key in right_text.keys():
            if not text_key in left_text:
                left_text[text_key] = right_text[text_key]

    return left_text

def merge_values_meta(left_values, right_values, overwrite=False):
    """
    Merge known left values from right to left, add unknown values.
    """
    for val_right in right_values:
        found = False
        for i, val_left in enumerate(left_values):
            if val_left['value']==val_right['value']:
                found = True
                left_values[i]['text'] = merge_text_meta(
                    val_left['text'], 
                    val_right['text'],
                    overwrite=overwrite)
        if not found:
            left_values.append(val_right)
            
    return left_values

def merge_column_metadata(left_column, right_column, overwrite=False):
    """
    Merge the metadata from the right column into the left column.
    """

    left_column['text'] = merge_text_meta(
        left_column['text'], 
        right_column['text'],
        overwrite=overwrite)
    if 'values' in left_column:
        left_column['values'] = merge_values_meta(
            left_column['values'], 
            right_column['values'],
            overwrite=overwrite)

    return left_column

def merge_meta(meta_left, meta_right, columns, from_set,
               overwrite_text=False, verbose=True):

    if verbose:
        print '\n', 'Merging meta...'
    col_updates = []
    for col_name in columns:
        if verbose:
            print '...', col_name
        if col_name in meta_left['columns'] and col_name in columns:
            col_updates.append(col_name)
            # merge metadata
            left_column = meta_left['columns'][col_name]
            right_column = emulate_meta(
                meta_right, 
                meta_right['columns'][col_name]
            )
            meta_left['columns'][col_name] = merge_column_metadata(
                left_column, 
                right_column,
                overwrite=overwrite_text)
        else:
            # add metadata
            meta_left['columns'][col_name] = right_column
        mapper = 'columns@{}'.format(col_name)
        if not mapper in meta_left['sets'][from_set]['items']:
            meta_left['sets'][from_set]['items'].append(
                'columns@{}'.format(col_name))

    return meta_left

def hmerge(dataset_left, dataset_right, on=None, left_on=None, right_on=None,
           overwrite_text=False, from_set=None, verbose=True, **kwargs):
    """
    Merge Quantipy datasets together using an index-wise identifer.

    This function merges two Quantipy datasets (meta and data) together,
    updating variables that exist in the left dataset and appending 
    others. New variables will be appended in the order indicated by
    the 'data file' set if found, otherwise they will be appended in
    alphanumeric order. This merge happend horizontally (column-wise).
    Packed kwargs will be passed on to the pandas.DataFrame.merge() 
    method call, but that merge will always happen using how='left'.

    Parameters
    ----------
    dataset_left : tuple
        A tuple of the left dataset in the form (meta, data).
    dataset_right : tuple
        A tuple of the right dataset in the form (meta, data). 
    on : str, default=None
        The column to use as a join key for both datasets.
    left_on : str, default=None
        The column to use as a join key for the left dataset.
    right_on : str, default=None
        The column to use as a join key for the right dataset.
    overwrite_text : bool, default=False
        If True, text_keys in the left meta that also exist in right 
        meta will be overwritten instead of ignored.
    from_set : str, default=None
        Use a set defined in the right meta to control which columns are
        merged from the right dataset.
    verbose : bool, default=True
        Echo progress feedback to the output pane.
    **kwargs : various
        As per pandas.DataFrame.merge().
        
    Returns
    -------
    meta, data : dict, pandas.DataFrame
        Updated Quantipy dataset.
    """

    if all([kwarg is None for kwarg in [on, left_on, right_on]]):
        raise TypeError(
            "You must provide a column name for either 'on' or both"
            " 'left_on' AND 'right_on'")

    if not on is None:
        if not left_on is None or not right_on is None:
            raise ValueError(
                "You cannot provide a value for both 'on' and either/"
                "both 'left_on'/'right_on'.") 
        kwargs['left_on'] = on
        kwargs['right_on'] = on

    meta_left = cpickle_copy(dataset_left[0])
    data_left = dataset_left[1].copy()

    meta_right = cpickle_copy(dataset_right[0])
    data_right = dataset_right[1].copy()

    if verbose:
        print '\n', 'Checking metadata...'

    if from_set is None:
        from_set = 'data file'

    if from_set in meta_right['sets']:
        if verbose:
            print (
                "New columns will be appended in the order found in"
                " meta['sets']['{}'].".format(from_set)
            )
        col_names = [
            item.split('@')[-1]
            for item in meta_right['sets'][from_set]['items']
        ]
    else:
        if verbose:
            print (
                "No '{}' set was found, new columns will be appended"
                " alphanumerically.".format(from_set)
            )
        col_names = meta_right['columns'].keys().sort(key=str.lower)

    # Find th columns that are being updated rather than added
    col_updates = list(set(meta_left['columns'].keys()).intersection(set(col_names)))

    # Merge the right meta into the left meta
    meta_left = merge_meta(
        meta_left, meta_right, 
        col_names, from_set, 
        overwrite_text, verbose)
    
    left_on = kwargs.get('left_on', None)
    right_on = kwargs.get('right_on', None)
    
    left_index = kwargs.get('left_index', None)
    right_index = kwargs.get('right_index', None)
    
    # col_updates exception when left_on==right_on
    if left_on==right_on and not left_on is None:
        col_updates.remove(left_on)

    # hmerge must operate on a 'left' basis
    kwargs['how'] = 'left'

    if left_on is None and left_index is None:
        kwargs['left_index'] = True

    if right_on is None and right_index is None:
        kwargs['right_index'] = True

    if verbose:
        print '\n', 'Merging data...'
    if col_updates:
        if not left_on is None:
            updata_left = data_left.set_index(
                [left_on]
            )[col_updates].copy()
        else:
            updata_left = data_left.copy()

        if not right_on is None:
            updata_right = data_right.set_index(
                [right_on]
            )[col_updates].copy()
        else:
            updata_right = data_right.copy()

        if verbose:
            print '------ updating data for known columns'
        # print updata_left.head()
        # print updata_right.head()
        updata_left.update(updata_right)
        for update_col in col_updates:
            if verbose:
                print "..{}".format(update_col)
            data_left[update_col] = updata_left[update_col].astype(
                data_left[update_col].dtype)

    if verbose:
        print '------ appending new columns'
    new_cols = [col for col in col_names if not col in col_updates]
    data_left = data_left.merge(data_right[new_cols], **kwargs)
    if verbose:
        for col_name in new_cols:
            print '..{}'.format(col_name)

    return meta_left, data_left

def vmerge(dataset_left, dataset_right, on=None, left_on=None, right_on=None,
           row_id_name=None, left_id=None, right_id=None,
           overwrite_text=False, from_set=None, reset_index=True, verbose=True):
    """
    Merge Quantipy datasets together by appending rows.

    This function merges two Quantipy datasets (meta and data) together,
    updating variables that exist in the left dataset and appending 
    others. New variables will be appended in the order indicated by
    the 'data file' set if found, otherwise they will be appended in
    alphanumeric order. This merge happens vertically (row-wise).

    Parameters
    ----------
    dataset_left : tuple
        A tuple of the left dataset in the form (meta, data).
    dataset_right : tuple
        A tuple of the right dataset in the form (meta, data). 
    on : str, default=None
        The column to use to identify unique rows in both datasets.
    left_on : str, default=None
        The column to use to identify unique in the left dataset.
    right_on : str, default=None
        The column to use to identify unique in the right dataset.
    overwrite_text : bool, default=False
        If True, text_keys in the left meta that also exist in right 
        meta will be overwritten instead of ignored.
    from_set : str, default=None
        Use a set defined in the right meta to control which columns are
        merged from the right dataset.
    verbose : bool, default=True
        Echo progress feedback to the output pane.
    **kwargs : various
        As per pandas.DataFrame.merge().
        
    Returns
    -------
    meta, data : dict, pandas.DataFrame
        Updated Quantipy dataset.
    """
        
    if on is None and left_on is None and right_on is None:
        raise TypeError(
            "You must provide a column name for either 'on' or both"
            " 'left_on' AND 'right_on'")

    if not on is None:
        if not left_on is None or not right_on is None:
            raise ValueError(
                "You cannot provide a value for both 'on' and either/"
                "both 'left_on'/'right_on'.") 
        left_on = on
        right_on = on

    meta_left = cpickle_copy(dataset_left[0])
    data_left = dataset_left[1].copy()

    meta_right = cpickle_copy(dataset_right[0])
    data_right = dataset_right[1].copy()
    
    if not row_id_name is None:
        if left_id is None or right_id is None:
            raise TypeError(
                "When indicating a 'row_id_name' you must also"
                " provide both 'left_id' and 'right_id'.")
            
        if not row_id_name in meta_left['columns']:
            left_id_int = isinstance(left_id, (int, np.int64))
            right_id_int = isinstance(right_id, (int, np.int64))
            if left_id_int and right_id_int:
                id_type = 'int'
            else:
                left_id_float = isinstance(left_id, (float, np.float64))
                right_id_float = isinstance(right_id, (float, np.float64))
                if (left_id_int or left_id_float) and (right_id_int or right_id_float):
                    id_type = 'float'
                    left_id = float(left_id)
                    right_id = float(left_id)
                else:
                    id_type = 'str'
                    left_id = str(left_id)
                    right_id = str(left_id)
            if verbose:
                print (
                    "'{}' was not found in the left meta so a new"
                    " column definition will be created for it. Based"
                    " on the given 'left_id' and 'right_id' types this"
                    " new column will be given the type '{}'".format(
                        row_id_name,
                        id_type))
            text_key = meta_left['lib']['default text']
            meta_left['columns'][row_id_name] = {
                'name': row_id_name,
                'type': id_type,
                'text': {text_key: 'vmerge row id'}}
            id_mapper = "columns@{}".format(row_id_name)
            if not id_mapper in meta_left['sets']['data file']['items']:
                meta_left['sets']['data file']['items'].append(id_mapper)
            data_left[row_id_name] = left_id
            data_right[row_id_name] = right_id

    if verbose:
        print '\n', 'Checking metadata...'

    if from_set is None:
        from_set = 'data file'

    if from_set in meta_right['sets']:
        if verbose:
            print (
                "New columns will be appended in the order found in"
                " meta['sets']['{}'].".format(from_set)
            )
        col_names = [
            item.split('@')[-1]
            for item in meta_right['sets'][from_set]['items']
        ]
    else:
        if verbose:
            print (
                "No '{}' set was found, new columns will be appended"
                " alphanumerically.".format(from_set)
            )
        col_names = meta_right['columns'].keys().sort(key=str.lower)

    # Merge the right meta into the left meta
    meta_left = merge_meta(
        meta_left, meta_right, 
        col_names, from_set, 
        overwrite_text, verbose)
    
    vmerge_slicer = data_right[left_on].isin(data_left[right_on])
    vdata = pd.concat([
        data_left,
        data_right.loc[~vmerge_slicer]
    ])
    
    col_slicer = data_left.columns.tolist() + [
        col for col in data_right.columns.tolist()
        if not col in data_left.columns]
    
#     if not row_id_name is None:
#         col_slicer.append(row_id_name)
    
    vdata = vdata[col_slicer]
    
    if reset_index:
        vdata.reset_index(inplace=True)
        idx_col = vdata.columns[0]
        vdata.drop(idx_col, axis=1, inplace=True)
    
    return meta_left, vdata

def subset_dataset(meta, data, columns):
    """
    Get a subset of the given meta
    """
    
    sdata = data[columns].copy()
    
    smeta = start_meta(text_key='en-GB')
    
    for col in columns:
        smeta['columns'][col] = meta['columns'][col]
    
    for col_mapper in meta['sets']['data file']['items']:
        if col_mapper.split('@')[-1] in columns:
            smeta['sets']['data file']['items'].append(col_mapper)
    
    return smeta, sdata<|MERGE_RESOLUTION|>--- conflicted
+++ resolved
@@ -1045,39 +1045,25 @@
         if initialize_is_string:
             # Start from a copy of another existing column
             series = data[initialize].copy()
-<<<<<<< HEAD
         else:
             # Ignore existing series for target, start with NaNs
             series = pd.Series(np.NaN, index=data.index, copy=True)
-=======
-            series.name = target
-        else:
-            # Ignore existing series for target, start with NaNs
-            series = pd.Series(np.NaN, index=data.index, name=target)
->>>>>>> 28f716b7
     elif target in data.columns:
         # Start with existing target column
         series = data[target].copy()
     else:
         # Start with NaNs
-<<<<<<< HEAD
         series = pd.Series(np.NaN, index=data.index, copy=True)
     
     # Name the recoded series
     series.name = target
-=======
-        series = pd.Series(np.NaN, index=data.index, name=target)
->>>>>>> 28f716b7
 
     # Use the index mapper to edit the target series
     series = recode_from_index_mapper(meta, series, index_mapper, append)
 
-<<<<<<< HEAD
     # Rename the recoded series
     series.name = target
 
-=======
->>>>>>> 28f716b7
     if not fillna is None:
         col_type = meta['columns'][series.name]['type']
         if col_type=='single':
