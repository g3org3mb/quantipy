--- conflicted
+++ resolved
@@ -1138,14 +1138,8 @@
                 if add_values:
                     for value in meta_right['lib']['values'][val]:
                         if value['value'] in add_values:
-<<<<<<< HEAD
-                            old_values[lib].append(value)
-
-
-
-=======
-                            ometa_left['lib']['values'][val].append(value)
->>>>>>> c305e7d1
+                            meta_left['lib']['values'][val].append(value)
+
     else:
         if verbose:
             print (
