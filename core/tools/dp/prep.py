import numpy as np
import pandas as pd
import quantipy as qp
import copy

from quantipy.core.helpers.functions import emulate_meta
from quantipy.core.helpers.functions import (
    create_full_index_dataframe,
    paint_dataframe
)

from quantipy.core.tools.view.logic import (
    has_any,
    get_logic_index
)

def recode_into(data, col_from, col_to, assignment, multi=False):
    ''' Recodes one column based on the values of another column
    codes = [([10, 11], 1), ([8, 9], 2), ([1, 2, 3, 5, 6, 7, ], 3)]
    data = recode_into(data, 'CONNECTIONS4', 'CONNECTIONS4_nps', codes)
    '''

    s = pd.Series()
    for group in assignment:
        for val in group[0]:
            data[col_to] = np.where(data[col_from] == val, group[1], np.NaN)
            s = s.append(data[col_to].dropna())
    data[col_to] = s
    return data

def create_column(name, type_name, text='', values=None):
    ''' Returns a column object that can be stored into a Quantipy meta
    document.
    '''

    column = {
        'name': name,
        'type': type_name,
        'text': text
    }

    if not values is None:
        column['values'] = values

    return column

def define_multicodes(varlist, meta):
    multicodes = {}
    for var in varlist:
        multicodes.update({var: [mrs_q for mrs_q in meta['columns'] if mrs_q.startswith(var + '_')]})

    return multicodes

def dichotomous_from_delimited(ds, value_map=None, sep=';', trailing_sep=True,
                               dichotom=[1, 2]):
    ''' Returns a dichotomous set DataFrame from ds, being a series storing
    delimited set data separated by 'sep'

    ds - (pandas.Series) a series storing delimited set data
    value_map - (list-like, optional)  the values to be anticipated as unique
        in ds
    sep - (str, optional) the character/s to use to delimit ds
    trailing_sep - (bool, optional) is sep trailing all items in ds?
    dichotom - (list-like, optional) the dochotomous values to use [yes, no]
    '''

    ds_split = ds.dropna().str.split(';')

    if value_map is None:
        value_map = get_delimited_value_map(ds, ds_split, sep)
        
    df = pd.DataFrame(data=dichotom[1], index=ds.index, columns=value_map)

    for idx in ds_split.index:
        if trailing_sep:
            cols = ds_split.loc[idx][:-1]
        else:
            cols = ds_split.loc[idx][:]
        df.loc[idx][cols] = dichotom[0]

    return df

def get_delimited_value_map(ds, ds_split=None, sep=';'):
    ''' Returns a sorted list of unique values found in ds, being a series
    storing delimited set data separated by sep

    ds - (pandas.Series) a series storing delimited set data
    ds_split - (pandas.DataFrame, optional) an Excel-style text-to-columns
        version of ds
    sep - (str, optional) the character/s to use to delimit ds
    '''

    if ds_split is None:
        ds_split = ds.dropna().str.split(sep)

    delimited = pd.DataFrame(ds_split.tolist())
    value_map = pd.unique(delimited.values.ravel())
    value_map = np.sort(value_map[value_map.nonzero()])

    return value_map

def derotate_column_group(data, cols, rotation_name='rotation', 
                          data_name='data', dropna=True, 
                          rotation_map=None):
    ''' Stacks the given columns from data, optionally renaming the 
    resultiong rotation and data columns, mapping the values found in 
    the rotation column, and appending the rotation column onto the index. 

    Parameters
    ----------
    data : pandas.DataFrame
        The data from which the hierarchical groups are being drawn.

    cols : list
        A list column names that need to be stacked from the source
        data.

    rotation_name : str
        The name to be given to the rotation series that results from
        the pandas.DataFrame.stack() operation.

    data_name : str
        The name to be given to the data series that results from
        the pandas.DataFrame.stack() operation.

    dropna: boolean (optional; default=True)
        Passed through to the pandas.DataFrame.stack() operation.

    rotation_map: list (optional; default=None)
        The list of values/labels used to identify each resulting 
        stacked row. Using a mapper allows multi-question hierarchies
        to be merged together because the resulting MultiIndexes will
        match.
    '''

    # For multi-level hierarchies, capture the new level number about
    # to be added|
    if isinstance(data.index, pd.MultiIndex):
        new_level = len(data.index.levels)
    else:
        new_level = 1
    
    df = data[cols].stack(dropna=dropna).reset_index(level=[new_level])
    df.columns = [rotation_name, data_name]
    
    if not rotation_map is None:
        df[rotation_name] = df[rotation_name].map(rotation_map)

    df.set_index([rotation_name], append=True, drop=True, inplace=True)

    return df


def derotate(data, mapper, idx_mapper, others=None, dropna=True):
    """
    Derotate data using the given mapper, and appending others.

    This function derotates data using the specification defined in
    mapper, which is a dict of lists describing how columns from
    data can be formed into a heirarchy.  
    """
    ''' Returns a list of dicts suitable for use with the
    'hierarchy_spec' parameter of the transpose_grid() function.
    
    Parameters
    ----------
    data : pandas.DataFrame
        The data from which the hierarchical groups are being drawn.

    mapper : list of dicts
        A list of dicts matching where the new column names are keys to
        to lists of source columns. 

    rotation_name : str
        The name to be given to the rotation series that results from
        the pandas.DataFrame.stack() operation.

    rotation_index: list (optional; default=None)
        The list of values/labels used to identify each resulting 
        stacked row. Using a mapper allows multi-question hierarchies
        to be merged together because the resulting MultiIndexes will
        match. 

    others: list (optional; default=None)
        A list of additional columns from the source data to be appended
        to the end of the resulting stacked dataframe.

    dropna: boolean (optional; default=True)
        Passed through to the pandas.DataFrame.stack() operation.

    Returns
    ----------
    df : pandas.DataFrame
        The stacked dataframe.  
    '''

    # For multi-level hierarchies, capture the new level number about
    # to be added|
    if isinstance(data.index, pd.MultiIndex):
        new_level = len(data.index.levels)
    else:
        new_level = 1

    rotation_name = idx_mapper.keys()[0]
    rotation_index = idx_mapper[rotation_name]

    # Collect all of the stacked column groups into a list
    dfs = []
    for question_group in mapper:
        question_name = question_group.keys()[0]
        question_columns = question_group.values()[0]
        df = derotate_column_group(
            data=data, 
            cols=question_columns, 
            rotation_name=rotation_name, 
            data_name=question_name,
            dropna=dropna,
            rotation_map=dict(zip(question_columns, rotation_index))
        )
        dfs.append(df)

    # Join all of the stacked dataframes together
    df = pd.concat(dfs, axis=1)

    if not others is None:
        # Merge in additional columns from the source data
        df.reset_index(level=[new_level], inplace=True)
        df = df.join(data[others])
        df.set_index([rotation_name], append=True, drop=True, inplace=True)

    return df

def start_meta(name='', text_key='main'):
    """ Starts the Quantipy meta document for a project converted 
    from Decipher.

    Parameters
    ----------
    name : str, default='?'

    Returns
    -------
    meta : dict
        Quantipy meta object
    """

    meta = {
        'info': {
            'text': ''
        },
        'lib': {
            'default text': text_key,
            'values': {}
        },
        'columns': {},
        'masks': {},
        'sets': {
            'data file': {
                'text': {'main': 'Variable order in source file'},
                'items': []
            }
        },
        'type': 'pandas.DataFrame'
    }

    return meta

def condense_dichotomous_set(df, values_from_labels=True, sniff_single=False):
    """
    Condense the given dichotomous columns to a delimited set series.

    Parameters
    ----------
    df : pandas.DataFrame
        The column/s in the dichotomous set. This may be a single-column
        DataFrame, in which case a non-delimited set will be returned.
    values_from_labels : bool, default=True
        Should the values used for each response option be taken from
        the dichotomous column names using the rule name.split('_')[-1]?
        If not then the values will be sequential starting from 1.
    sniff_single : bool, default=False
        Should the returned series be given as dtype 'int' if the 
        maximum number of responses for any row is 1?

    Returns
    -------
    series: pandas.series
        The converted series
    """
    
    # Convert to delimited set
    df_str = df.astype('str')
    for v, col in enumerate(df_str.columns, start=1):
        if values_from_labels:
            v = col.split('_')[-1]
        else:
            v = str(v)
        # Convert to categorical set
        df_str[col].replace(
            {
                'nan': 'nan', 
                '0.0': 'nan',
                '0': 'nan'
            }, 
            inplace=True
        )
        df_str[col].replace(
            {
                '1': v, 
                '1.0': v
            }, 
            inplace=True
        )
    # Concatenate the rows
    series = df_str.apply(
        lambda x: ';'.join([
            v 
            for v in x.tolist() 
            if v != 'nan'
        ]),
        axis=1
    )
    # Use NaNs to represent emtpy
    series.replace(
        {'': np.NaN}, 
        inplace=True
    )
    
    if df.dropna().size==0:
        # No responses are known, return filled with NaN
        return series
    
    if sniff_single and df.sum(axis=1).max()==1:
        # Convert to float
        series = series.str.replace(';','').astype('float')
        return series
    else:
        # Append final delimiting character
        series = series + ';'
    
    return series

def split_series(series, sep, columns=None):
    """
    Splits all the items of a series using the given delimiter.

    Splits each item in series using the given delimiter and returns
    a DataFrame (as per Excel text-to-columns). Optionally, you can
    pass in a list of column names that should be used to name the 
    resulting columns.
    
    Parameters
    ----------
    series : pandas.Series
        The series that should be split.
    sep : str
        The separator that should be used to split the series.
    columns : list-list, default=None
        A list of names that should be set into the resulting DataFrame
        columns.

    Returns
    -------
    df : pandas.DataFrame
        Series, split by sep, returned as a DataFrame.
    """

    df = pd.DataFrame(series.astype('str').str.split(sep).tolist())
    if not columns is None:
        df.columns = columns
    return df

def frange(range_def, sep=','):
    """
    Return the full, unabbreviated list of ints suggested by range_def. 

    This function takes a string of abbreviated ranges, possibly
    delimited by a comma (or some other character) and extrapolates
    its full, unabbreviated list of ints.

    Parameters
    ----------
    range_def : str
        The range string to be listed in full. 
    sep : str, default=','
        The character that should be used to delimit discrete entries in
        range_def.
        
    Returns
    -------
    res : list
        The exploded list of ints indicated by range_def.
    """
    
    res = []
    for item in range_def.split(sep):
        if '-' in item:
            a, b = item.split('-')
            a, b = int(a), int(b)
            lo = min([a, b])
            hi = max([a, b])
            ints = range(lo, hi+1)
            if b <= a:
                ints = list(reversed(ints))
            res.extend(ints)
        else:
            res.append(int(item))
    return res

def crosstab(meta, data, x, y, get='count', decimals=1, weight=None,
             show='values', rules=False, full=False):
    """
    Return a type-appropriate crosstab of x and y.

    This function uses the given meta and data to create a 
    type-appropriate cross-tabulation (pivot table) of the named x and y
    variables. The result may be either counts or column percentages, 
    weighted or unweighted.

    Parameters
    ----------
    meta : dict
        Quantipy meta document.    
    data : pandas.DataFrame
        Data accompanying the given meta document. 
    x : str
        The variable that should be placed into the x-position.
    y : str
        The variable that should be placed into the y-position.
    get : str, default='count'
        Control the type of data that is returned. 'count' will return
        absolute counts and 'normalize' will return column percentages.
    decimals : int, default=1
        Control the number of decimals in the returned dataframe.
    weight : str, default=None
        The name of the weight variable that should be used on the data,
        if any.
    show : str, default='values'
        How the index and columns should be displayed. 'values' returns 
        the raw value indexes. 'text' returns the text associated with 
        each value, according to the text key 
        meta['lib']['default text']. Any other str value is assumed to
        be a non-default text_key.  
    rules : bool or list-like, default=False
        If True then all rules that are found will be applied. If 
        list-like then rules with those keys will be applied. 
    full : bool, default=False
        If True, the returned dataframe will have a full index applied.
        Note that rules=True requires a full index be applied and so
        makes this argument redundant.

    Returns
    -------
    df : pandas.DataFrame
        The crosstab as a pandas DataFrame.
    """
    
    stack = qp.Stack(name='ct', add_data={'ct': {'meta': meta, 'data': data}})
    stack.add_link(x=x, y=y)
    link = stack['ct']['no_filter'][x][y]
    q = qp.Quantity(link, weight=weight).count()
    if weight is None: weight = ''
    if get=='count':
        df = q.result
        vk = 'x|frequency|||{}|counts'.format(weight)
    elif get=='normalize':
        df = q.normalize().result
        vk = 'x|frequency||y|{}|c%'.format(weight)
    else:
        raise ValueError(
           "The value for 'get' was not recognized. Should be 'count' or "
           "'normalize'."
        )
    
    df = np.round(df, decimals=decimals)
    df = show_df(df, meta, show, rules, full, link, vk)

    return df
 
def show_df(df, meta, show='values', rules=False, full=False, link=None,
            vk=None):
    """
    """

    if rules:
        
        full = True

        xk = link.x
        yk = link.y
        
        # Determine if sorting is required on x or y
        x_sortx = has_sorting_rules(meta, xk)
        y_sortx = has_sorting_rules(meta, yk)
        
        # If sorting is required then the 'All' row/column
        # needs to be appended (if it isn't already there),
        # otherwise there's no way to sort on 'total'.
        if x_sortx or y_sortx:
            needs_x_margin = not (xk, 'All') in df.index
            needs_y_margin = not (yk, 'All') in df.columns
            
            if needs_x_margin or needs_y_margin:                
                # Get the link under which df was found and
                # find its weight (if any) 
                weight = vk.split("|")[-2]
                if weight=='': weight = None    
                # Add the missing margins to df
                df = add_margins(
                    df, link, weight,
                    x_margin=needs_x_margin,
                    y_margin=needs_y_margin
                )

    if show=='values' and not rules and not full:
        pass

    elif show=='values' and not rules and full:
        df = create_full_index_dataframe(df, meta, rules=None)

    elif show=='values' and rules and (full or not full):
        df = create_full_index_dataframe(df, meta, rules=rules)

    else:
        if show=='text':
            df = paint_dataframe(
                df, meta, 
                create_full_index=full, 
                rules=rules
            )
        else:
            text_key = {'x': [show], 'y': [show]}
            df = paint_dataframe(
                df, meta, 
                text_key=text_key, 
                create_full_index=full, 
                rules=rules
            )

    if rules:
        
        # If the original dataframe didn't have any margins
        # to begin with, but now there are some due to the need
        # to apply sorting, then they should now be removed.
        if x_sortx or y_sortx:
            if needs_x_margin:
                df.drop(
                    (df.index.levels[0][0], 'All'), 
                    inplace=True
                )
            if needs_y_margin:
                df.drop(
                    (df.columns.levels[0][0], 'All'), 
                    inplace=True, 
                    axis=1
                )
        
    # Make sure that all the margins, if present, 
    # appear first on their respective axes
    df = prepend_margins(df)

    return df

def add_margins(df, link, weight, x_margin, y_margin):
    """
    Add missing margins to the view result df.

    This function uses a Quantity instance based on link and weight
    to add the index and column margins onto df.
    """

    xk = link.x
    yk = link.y
<<<<<<< HEAD
=======
    
    if xk=='@':
        xk = df.index.levels[0][0]
        
    if yk=='@':
        yk = df.index.levels[0][0]
    
>>>>>>> 43c17649
    q = qp.Quantity(link, weight=weight)
    
    # Extract the x, y and xy margins using
    # using Quantity methods
    x_all = q._col_n()[0]
    xy_all = [x_all[-1]]
<<<<<<< HEAD
    x_all = list(x_all[:-1])
=======
    x_all = x_all if len(x_all)==1 else list(x_all[:-1])
>>>>>>> 43c17649
    y_all = [item[0] for item in q._row_n()]
    
    # There are three possibilities:
    # 1. y has a margin but x doesn't
    # 2. x has a margin by y doesn't
    # 3. Neither x nor y has a margin

    # The x and y margins need to be concatenated
    # with the xy margin based on where in the target
    # index any perpendicular margin may already exist.

    if x_margin and not y_margin:
        # 1. y has a margin but x doesn't
        idx = df.columns.tolist().index((yk, 'All'))
        df = df.T
        if idx==0:
            # Perpendicular margin is first
            df[(xk, 'All')] = xy_all + x_all
        else:
            # Perpendicular margin is last
            df[(xk, 'All')] = x_all + xy_all
        df = df.T

    elif y_margin and not x_margin:
        # 2. x has a margin by y doesn't
        idx = df.index.tolist().index((xk, 'All'))
        if idx==0:
            # Perpendicular margin is first
<<<<<<< HEAD
            df[(yk, 'All')] = xy_all + x_all
        else:
            # Perpendicular margin is last
            df[(yk, 'All')] = x_all + xy_all
=======
            df[(yk, 'All')] = xy_all + y_all
        else:
            # Perpendicular margin is last
            df[(yk, 'All')] = y_all + xy_all
>>>>>>> 43c17649
        
    elif x_margin and y_margin:
        # 3. Neither x nor y has a margin
        df[(yk, 'All')] = y_all
            # Perpendicular margin is last
        df = df.T
<<<<<<< HEAD
        df[(xk, 'All')] = x_all + xy_all
=======
        df[(xk, 'All')] = list(x_all) + list(xy_all)
>>>>>>> 43c17649
        df = df.T

    return df

def prepend_margins(df):
    """
    Ensures that the margins in df appear first on each axis. 
    """

    x_col = df.index.levels[0][0]
    if not (x_col, '@') in df.index:
        margin = (x_col, 'All')
        if margin in df.index:
            if not df.index[0] == margin:
                margin = [margin]
                others = [c for c in df.index if c[1] != 'All']
                df = df.T[margin+others].T

    y_col = df.columns.levels[0][0]
    if not (y_col, '@') in df.columns:
        margin = (y_col, 'All')
        if margin in df.columns:
            if not df.columns[0] == margin:
                margin = [margin]
                others = [c for c in df.columns if c[1] != 'All']
                df = df[margin+others]

    return df

def has_sorting_rules(meta, col_name):
    """
    Return if the named column has any sortx rules defined.
    """
        
<<<<<<< HEAD
=======
    if col_name=='@':
        return False
        
>>>>>>> 43c17649
    # Determine if sorting is required on x
    has_sortx = False
    col = meta['columns'][col_name]
    if 'rules' in col:
        rules = col['rules'].get('x', None)
        if not rules is None:
            has_sortx = 'sortx' in rules
    
    return has_sortx

def frequency(meta, data, x, **kwargs):
    """
    Return a type-appropriate frequency of x.

    This function uses the given meta and data to create a 
    type-appropriate frequency table of the named x variable.
    The result may be either counts or column percentages, weighted 
    or unweighted.

    Parameters
    ----------
    meta : dict
        Quantipy meta document.    
    data : pandas.DataFrame
        Data accompanying the given meta document. 
    x : str
        The variable that should be placed into the x-position.
    kwargs : kwargs
        All remaining keyword arguments will be passed along to the
        crosstab function.

    Returns
    -------
    f : pandas.DataFrame
        The frequency as a pandas DataFrame.
    """
    
    f = crosstab(meta, data, x, '@', **kwargs)
    return f

def get_index_mapper(meta, data, mapper, default=None):
    """
    Convert a {value: logic} map to a {value: index} map.

    This function takes a mapper of {key: logic} entries and resolves
    the logic statements using the given meta/data to return a mapper
    of {key: index}. The indexes returned can be used on data to isolate
    the cases described by arbitrarily complex logical statements.

    Parameters
    ----------
    meta : dict
        Quantipy meta document.
    data : pandas.DataFrame
        Data accompanying the given meta document.       
    mapper : dict
        A mapper of {key: logic}
    default : str
        The column name to default to in cases where unattended lists
        are given as logic, where an auto-transformation of {key: list}
        to {key: {default: list}} is provided.

    Returns
    -------
    index_mapper : dict
        A mapper of {key: index}
    """
    
    if default is None:
        # Check that mapper isn't in a default-requiring
        # format
        for key, val in mapper.iteritems():
            if not isinstance(val, (dict, tuple)):
                raise TypeError(
                    "'%s' recode definition appears to be using "
                    "default-shorthand but no value for 'default'"
                    "was given." % (key)
                )
        keyed_mapper = mapper
    else:
        # Use default to correct the form of the mapper
        # where un-keyed value lists were given
        # Creates: {value: {source: logic}}
        keyed_mapper = {
            key: 
            {default: has_any(val)}
            if isinstance(val, list)
            else {default: val}
            for key, val in mapper.iteritems()
        }
    
    # Create temp series with a full data index 
    series = pd.Series(1, index=data.index)
    
    # Return indexes from logic statements
    # Creates: {value: index}
    index_mapper = {
        key: get_logic_index(series, logic, data)[0]
        for key, logic in keyed_mapper.iteritems()
    }
    
    return index_mapper 

def join_delimited_set_series(ds1, ds2, append=True):
    """
    Item-wise join of two delimited sets.

    This function takes a mapper of {key: logic} entries and resolves
    the logic statements using the given meta/data to return a mapper
    of {key: index}. The indexes returned can be used on data to isolate
    the cases described by arbitrarily complex logical statements.

    Parameters
    ----------
    ds1 : pandas.Series
        First delimited set series to join.
    ds2 : pandas.Series
        Second delimited set series to join.
    append : bool
        Should the data in ds1 (where found) be appended to items from
        ds1? If False, data from ds1 (where found) will overwrite
        whatever was found for that item in ds1 instead.

    Returns
    -------
    joined : pandas.Series
        The joined result of ds1 and ds2.
    """
    
    df = pd.concat([ds1, ds2], axis=1)
    df.fillna('', inplace=True)
    if append:
        df['joined'] = df[0] + df[1]
    else:
        df['joined'] = df[0].copy()
        df[1] = df[1].replace('', np.NaN)
        df['joined'].update(df[1].dropna())
    
    joined = df['joined'].replace('', np.NaN)
    return joined

def recode_from_index_mapper(meta, series, index_mapper, append):
    """
    Convert a {value: logic} map to a {value: index} map.

    This function takes a mapper of {key: logic} entries and resolves
    the logic statements using the given meta/data to return a mapper
    of {key: index}. The indexes returned can be used on data to isolate
    the cases described by arbitrarily complex logical statements.

    Parameters
    ----------
    meta : dict
        Quantipy meta document.
    series : pandas.Series
        The series in which the recoded data will be stored and 
        returned.
    index_mapper : dict
        A mapper of {key: index}
    append : bool
        Should the new recodd data be appended to items already found
        in series? If False, data from series (where found) will
        overwrite whatever was found for that item in ds1 instead.

    Returns
    -------
    series : pandas.Series
        The series in which the recoded data will be stored and 
        returned.
    """
    
    qtype = meta['columns'][series.name]['type']
    
    if qtype in ['delimited set']:
        if series.dtype in ['int64', 'float64']:
            not_null = series.notnull()
            if len(not_null) > 0:
                series.loc[not_null] = series.loc[not_null].map(str) + ';'
        cols = [str(c) for c in sorted(index_mapper.keys())]
        ds = pd.DataFrame(0, index=series.index, columns=cols)
        for key, idx in index_mapper.iteritems():
            ds[str(key)].loc[idx] = 1
        ds = condense_dichotomous_set(ds)
        series = join_delimited_set_series(series, ds, append)
        
    elif qtype in ['single', 'int', 'float']:
        for key, idx in index_mapper.iteritems():
            series.loc[idx] = key
    else:
        raise TypeError(
            "Can't recode '{col}'. Recoding for '{typ}' columns is not"
            " yet supported.".format(col=series.name, typ=qtype) 
        )
        
    return series

def recode(meta, data, target, mapper, append=False, default=None):
    """
    Return a new or copied series from data, recoded using a mapper.

    This function takes a mapper of {key: logic} entries and injects the
    key into the target column where its paired logic is True. The logic
    may be arbitrarily complex and may refer to any other variable or 
    variables in data. Where a pre-existing column has been used to 
    start the recode, the injected values can replace or be appended to 
    any data found there to begin with. Note that this function does
    not edit the target column, it returns a recoded copy of the target
    column. The recoded data will always comply with the column type
    indicated for the target column according to the meta.

    Parameters
    ----------
    meta : dict
        Quantipy meta document.    
    data : pandas.DataFrame
        Data accompanying the given meta document. 
    target : str
        The column name that is the target of the recode. If target
        is not found in meta['columns'] this will fail with an error.
        If target is not found in data.columns the recode will start
        from an empty series with the same index as data. If target
        is found in data.columns the recode will start from a copy
        of that column.
    mapper : dict
        A mapper of {key: logic} entries.
    append : bool, default=False
        Should the new recodd data be appended to values already found
        in the series? If False, data from series (where found) will
        overwrite whatever was found for that item instead.
    default : str, default=None
        The column name to default to in cases where unattended lists
        are given in your logic, where an auto-transformation of 
        {key: list} to {key: {default: list}} is provided. Note that
        lists in logical statements are themselves a form of shorthand
        and this will ultimately be interpreted as:
        {key: {default: has_any(list)}}.

    Returns
    -------
    series : pandas.Series
        The series in which the recoded data is stored.
    """

    # Error handling
   
    # Check meta, data
    if not isinstance(meta, dict):
        raise ValueError("'meta' must be a dictionary.")
    if not isinstance(data, pd.DataFrame):
        raise ValueError("'data' must be a pandas.DataFrame.")
        
    # Check mapper
    if not isinstance(mapper, dict):
        raise ValueError("'mapper' must be a dictionary.")

    # Check copy_of
    if not isinstance(target, (str, unicode)):
        raise ValueError("The value for 'target' must be a string.")
    if not target in meta['columns']:
        raise ValueError("'%s' not found in meta['columns']." % (target))
    
    # Check append
    if not isinstance(append, bool):
        raise ValueError("'append' must be boolean.")
            
    # Check default
    if not default is None:
        if not isinstance(default, (str, unicode)):
            raise ValueError("The value for 'default' must be a string.")
        if not default in meta['columns']:
            raise ValueError("'%s' not found in meta['columns']." % (default))
        
    # Resolve the logic to a mapper of {key: index} 
    index_mapper = get_index_mapper(meta, data, mapper, default)
    
    # Get/create recode series
    if target in data.columns:
        series = data[target].copy()
    else:
        series = pd.Series(np.NaN, index=data.index, name=target)

    # Use the index mapper to edit the target series
    series = recode_from_index_mapper(meta, series, index_mapper, append)
    
    return series  

def hmerge(dataset_left, dataset_right, how='left', **kwargs):
    """
    Merge Quantipy datasets together using an index-wise identifer.

    This function merges two Quantipy datasets (meta and data) together,
    updating variables that exist in the left dataset and appending 
    others. New variables will be appended in the order indicated by
    the 'data file' set if found, otherwise they will be appended in
    alphanumeric order. Packed kwargs will be passed on to the
    pandas.DataFrame.merge() method call.

    Parameters
    ----------
    dataset_left : tuple
        A tuple of the left dataset in the form (meta, data).
    dataset_right : tuple
        A tuple of the right dataset in the form (meta, data). 
    how : str
        As per pandas.DataFrame.merge(how).
    **kwargs : various
        As per pandas.DataFrame.merge().
        
    Returns
    -------
    meta, data : dict, pandas.DataFrame
        Updated Quantipy dataset.
    """

    meta_left = copy.deepcopy(dataset_left[0])
    data_left = dataset_left[1].copy()

    meta_right = copy.deepcopy(dataset_right[0])
    data_right = dataset_right[1].copy()

    print '\n', 'Checking metadata...'
    if 'data file' in meta_right['sets']:
        print (
            "New columns will be appended in the order found in"
            " meta['sets']['data file']."
        )
        col_names = [
            item.split('@')[-1]
            for item in meta_right['sets']['data file']['items']
        ]
    else:
        print (
            "No 'data file' set was found, new columns will be appended"
            " alphanumerically."
        )
        col_names = meta_right['columns'].keys().sort(key=str.lower)

    print '\n', 'Merging meta...'
    col_updates = []
    for col_name in col_names:
        print '...', col_name
        if col_name in meta_left['columns'] and col_name in data_left.columns:
            col_updates.append(col_name)
        meta_left['columns'][col_name] = emulate_meta(
            meta_right, 
            meta_right['columns'][col_name]
        )

    if 'how' not in kwargs:
        kwargs['how'] = 'left'

    if 'left_on' not in kwargs and 'left_index' not in kwargs:
        kwargs['left_index'] = True

    if 'right_on' not in kwargs and 'right_index' not in kwargs:
        kwargs['right_index'] = True

    print '\n', 'Merging data...'
    if col_updates:
        if 'left_on' in kwargs:
            updata_left = data_left.set_index(
                [kwargs['left_on']]
            )[col_updates].copy()
        else:
            updata_left = data_left.copy()

        if 'right_on' in kwargs:
            updata_right = data_right.set_index(
                [kwargs['right_on']]
            )[col_updates].copy()
        else:
            updata_right = data_right.copy()

        print '...updating data for known columns'
        # print updata_left.head()
        # print updata_right.head()
        updata_left.update(updata_right)
        for update_col in col_updates:
            print "...", update_col
            data_left[update_col] = updata_left[update_col].copy()

    print '...', 'appending new columns'
    new_cols = [col for col in col_names if not col in col_updates]
    data_left = data_left.merge(data_right[new_cols], **kwargs)
    for col_name in new_cols:
        print '...', col_name

    return meta_left, data_left<|MERGE_RESOLUTION|>--- conflicted
+++ resolved
@@ -571,8 +571,6 @@
 
     xk = link.x
     yk = link.y
-<<<<<<< HEAD
-=======
     
     if xk=='@':
         xk = df.index.levels[0][0]
@@ -580,18 +578,13 @@
     if yk=='@':
         yk = df.index.levels[0][0]
     
->>>>>>> 43c17649
     q = qp.Quantity(link, weight=weight)
     
     # Extract the x, y and xy margins using
     # using Quantity methods
     x_all = q._col_n()[0]
     xy_all = [x_all[-1]]
-<<<<<<< HEAD
-    x_all = list(x_all[:-1])
-=======
     x_all = x_all if len(x_all)==1 else list(x_all[:-1])
->>>>>>> 43c17649
     y_all = [item[0] for item in q._row_n()]
     
     # There are three possibilities:
@@ -620,28 +613,17 @@
         idx = df.index.tolist().index((xk, 'All'))
         if idx==0:
             # Perpendicular margin is first
-<<<<<<< HEAD
-            df[(yk, 'All')] = xy_all + x_all
-        else:
-            # Perpendicular margin is last
-            df[(yk, 'All')] = x_all + xy_all
-=======
             df[(yk, 'All')] = xy_all + y_all
         else:
             # Perpendicular margin is last
             df[(yk, 'All')] = y_all + xy_all
->>>>>>> 43c17649
         
     elif x_margin and y_margin:
         # 3. Neither x nor y has a margin
         df[(yk, 'All')] = y_all
             # Perpendicular margin is last
         df = df.T
-<<<<<<< HEAD
-        df[(xk, 'All')] = x_all + xy_all
-=======
         df[(xk, 'All')] = list(x_all) + list(xy_all)
->>>>>>> 43c17649
         df = df.T
 
     return df
@@ -676,12 +658,9 @@
     Return if the named column has any sortx rules defined.
     """
         
-<<<<<<< HEAD
-=======
     if col_name=='@':
         return False
         
->>>>>>> 43c17649
     # Determine if sorting is required on x
     has_sortx = False
     col = meta['columns'][col_name]
