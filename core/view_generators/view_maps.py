--- conflicted
+++ resolved
@@ -1,432 +1,412 @@
- #-*- coding: utf-8 -*-
-from view_mapper import ViewMapper
-from quantipy.core.view import View
-
-import pandas as pd
-import numpy as np
-import copy
-import traceback
-from collections import defaultdict
-from itertools import combinations
-from operator import add, sub, mul, div
-
-from quantipy.core.helpers import functions as helpers
-import quantipy.core.tools as tools
-import quantipy as qp
-
-from quantipy.core.cache import Cache
-
-import time
-class QuantipyViews(ViewMapper):
-    """
-    A collection of extendable MR aggregation and statistic methods.
-
-    View methods are used to generate various numerical or categorical data
-    aggregations. Their behaviour is controlled via ``kwargs``.    
-    """ 
-    def __init_known_methods__(self):
-        super(QuantipyViews, self).__init_known_methods__()
-        self.known_methods['default']= {
-            'method': 'default',
-            'kwargs': {
-                'text': ''
-            }
-        }
-
-        self.known_methods['cbase'] = {
-            'method': 'frequency',
-            'kwargs': {
-                'text': 'Base',
-                'axis': 'x',
-                'condition': 'x'
-            }
-        }
-        self.known_methods['rbase'] = {
-            'method': 'frequency',
-            'kwargs': {
-                'text': 'Base',
-                'axis': 'y',
-                'condition': 'y'            }
-        }
-        self.known_methods['ebase'] = {
-            'method': 'frequency',
-            'kwargs': {
-                'text': 'Effective Base',
-                'axis': 'x',
-                'condition': 'x'
-            }
-        }
-        self.known_methods['counts'] = {
-            'method': 'frequency',
-            'kwargs': {
-                'text': '',
-                'axis': None
-            }
-        }        
-        self.known_methods['c%'] = {
-            'method': 'frequency',
-            'kwargs': {
-                'text': '',
-                'axis': None,
-                'rel_to': 'y'
-            }
-        }
-        self.known_methods['r%'] = {
-            'method': 'frequency',
-            'kwargs': {
-                'text': '',
-                'axis': None,
-                'rel_to': 'x'
-            }
-        }
-
-        self.known_methods['mean'] = {
-            'method': 'descriptives',
-            'kwargs': {
-                'text': ''
-            }
-        }
-    
-    def default(self, link, name, kwargs):
-        """
-        Adds a file meta dependent aggregation to a Stack.
-
-        Checks the Link definition against the file meta and produces
-        either a numerical or categorical summary tabulation including
-        marginal the results.
-
-        Parameters
-        ----------
-        link : Quantipy Link object.
-        name : str
-            The shortname applied to the view.
-        kwargs : dict
-
-        Returns
-        -------
-        None
-            Adds requested View to the Stack, storing it under the full
-            view name notation key.
-        """
-        view = View(link, kwargs)
-        pos, relation, rel_to, weights, text = view.std_params()
-        meta = link.get_meta()
-        categorical = ['single', 'delimited set']
-        numeric = ['int', 'float']
-        string = ['string']
-        categorizable = categorical + numeric
-        x_type, y_type, transpose = self._get_method_types(link)
-        q = qp.Quantity(link, weight=weights)
-        if link.y == '@':
-            if x_type in categorical:
-                view_df = q.count().result
-            elif x_type in numeric:
-                view_df = q.describe().result
-                view_df.drop((link.x, 'All'), axis=0, inplace=True)
-            elif x_type in string:
-                view_df = tools.view.agg.make_default_str_view(data, x=link.x)
-        elif link.x == '@':
-            if y_type in categorical:
-                view_df = q.count().result
-            elif y_type in numeric:
-                view_df = q.describe().result
-                view_df.drop((link.y, 'All'), axis=1, inplace=True)
-        else:
-            if x_type in categorical and y_type in categorizable:
-                view_df = q.count().result
-            elif x_type in numeric and y_type in categorizable:
-                view_df =  q.describe().result
-                view_df.drop((link.x, 'All'), axis=0, inplace=True)
-                view_df.drop((link.y, 'All'), axis=1, inplace=True)
-        relation = view.spec_relation()
-        notation = view.notation('default', name, relation)
-        view.dataframe = view_df
-        view.name = notation
-        link[notation] = view
-
-
-    def frequency(self, link, name, kwargs):
-        """
-        Adds count-based views on a Link defintion to the Stack object.
-
-        ``frequency`` is able to compute several aggregates that are based on
-        the count of code values in uni- or bivariate Links. This includes
-        bases / samples sizes, raw or normalized cell frequencies and code
-        summaries like simple and complex nets.
-
-        Parameters
-        ----------
-        link : Quantipy Link object.
-        name : str
-            The shortname applied to the view.
-        kwargs : dict
-        Keyword arguments (specific)
-        text : str, optional, default None
-            Sets an optional label in the meta component of the view that is
-            used when the view is passed into a Quantipy build (e.g. Excel,
-            Powerpoint).
-        logic : list of int, list of dicts or core.tools.view.logic operation
-            If a list is passed this instructs a simple net of the codes given
-            as int. Multiple nets can be generated via a list of dicts that
-            map names to lists of ints. For complex logical statements,
-            expression are parsed to identify the qualifying rows in the data.
-            For example::
-
-                # simple net
-                'logic': [1, 2, 3]
-
-                # multiple nets/code groups
-                'logic': [{'A': [1, 2]}, {'B': [3, 4]}, {'C', [5, 6]}]
-                
-                # code logic
-                'logic': has_all([1, 2, 3])         
-
-        calc : TODO
-
-        calc_only : TODO
-
-        Returns
-        -------
-        None
-            Adds requested View to the Stack, storing it under the full
-            view name notation key.
-
-        .. note:: Net codes take into account if a variable is
-                  multi-coded. The net will therefore consider qualifying
-                  cases and not the raw sum of the frequencies
-                  per category, i.e. no multiple counting of cases.
-        """
-        view = View(link, name, kwargs=kwargs)
-        axis, condition, rel_to, weights, text = view.get_std_params()
-        logic, expand, calc, exclude, rescale = view.get_edit_params()
-        w = weights if weights is not None else None
-        q = qp.Quantity(link, w, use_meta=True)
-        if q.type == 'array' and not q.y == '@':
-            pass
-        else:
-            if logic is not None:
-                q.combine(codes=logic, axis=axis, expand=expand)
-                q.count(axis=None, as_df=False, margin=False)
-                condition = view.spec_condition(link, q.logical_conditions)
-            else:
-<<<<<<< HEAD
-                val_name = name
-                casedata = link.get_data().copy()
-                idx, relation = tools.view.logic.get_logic_index(
-                    casedata[link.x], logic, casedata)
-                filtered_q = qp.Quantity(link, weights, xsect_filter=idx)
-                freq = filtered_q.combine(margin=False, as_df=False)
-        view.cbases = freq.cbase
-        view.rbases = freq.rbase
-        if rel_to is not None:
-            base = 'col' if rel_to == 'y' else 'row'
-            freq = freq.normalize(base)
-        notation = view.notation(func_name, name, relation)
-        view.name = notation
-        view_df = freq.to_df(val_name).result
-        view.dataframe = view_df
-        link[notation] = view
-
-=======
-                q.count(axis=axis, as_df=False, margin=False)
-            notation = view.notation('f', condition)
-            if rel_to is not None:
-                q.normalize(rel_to)
-            q.to_df()
-            view.cbases = q.cbase
-            view.rbases = q.rbase
-            view._notation = notation
-            view.dataframe = q.result.T if q.type == 'array' else q.result
-            link[notation] = view
-    
->>>>>>> 36dd548d
-    def descriptives(self, link, name, kwargs):
-        """
-        Adds num. distribution statistics of a Link defintion to the Stack.
-
-        ``descriptives`` views can apply a range of summary statistics.
-        Measures include statistics of centrality, dispersion and mass.
-        
-        Parameters
-        ----------
-        link : Quantipy Link object.
-        name : str
-            The shortname applied to the view.
-        kwargs : dict
-        Keyword arguments (specific)
-        text : str, optional, default None
-            Sets an optional label suffix for the meta component of the view
-            which will be appended to the statistic name and used when the
-            view is passed into a Quantipy build (e.g. Excel, Powerpoint). 
-        exclude : list of int
-             Codes that will not be considered calculating the result.
-        rescale : dict
-            A mapping of {old code: new code}, e.g.::
-
-                {
-                 1: 0,
-                 2: 25,
-                 3: 50,
-                 4: 75,
-                 5: 100
-                }
-
-        stats : str, default 'mean'
-            The measure to compute.
-
-        Returns
-        -------
-        None
-            Adds requested View to the Stack, storing it under the full
-            view name notation key.
-        """
-        view = View(link, name, kwargs=kwargs)
-        if not view._x['is_multi']:
-            view = View(link, name, kwargs=kwargs)
-            axis, condition, rel_to, weights, text = view.get_std_params()
-            logic, expand, calc, exclude, rescale = view.get_edit_params()
-            stat = kwargs.get('stats', 'mean')
-            w = weights if weights is not None else None
-            q = qp.Quantity(link, w, use_meta=True)
-            if q.type == 'array' and not q.y == '@':
-                pass
-            else:
-                if exclude is not None:
-                    q.exclude(exclude)
-                if rescale is not None:
-                    q = q.rescale(rescale)
-                view.fulltext_for_stat(stat)
-                condition = view.spec_condition(link)
-                view_df = q.means(axis='x', margin=False, as_df=True)
-                notation = view.notation('d.'+stat, condition)
-                view.cbases = view_df.cbase
-                view.rbases = view_df.rbase
-                view.dataframe = q.result.T if q.type == 'array' else q.result
-                view.name = notation
-                link[notation] = view
-        
-    def coltests(self, link, name, kwargs):
-        """
-        Will test appropriate views from a Stack for stat. sig. differences.
-
-        Tests can be performed on frequency aggregations (generated by
-        ``frequency``) and means (from ``descriptives``) and will compare all
-        unique column pair combinations.
-
-        Parameters
-        ----------
-        link : Quantipy Link object.
-        name : str
-            The shortname applied to the view.
-        kwargs : dict
-        Keyword arguments (specific):
-        text : str, optional, default None
-            Sets an optional label in the meta component of the view that is
-            used when the view is passed into a Quantipy build (e.g. Excel,
-            Powerpoint).
-        metric : {'props', 'means'}, default 'props'
-            Determines whether a proportion or means test algorithm is
-            performed.
-        mimic : {'Dim', 'askia'}, default 'Dim'
-            It is possible to mimic the test logics used in other statistical
-            software packages by passing them as instructions. The method will
-            then choose the appropriate test parameters.
-        level: {'high', 'mid', 'low'} or float
-            Sets the level of significance to which the test is carried out.
-            Given as str the levels correspond to ``'high'`` = 0.01, ``'mid'``
-            = 0.05 and ``'low'`` = 0.1. If a float is passed the specified
-            level will be used.
-
-        Returns
-        -------
-        None
-            Adds requested View to the Stack, storing it under the full
-            view name notation key.
-            
-        .. note::
-
-            Mimicking the askia software (``mimic`` = ``'askia'``)
-            restricts the values to be one of ``'high'``, ``'low'``,
-            ``'mid'``. Any other value passed will make the algorithm fall
-            back to ``'low'``. Mimicking Dimensions (``mimic`` = 
-            ``'Dim'``) can use either the str or float version.
-        """
-        func_name = 'coltests'
-        func_type = 'column differences tests'
-        view = View(link, kwargs=kwargs)
-        pos, relation, rel_to, weights, text = view.std_params()
-
-        cache = self._cache = link.get_cache()
-
-        metric = kwargs.get('metric', 'props')
-        mimic = kwargs.get('mimic', 'Dim')
-        level = kwargs.get('level', 'low')
-        stack = link.stack
-
-        get = 'count' if metric == 'props' else 'mean'
-        views = self._get_view_names(cache, stack, weights, get=get)
-        for in_view in views:             
-            try:
-                view = View(link, kwargs=kwargs)
-                relation = in_view.split('|')[2]                
-                test = qp.Test(link, in_view)
-                if mimic == 'Dim':
-                    test.set_params(level=level)
-                elif mimic == 'askia':
-                    test.set_params(testtype='unpooled',
-                                    level=level, mimic=mimic,
-                                    use_ebase=False,
-                                    ovlp_correc=False,
-                                    cwi_filter=True)
-                view_df = test.run()
-                siglevel = test.level
-                notation = tools.view.query.set_fullname(
-                    pos,
-                    '%s.%s.%s.%s' % ('tests',
-                                     metric,
-                                     mimic,
-                                     "{:.2f}".format(siglevel)[2:]),
-                    relation, rel_to, weights, name)
-                view.dataframe = view_df
-                view.name = notation
-                link[notation] = view
-            except:
-                pass
-
-
-    @staticmethod
-    def _get_view_names(cache, stack, weights, get='count'):
-        """
-        Filter the views contained in a Stack by specific names.
-
-        Parameters
-        ----------
-        cache : quantipy.core.Cache
-        stack : quantipy.core.Stack
-        weights : str, default None
-        get : {'count', 'mean'}, default 'count'
-            text
-
-        Returns
-        -------
-        view_name_list : list of str
-            text
-        """
-        w = weights if weights is not None else ''
-        view_name_list = cache.get_obj(get+'_view_names', w+'_names')
-        if view_name_list is None:
-            allviews = stack.describe(columns='view').index.tolist()
-            if get == 'count':
-                ignorenames = ['cbase', 'rbase', 'ebase']
-                view_name_list = [v for v in allviews
-                                  if v.split('|')[1] == 'frequency'
-                                  and not v.split('|')[3]=='y'
-                                  and not v.split('|')[-1] in ignorenames
-                                  and v.split('|')[-2] == w]
-            else:
-                view_name_list = [v for v in allviews
-                                  if v.split('|')[1] == 'mean'
-                                  and v.split('|')[-2] == w]
-            cache.set_obj(get+'_view_names', w+'_names', view_name_list)
-
+ #-*- coding: utf-8 -*-
+from view_mapper import ViewMapper
+from quantipy.core.view import View
+
+import pandas as pd
+import numpy as np
+import copy
+import traceback
+from collections import defaultdict
+from itertools import combinations
+from operator import add, sub, mul, div
+
+from quantipy.core.helpers import functions as helpers
+import quantipy.core.tools as tools
+import quantipy as qp
+
+from quantipy.core.cache import Cache
+
+import time
+class QuantipyViews(ViewMapper):
+    """
+    A collection of extendable MR aggregation and statistic methods.
+
+    View methods are used to generate various numerical or categorical data
+    aggregations. Their behaviour is controlled via ``kwargs``.    
+    """ 
+    def __init_known_methods__(self):
+        super(QuantipyViews, self).__init_known_methods__()
+        self.known_methods['default']= {
+            'method': 'default',
+            'kwargs': {
+                'text': ''
+            }
+        }
+
+        self.known_methods['cbase'] = {
+            'method': 'frequency',
+            'kwargs': {
+                'text': 'Base',
+                'axis': 'x',
+                'condition': 'x'
+            }
+        }
+        self.known_methods['rbase'] = {
+            'method': 'frequency',
+            'kwargs': {
+                'text': 'Base',
+                'axis': 'y',
+                'condition': 'y'            }
+        }
+        self.known_methods['ebase'] = {
+            'method': 'frequency',
+            'kwargs': {
+                'text': 'Effective Base',
+                'axis': 'x',
+                'condition': 'x'
+            }
+        }
+        self.known_methods['counts'] = {
+            'method': 'frequency',
+            'kwargs': {
+                'text': '',
+                'axis': None
+            }
+        }        
+        self.known_methods['c%'] = {
+            'method': 'frequency',
+            'kwargs': {
+                'text': '',
+                'axis': None,
+                'rel_to': 'y'
+            }
+        }
+        self.known_methods['r%'] = {
+            'method': 'frequency',
+            'kwargs': {
+                'text': '',
+                'axis': None,
+                'rel_to': 'x'
+            }
+        }
+
+        self.known_methods['mean'] = {
+            'method': 'descriptives',
+            'kwargs': {
+                'text': ''
+            }
+        }
+    
+    def default(self, link, name, kwargs):
+        """
+        Adds a file meta dependent aggregation to a Stack.
+
+        Checks the Link definition against the file meta and produces
+        either a numerical or categorical summary tabulation including
+        marginal the results.
+
+        Parameters
+        ----------
+        link : Quantipy Link object.
+        name : str
+            The shortname applied to the view.
+        kwargs : dict
+
+        Returns
+        -------
+        None
+            Adds requested View to the Stack, storing it under the full
+            view name notation key.
+        """
+        view = View(link, kwargs)
+        pos, relation, rel_to, weights, text = view.std_params()
+        meta = link.get_meta()
+        categorical = ['single', 'delimited set']
+        numeric = ['int', 'float']
+        string = ['string']
+        categorizable = categorical + numeric
+        x_type, y_type, transpose = self._get_method_types(link)
+        q = qp.Quantity(link, weight=weights)
+        if link.y == '@':
+            if x_type in categorical:
+                view_df = q.count().result
+            elif x_type in numeric:
+                view_df = q.describe().result
+                view_df.drop((link.x, 'All'), axis=0, inplace=True)
+            elif x_type in string:
+                view_df = tools.view.agg.make_default_str_view(data, x=link.x)
+        elif link.x == '@':
+            if y_type in categorical:
+                view_df = q.count().result
+            elif y_type in numeric:
+                view_df = q.describe().result
+                view_df.drop((link.y, 'All'), axis=1, inplace=True)
+        else:
+            if x_type in categorical and y_type in categorizable:
+                view_df = q.count().result
+            elif x_type in numeric and y_type in categorizable:
+                view_df =  q.describe().result
+                view_df.drop((link.x, 'All'), axis=0, inplace=True)
+                view_df.drop((link.y, 'All'), axis=1, inplace=True)
+        relation = view.spec_relation()
+        notation = view.notation('default', name, relation)
+        view.dataframe = view_df
+        view.name = notation
+        link[notation] = view
+
+
+    def frequency(self, link, name, kwargs):
+        """
+        Adds count-based views on a Link defintion to the Stack object.
+
+        ``frequency`` is able to compute several aggregates that are based on
+        the count of code values in uni- or bivariate Links. This includes
+        bases / samples sizes, raw or normalized cell frequencies and code
+        summaries like simple and complex nets.
+
+        Parameters
+        ----------
+        link : Quantipy Link object.
+        name : str
+            The shortname applied to the view.
+        kwargs : dict
+        Keyword arguments (specific)
+        text : str, optional, default None
+            Sets an optional label in the meta component of the view that is
+            used when the view is passed into a Quantipy build (e.g. Excel,
+            Powerpoint).
+        logic : list of int, list of dicts or core.tools.view.logic operation
+            If a list is passed this instructs a simple net of the codes given
+            as int. Multiple nets can be generated via a list of dicts that
+            map names to lists of ints. For complex logical statements,
+            expression are parsed to identify the qualifying rows in the data.
+            For example::
+
+                # simple net
+                'logic': [1, 2, 3]
+
+                # multiple nets/code groups
+                'logic': [{'A': [1, 2]}, {'B': [3, 4]}, {'C', [5, 6]}]
+                
+                # code logic
+                'logic': has_all([1, 2, 3])         
+
+        calc : TODO
+
+        calc_only : TODO
+
+        Returns
+        -------
+        None
+            Adds requested View to the Stack, storing it under the full
+            view name notation key.
+
+        .. note:: Net codes take into account if a variable is
+                  multi-coded. The net will therefore consider qualifying
+                  cases and not the raw sum of the frequencies
+                  per category, i.e. no multiple counting of cases.
+        """
+        view = View(link, name, kwargs=kwargs)
+        axis, condition, rel_to, weights, text = view.get_std_params()
+        logic, expand, calc, exclude, rescale = view.get_edit_params()
+        w = weights if weights is not None else None
+        q = qp.Quantity(link, w, use_meta=True)
+        if q.type == 'array' and not q.y == '@':
+            pass
+        else:
+            if logic is not None:
+                q.combine(codes=logic, axis=axis, expand=expand)
+                q.count(axis=None, as_df=False, margin=False)
+                condition = view.spec_condition(link, q.logical_conditions)
+            else:
+                q.count(axis=axis, as_df=False, margin=False)
+            notation = view.notation('f', condition)
+            if rel_to is not None:
+                q.normalize(rel_to)
+            q.to_df()
+            view.cbases = q.cbase
+            view.rbases = q.rbase
+            view._notation = notation
+            view.dataframe = q.result.T if q.type == 'array' else q.result
+            link[notation] = view
+    
+    def descriptives(self, link, name, kwargs):
+        """
+        Adds num. distribution statistics of a Link defintion to the Stack.
+
+        ``descriptives`` views can apply a range of summary statistics.
+        Measures include statistics of centrality, dispersion and mass.
+        
+        Parameters
+        ----------
+        link : Quantipy Link object.
+        name : str
+            The shortname applied to the view.
+        kwargs : dict
+        Keyword arguments (specific)
+        text : str, optional, default None
+            Sets an optional label suffix for the meta component of the view
+            which will be appended to the statistic name and used when the
+            view is passed into a Quantipy build (e.g. Excel, Powerpoint). 
+        exclude : list of int
+             Codes that will not be considered calculating the result.
+        rescale : dict
+            A mapping of {old code: new code}, e.g.::
+
+                {
+                 1: 0,
+                 2: 25,
+                 3: 50,
+                 4: 75,
+                 5: 100
+                }
+
+        stats : str, default 'mean'
+            The measure to compute.
+
+        Returns
+        -------
+        None
+            Adds requested View to the Stack, storing it under the full
+            view name notation key.
+        """
+        view = View(link, name, kwargs=kwargs)
+        if not view._x['is_multi']:
+            view = View(link, name, kwargs=kwargs)
+            axis, condition, rel_to, weights, text = view.get_std_params()
+            logic, expand, calc, exclude, rescale = view.get_edit_params()
+            stat = kwargs.get('stats', 'mean')
+            w = weights if weights is not None else None
+            q = qp.Quantity(link, w, use_meta=True)
+            if q.type == 'array' and not q.y == '@':
+                pass
+            else:
+                if exclude is not None:
+                    q.exclude(exclude)
+                if rescale is not None:
+                    q = q.rescale(rescale)
+                view.fulltext_for_stat(stat)
+                condition = view.spec_condition(link)
+                view_df = q.means(axis='x', margin=False, as_df=True)
+                notation = view.notation('d.'+stat, condition)
+                view.cbases = view_df.cbase
+                view.rbases = view_df.rbase
+                view.dataframe = q.result.T if q.type == 'array' else q.result
+                view.name = notation
+                link[notation] = view
+        
+    def coltests(self, link, name, kwargs):
+        """
+        Will test appropriate views from a Stack for stat. sig. differences.
+
+        Tests can be performed on frequency aggregations (generated by
+        ``frequency``) and means (from ``descriptives``) and will compare all
+        unique column pair combinations.
+
+        Parameters
+        ----------
+        link : Quantipy Link object.
+        name : str
+            The shortname applied to the view.
+        kwargs : dict
+        Keyword arguments (specific):
+        text : str, optional, default None
+            Sets an optional label in the meta component of the view that is
+            used when the view is passed into a Quantipy build (e.g. Excel,
+            Powerpoint).
+        metric : {'props', 'means'}, default 'props'
+            Determines whether a proportion or means test algorithm is
+            performed.
+        mimic : {'Dim', 'askia'}, default 'Dim'
+            It is possible to mimic the test logics used in other statistical
+            software packages by passing them as instructions. The method will
+            then choose the appropriate test parameters.
+        level: {'high', 'mid', 'low'} or float
+            Sets the level of significance to which the test is carried out.
+            Given as str the levels correspond to ``'high'`` = 0.01, ``'mid'``
+            = 0.05 and ``'low'`` = 0.1. If a float is passed the specified
+            level will be used.
+
+        Returns
+        -------
+        None
+            Adds requested View to the Stack, storing it under the full
+            view name notation key.
+            
+        .. note::
+
+            Mimicking the askia software (``mimic`` = ``'askia'``)
+            restricts the values to be one of ``'high'``, ``'low'``,
+            ``'mid'``. Any other value passed will make the algorithm fall
+            back to ``'low'``. Mimicking Dimensions (``mimic`` = 
+            ``'Dim'``) can use either the str or float version.
+        """
+        func_name = 'coltests'
+        func_type = 'column differences tests'
+        view = View(link, kwargs=kwargs)
+        pos, relation, rel_to, weights, text = view.std_params()
+
+        cache = self._cache = link.get_cache()
+
+        metric = kwargs.get('metric', 'props')
+        mimic = kwargs.get('mimic', 'Dim')
+        level = kwargs.get('level', 'low')
+        stack = link.stack
+
+        get = 'count' if metric == 'props' else 'mean'
+        views = self._get_view_names(cache, stack, weights, get=get)
+        for in_view in views:             
+            try:
+                view = View(link, kwargs=kwargs)
+                relation = in_view.split('|')[2]                
+                test = qp.Test(link, in_view)
+                if mimic == 'Dim':
+                    test.set_params(level=level)
+                elif mimic == 'askia':
+                    test.set_params(testtype='unpooled',
+                                    level=level, mimic=mimic,
+                                    use_ebase=False,
+                                    ovlp_correc=False,
+                                    cwi_filter=True)
+                view_df = test.run()
+                siglevel = test.level
+                notation = tools.view.query.set_fullname(
+                    pos,
+                    '%s.%s.%s.%s' % ('tests',
+                                     metric,
+                                     mimic,
+                                     "{:.2f}".format(siglevel)[2:]),
+                    relation, rel_to, weights, name)
+                view.dataframe = view_df
+                view.name = notation
+                link[notation] = view
+            except:
+                pass
+
+
+    @staticmethod
+    def _get_view_names(cache, stack, weights, get='count'):
+        """
+        Filter the views contained in a Stack by specific names.
+
+        Parameters
+        ----------
+        cache : quantipy.core.Cache
+        stack : quantipy.core.Stack
+        weights : str, default None
+        get : {'count', 'mean'}, default 'count'
+            text
+
+        Returns
+        -------
+        view_name_list : list of str
+            text
+        """
+        w = weights if weights is not None else ''
+        view_name_list = cache.get_obj(get+'_view_names', w+'_names')
+        if view_name_list is None:
+            allviews = stack.describe(columns='view').index.tolist()
+            if get == 'count':
+                ignorenames = ['cbase', 'rbase', 'ebase']
+                view_name_list = [v for v in allviews
+                                  if v.split('|')[1] == 'frequency'
+                                  and not v.split('|')[3]=='y'
+                                  and not v.split('|')[-1] in ignorenames
+                                  and v.split('|')[-2] == w]
+            else:
+                view_name_list = [v for v in allviews
+                                  if v.split('|')[1] == 'mean'
+                                  and v.split('|')[-2] == w]
+            cache.set_obj(get+'_view_names', w+'_names', view_name_list)
+
         return view_name_list