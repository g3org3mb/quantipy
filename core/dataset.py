 #!/usr/bin/python
# -*- coding: utf-8 -*-
import numpy as np
import pandas as pd

import quantipy as qp
from quantipy.core.tools.dp.io import (
    read_quantipy as r_quantipy,
    read_dimensions as r_dimensions,
    read_decipher as r_decipher,
    read_spss as r_spss,
    read_ascribe as r_ascribe,
    write_spss as w_spss,
    write_quantipy as w_quantipy)

from quantipy.core.helpers.functions import emulate_meta

from quantipy.core.tools.view.logic import (
    has_any, has_all, has_count,
    not_any, not_all, not_count,
    is_lt, is_ne, is_gt,
    is_le, is_eq, is_ge,
    union, intersection, get_logic_index)

from quantipy.core.tools.dp.prep import (
    hmerge as _hmerge,
    vmerge as _vmerge,
    recode as _recode,
    frequency as fre,
    crosstab as ct,
    frange)

from cache import Cache

import copy as org_copy
import json
import warnings

from itertools import product

class DataSet(object):
    """
    A set of casedata (required) and meta data (optional).

    DESC.
    """
    def __init__(self, name):
        self.path = None
        self.name = name
        self.filtered = 'no_filter'
        self._data = None
        self._meta = None
        self.text_key = None
        self._verbose_errors = True
        self._verbose_infos = True
        self._cache = Cache()

    # ------------------------------------------------------------------------
    # item access / instance handlers
    # ------------------------------------------------------------------------
    def __getitem__(self, var):
        if isinstance(var, tuple):
            sliced_access = True
            slicer = var[0]
            var = var[1]
        else:
            sliced_access = False
        var = self._prep_varlist(var)
        if len(var) == 1: var = var[0]
        if sliced_access:
            return self._data.ix[slicer, var]
        else:
            return self._data[var]

    def __setitem__(self, name, val):
        if isinstance(name, tuple):
            sliced_insert = True
            slicer = name[0]
            name = name[1]
        else:
            sliced_insert = False
        if sliced_insert:
            self._data.loc[slicer, name] = val
        else:
            self._data[name] = val

    def set_verbose_errmsg(self, verbose=True):
        """
        """
        if not isinstance(verbose, bool):
            msg = 'Can only assign boolean values, found {}'
            raise ValueError(msg.format(type(verbose)))
        self._verbose_errors = verbose
        return None

    def set_verbose_infomsg(self, verbose=True):
        """
        """
        if not isinstance(verbose, bool):
            msg = 'Can only assign boolean values, found {}'
            raise ValueError(msg.format(type(verbose)))
        self._verbose_infos = verbose
        return None

    @classmethod
    def set_encoding(cls, encoding):
        """
        Hack sys.setdefaultencoding() to escape ASCII hell.

        Parameters
        ----------
        encoding : str
            The name of the encoding to default to.
        """
        import sys
        default_stdout = sys.stdout
        default_stderr = sys.stderr
        reload(sys)
        sys.setdefaultencoding(encoding)
        sys.stdout = default_stdout
        sys.stderr = default_stderr

    def copy(self):
        """
        Get a deep copy of the ``DataSet`` instance.
        """
        copied = org_copy.deepcopy(self)
        return copied

    def split(self, save=False):
        """
        Return the ``meta`` and ``data`` components of the DataSet instance.

        Parameters
        ----------
        save : bool, deafult False
            If True, the ``meta`` and ``data`` objects will be saved to disk,
            using the instance's ``name`` and ``path`` attributes to determine
            the file location.

        Returns
        -------
        meta, data : dict, pandas.DataFrame
            The meta dict and the case data DataFrame as separate objects.
        """
        meta, data = self._meta, self._data
        if save:
            path = self.path
            name = self.name
            w_quantipy(meta, data, path+name+'.json', path+name+'.csv')
        return meta, data

    def meta(self, name=None, text_key=None):
        """
        Provide a *pretty* summary for variable meta given as per ``name``.

        Parameters
        ----------
        name : str, default None
            The column variable name keyed in ``_meta['columns']`` or
            ``_meta['masks']``. If None, the entire ``meta`` component of the
            ``DataSet`` instance will be returned.
        text_key : str, default None
            The text_key that should be used when taking labels from the
            source meta. If the given text_key is not found for any
            particular text object, the ``DataSet.text_key`` will be used
            instead.
        Returns
        ------
        meta : dict or pandas.DataFrame
            Either a DataFrame that sums up the meta information on a ``mask``
            or ``column`` or the meta dict as a whole is
        """
        if not name:
            return self._meta
        else:
            return self.describe(name, text_key=text_key)

    def variables(self, only_type=None):
        """
        Get an overview of all the variables ordered by their type.

        Parameters
        ----------
        only_type : str or list of str, default None
            Restrict the overview to these data types.

        Returns
        -------
        overview : pandas.DataFrame
            The variables per data type inside the ``DataSet``.
        """
        return self.describe(only_type=only_type)

    def values(self, name, text_key=None):
        """
        Get categorical data's paired code and texts information from the meta.

        Parameters
        ----------
        name : str
            The column variable name keyed in ``_meta['columns']`` or
            ``_meta['masks']``.
        text_key : str, default None
            The text_key that should be used when taking labels from the
            source meta. If the given text_key is not found for any
            particular text object, the ``DataSet.text_key`` will be used
            instead.

        Returns
        -------
        values : list of tuples
            The list of the numerical category codes and their ``texts``
            packed as tuples.
        """
        if not self._has_categorical_data(name):
            err_msg = '{} does not contain categorical values meta!'
            raise TypeError(err_msg.format(name))
        if not text_key: text_key = self.text_key
        return self._get_valuemap(name, text_key=text_key)

    def codes(self, name):
        """
        Get categorical data's numerical code values.

        Parameters
        ----------
        name : str
            The column variable name keyed in ``_meta['columns']``.

        Returns
        -------
        codes : list
            The list of category codes.
        """
        return self._get_valuemap(name, non_mapped='codes')

    def value_texts(self, name, text_key=None):
        """
        Get categorical data's text information.

        Parameters
        ----------
        name : str
            The column variable name keyed in ``_meta['columns']``.

        Returns
        -------
        texts : list
            The list of category texts.
        """
        return self._get_valuemap(name, non_mapped='texts', text_key=text_key)

    def items(self, name, text_key=None):
        """
        Get the array's paired item names and texts information from the meta.

        Parameters
        ----------
        name : str
            The column variable name keyed in ``_meta['masks']``.
        text_key : str, default None
            The text_key that should be used when taking labels from the
            source meta. If the given text_key is not found for any
            particular text object, the ``DataSet.text_key`` will be used
            instead.

        Returns
        -------
        items : list of tuples
            The list of source item names (from ``_meta['columns']``) and their
            ``text`` information packed as tuples.
        """
        if not self._is_array(name):
            err_msg = '{} is not an array mask!'
            raise TypeError(err_msg.format(name))
        if not text_key: text_key = self.text_key
        return self._get_itemmap(name, text_key=text_key)

    def sources(self, name):
        """
        Get the ``_meta['columns']`` elements for the passed array mask name.

        Parameters
        ----------
        name : str
            The mask variable name keyed in ``_meta['masks']``.

        Returns
        -------
        sources : list
            The list of source elements from the array definition.
        """
        return self._get_itemmap(name, non_mapped='items')

    def item_texts(self, name, text_key=None):
        """
        Get the ``text`` meta data for the items of the passed array mask name.

        Parameters
        ----------
        name : str
            The mask variable name keyed in ``_meta['masks']``.
        text_key : str, default None
            The text_key that should be used when taking labels from the
            source meta. If the given text_key is not found for any
            particular text object, the ``DataSet.text_key`` will be used
            instead.

        Returns
        -------
        texts : list
            The list of item texts for the array elements.
        """
        return self._get_itemmap(name, non_mapped='texts', text_key=text_key)


    def data(self):
        """
        Return the ``data`` component of the ``DataSet`` instance.
        """
        return self._data

    def _cache(self):
        return self._cache

    # ------------------------------------------------------------------------
    # file i/o / conversions
    # ------------------------------------------------------------------------
    def read_quantipy(self, path_meta, path_data):
        """
        Load Quantipy .csv/.json files, connecting as data and meta components.

        Parameters
        ----------
        path_meta : str
            The full path (optionally with extension ``'.json'``, otherwise
            assumed as such) to the meta data defining ``'.json'`` file.
        path_data : str
            The full path (optionally with extension ``'.csv'``, otherwise
            assumed as such) to the case data defining ``'.csv'`` file.

        Returns
        -------
        None
            The ``DataSet`` is modified inplace, connected to Quantipy native
            data and meta components.
        """
        if path_meta.endswith('.json'): path_meta = path_meta.replace('.json', '')
        if path_data.endswith('.csv'): path_data = path_data.replace('.csv', '')
        self._meta, self._data = r_quantipy(path_meta+'.json', path_data+'.csv')
        self._set_file_info(path_data, path_meta)
        return None

    def as_delimited_set(self, name):
        """
        Change cat. type from ``single`` to ``delimited set`` if possible.

        Parameters
        ----------
        name : str
            The column variable name keyed in ``meta['columns']``.

        Returns
        -------
        None
        """
        valid = ['single', 'delimited set']
        if self._is_array(name):
            raise NotImplementedError('Cannot switch type on array masks!')
        if not self._meta['columns'][name]['type'] in valid:
            raise TypeError("'{}' is not of categorical type").format(name)
        else:
            self._meta['columns'][name]['type'] = 'delimited set'
        return None


    def read_dimensions(self, path_meta, path_data):
        """
        Load Dimensions .ddf/.mdd files, connecting as data and meta components.

        Parameters
        ----------
        path_meta : str
            The full path (optionally with extension ``'.mdd'``, otherwise
            assumed as such) to the meta data defining ``'.mdd'`` file.
        path_data : str
            The full path (optionally with extension ``'.ddf'``, otherwise
            assumed as such) to the case data defining ``'.ddf'`` file.

        Returns
        -------
        None
            The ``DataSet`` is modified inplace, connected to Quantipy data
            and meta components that have been converted from their Dimensions
            source files.
        """
        if path_meta.endswith('.mdd'): path_meta = path_meta.replace('.mdd', '')
        if path_data.endswith('.ddf'): path_data = path_data.replace('.ddf', '')
        self._meta, self._data = r_dimensions(path_meta+'.mdd', path_data+'.ddf')
        self._set_file_info(path_data, path_meta)
        return None

    def read_spss(self, path_sav, **kwargs):
        """
        Load SPSS Statistics .sav files, converting and connecting data/meta.

        Parameters
        ----------
        path_sav : str
            The full path (optionally with extension ``'.sav'``, otherwise
            assumed as such) to the ``'.sav'`` file.

        Returns
        -------
        None
            The ``DataSet`` is modified inplace, connected to Quantipy data
            and meta components that have been converted from the SPSS
            source file.
        """
        if path_sav.endswith('.sav'): path_sav = path_sav.replace('.sav', '')
        self._meta, self._data = r_spss(path_sav+'.sav', **kwargs)
        self._set_file_info(path_sav)
        return None

    def write_quantipy(self, path_meta=None, path_data=None):
        """
        Write the data and meta components to .csv/.json files.

        The resulting files are well-defined native Quantipy source files.

        Parameters
        ----------
        path_meta : str, default None
            The full path (optionally with extension ``'.json'``, otherwise
            assumed as such) for the saved the DataSet._meta component.
            If not provided, the instance's ``name`` and ```path`` attributes
            will be used to determine the file location.
        path_data : str, default None
            The full path (optionally with extension ``'.ddf'``, otherwise
            assumed as such) for the saved DataSet._data component.
            If not provided, the instance's ``name`` and ```path`` attributes
            will be used to determine the file location.

        Returns
        -------
        None
        """
        meta, data = self._meta, self._data
        if path_data is None and path_meta is None:
            path = self.path
            name = self.name
            path_meta = '{}/{}.json'.format(path, name)
            path_data = '{}/{}.csv'.format(path, name)
        elif path_data is not None and path_meta is not None:
            if not path_meta.endswith('.json'):
                path_meta = '{}.json'.format(path_meta)
            if not path_data.endswith('.csv'):
                path_data = '{}.csv'.format(path_data)
        else:
            msg = 'Must either specify or omit both `path_meta` and `path_data`!'
            raise ValueError(msg)
        w_quantipy(meta, data, path_meta, path_data)
        return None

    def write_spss(self, path_sav=None, index=True, text_key=None,
                   mrset_tag_style='__', drop_delimited=True, from_set=None,
                   verbose=True):
        """
        Parameters
        ----------
        path_sav : str, default None
            The full path (optionally with extension ``'.json'``, otherwise
            assumed as such) for the saved the DataSet._meta component.
            If not provided, the instance's ``name`` and ```path`` attributes
            will be used to determine the file location.
        index : bool, default False
            Should the index be inserted into the dataframe before the
            conversion happens?
        text_key : str, default None
            The text_key that should be used when taking labels from the
            source meta. If the given text_key is not found for any
            particular text object, the ``DataSet.text_key`` will be used
            instead.
        mrset_tag_style : str, default '__'
            The delimiting character/string to use when naming dichotomous
            set variables. The mrset_tag_style will appear between the
            name of the variable and the dichotomous variable's value name,
            as taken from the delimited set value that dichotomous
            variable represents.
        drop_delimited : bool, default True
            Should Quantipy's delimited set variables be dropped from
            the export after being converted to dichotomous sets/mrsets?
        from_set : str
            The set name from which the export should be drawn.
        Returns
        -------
        None
        """
        self.set_encoding('cp1252')
        meta, data = self._meta, self._data
        if not text_key: text_key = self.text_key
        if not path_sav:
            path_sav = '{}/{}.sav'.format(self.path, self.name)
        else:
            if not path_sav.endswith('.sav'):
                path_sav = '{}.sav'.format(path_sav)
        w_spss(path_sav, meta, data, index=index, text_key=text_key,
               mrset_tag_style=mrset_tag_style, drop_delimited=drop_delimited,
               from_set=from_set, verbose=verbose)
        self.set_encoding('utf-8')
        return None

    def from_components(self, data_df, meta_dict=None):
        """
        Attach a data and meta directly to the ``DataSet`` instance.

        .. note:: Except testing for appropriate object types, this method
            offers no additional safeguards or consistency/compability checks
            with regard to the passed data and meta documents!

        Parameters
        ----------
        data_df : pandas.DataFrame
            A DataFrame that contains case data entries for the ``DataSet``.
        meta_dict: dict, default None
            A dict that stores meta data describing the columns of the data_df.
            It is assumed to be well-formed following the Quantipy meta data
            structure.

        Returns
        -------
        None
        """
        if not isinstance(data_df, pd.DataFrame):
            msg = 'data_df must be a pandas.DataFrame, passed {}.'
            raise TypeError(msg.format(type(data_df)))
        if not isinstance(meta_dict, dict):
            msg = 'meta_dict must be of type dict, passed {}.'
            raise TypeError(msg.format(type(meta_dict)))
        self._data = data_df
        if meta_dict:
            self._meta = meta_dict
        self.text_key = self._meta['lib']['default text']
        return None

    def _set_file_info(self, path_data, path_meta=None):
        self.path = '/'.join(path_data.split('/')[:-1]) + '/'
        try:
            self.text_key = self._meta['lib']['default text']
        except:
            self.text_key = None
        self._data['@1'] = np.ones(len(self._data))
        self._meta['columns']['@1'] = {'type': 'int'}
        self._data.index = list(xrange(0, len(self._data.index)))
        if self._verbose_infos: self._show_file_info()
        return None

    def _show_file_info(self):
        file_spec = 'DataSet: {}\nrows: {} - columns: {}'
        file_name = '{}{}'.format(self.path, self.name)
        print file_spec.format(file_name, len(self._data.index),
                               len(self._data.columns)-1)
        return None

    def list_variables(self, numeric=False, text=False, blacklist=None):
        """
        Get list with all variable names except date,boolean,(string,numeric)

        Parameters
        ----------
        numeric : bool, default False
            If True, int/float variables are included in list.
        text : bool, default False
            If True, string variables are included in list.
        blacklist: list of str,
            Variables that should be excluded

        Returns
        -------
        list of str
        """
        meta = self._meta
        items_list = meta['sets']['data file']['items']

        except_list = ['date','boolean']
        if not text: except_list.append('string')
        if not numeric: except_list.extend(['int','float'])

        var_list =[]
        if not isinstance(blacklist, list):
            blacklist = [blacklist]
        if not blacklist: blacklist=[]
        for item in items_list:
            key, var_name = item.split('@')
            if key == 'masks':
                for element in meta[key][var_name]['items']:
                    blacklist.append(element['source'].split('@')[-1])
            if var_name in blacklist: continue
            if meta[key][var_name]['type'] in except_list: continue
            var_list.append(var_name)
        return var_list

    # ------------------------------------------------------------------------
    # extending / merging
    # ------------------------------------------------------------------------
    def hmerge(self, dataset, on=None, left_on=None, right_on=None,
               overwrite_text=False, from_set=None, inplace=True, verbose=True):

        """
        Merge Quantipy datasets together using an index-wise identifer.

        This function merges two Quantipy datasets together, updating variables
        that exist in the left dataset and appending others. New variables
        will be appended in the order indicated by the 'data file' set if
        found, otherwise they will be appended in alphanumeric order.
        This merge happend horizontally (column-wise). Packed kwargs will be
        passed on to the pandas.DataFrame.merge() method call, but that merge
        will always happen using how='left'.

        Parameters
        ----------
        dataset : ``quantipy.DataSet``
            The dataset to merge into the current ``DataSet``.
        on : str, default=None
            The column to use as a join key for both datasets.
        left_on : str, default=None
            The column to use as a join key for the left dataset.
        right_on : str, default=None
            The column to use as a join key for the right dataset.
        overwrite_text : bool, default=False
            If True, text_keys in the left meta that also exist in right
            meta will be overwritten instead of ignored.
        from_set : str, default=None
            Use a set defined in the right meta to control which columns are
            merged from the right dataset.
        inplace : bool, default True
            If True, the ``DataSet`` will be modified inplace with new/updated
            columns. Will return a new ``DataSet`` instance if False.
        verbose : bool, default=True
            Echo progress feedback to the output pane.

        Returns
        -------
        None or new_dataset : ``quantipy.DataSet``
            If the merge is not applied ``inplace``, a ``DataSet`` instance
            is returned.
        """
        ds_left = (self._meta, self._data)
        ds_right = (dataset._meta, dataset._data)
        merged_meta, merged_data = _hmerge(
            ds_left, ds_right, on=on, left_on=left_on, right_on=right_on,
            overwrite_text=overwrite_text, from_set=from_set, verbose=verbose)
        if inplace:
            self._data = merged_data
            self._meta = merged_meta
            return None
        else:
            new_dataset = self.copy()
            new_dataset._data = merged_data
            new_dataset._meta = merged_meta
            return new_dataset

    def update(self, data, on='identity'):
        """
        Update the ``DataSet`` with the case data entries found in ``data``.

        Parameters
        ----------
        data : ``pandas.DataFrame``
            A dataframe that contains a subset of columns from the ``DataSet``
            case data component.
        on : str, default 'identity'
            The column to use as a join key.

        Returns
        -------
        None
            DataSet is modified inplace.
        """
        ds_left = (self._meta, self._data)
        update_meta = self._meta.copy()
        update_items = ['columns@{}'.format(name) for name
                        in data.columns.tolist()]
        update_meta['sets']['update'] = {'items': update_items}
        ds_right = (update_meta, data)
        merged_meta, merged_data = _hmerge(
            ds_left, ds_right, on=on, from_set='update', verbose=False)
        self._meta, self._data = merged_meta, merged_data
        del self._meta['sets']['update']
        return None

    def vmerge(self, dataset, on=None, left_on=None, right_on=None,
               row_id_name=None, left_id=None, right_id=None, row_ids=None,
               overwrite_text=False, from_set=None, uniquify_key=None,
               reset_index=True, inplace=True, verbose=True):
        """
        Merge Quantipy datasets together by appending rows.

        This function merges two Quantipy datasets together, updating variables
        that exist in the left dataset and appending others. New variables
        will be appended in the order indicated by the 'data file' set if
        found, otherwise they will be appended in alphanumeric order. This
        merge happens vertically (row-wise).

        Parameters
        ----------
        dataset : (A list of multiple) ``quantipy.DataSet``
            One or multiple datasets to merge into the current ``DataSet``.
        on : str, default=None
            The column to use to identify unique rows in both datasets.
        left_on : str, default=None
            The column to use to identify unique in the left dataset.
        right_on : str, default=None
            The column to use to identify unique in the right dataset.
        row_id_name : str, default=None
            The named column will be filled with the ids indicated for each
            dataset, as per left_id/right_id/row_ids. If meta for the named
            column doesn't already exist a new column definition will be
            added and assigned a reductive-appropriate type.
        left_id : str/int/float, default=None
            Where the row_id_name column is not already populated for the
            dataset_left, this value will be populated.
        right_id : str/int/float, default=None
            Where the row_id_name column is not already populated for the
            dataset_right, this value will be populated.
        row_ids : list of str/int/float, default=None
            When datasets has been used, this list provides the row ids
            that will be populated in the row_id_name column for each of
            those datasets, respectively.
        overwrite_text : bool, default=False
            If True, text_keys in the left meta that also exist in right
            meta will be overwritten instead of ignored.
        from_set : str, default=None
            Use a set defined in the right meta to control which columns are
            merged from the right dataset.
        uniquify_key : str, default None
            A int-like column name found in all the passed ``DataSet`` objects
            that will be protected from having duplicates. The original version
            of the column will be kept under its name prefixed with 'original_'.
        reset_index : bool, default=True
            If True pandas.DataFrame.reindex() will be applied to the merged
            dataframe.
        inplace : bool, default True
            If True, the ``DataSet`` will be modified inplace with new/updated
            rows. Will return a new ``DataSet`` instance if False.
        verbose : bool, default=True
            Echo progress feedback to the output pane.

        Returns
        -------
        None or new_dataset : ``quantipy.DataSet``
            If the merge is not applied ``inplace``, a ``DataSet`` instance
            is returned.
        """
        if isinstance(dataset, list):
            dataset_left = None
            dataset_right = None
            datasets = [(self._meta, self._data)]
            merge_ds = [(ds._meta, ds._data) for ds in dataset]
            datasets.extend(merge_ds)
        else:
            dataset_left = (self._meta, self._data)
            dataset_right = (dataset._meta, dataset._data)
            datasets = None
        merged_meta, merged_data = _vmerge(
            dataset_left, dataset_right, datasets, on=on, left_on=left_on,
            right_on=right_on, row_id_name=row_id_name, left_id=left_id,
            right_id=right_id, row_ids=row_ids, overwrite_text=overwrite_text,
            from_set=from_set, reset_index=reset_index, verbose=verbose)
        if inplace:
            self._data = merged_data
            self._meta = merged_meta
            if uniquify_key:
                self._make_unique_key(uniquify_key, row_id_name)
            return None
        else:
            new_dataset = self.copy()
            new_dataset._data = merged_data
            new_dataset._meta = merged_meta
            if uniquify_key:
                new_dataset._make_unique_key(uniquify_key, row_id_name)
            return new_dataset

    def _make_unique_key(self, id_key_name, multiplier):
        """
        """
        columns = self._meta['columns']
        if not id_key_name in columns:
            raise KeyError("'id_key_name' is not in 'meta['columns']'!")
        elif columns[id_key_name]['type'] not in ['int', 'float']:
            raise TypeError("'id_key_name' must be of type int, float, single!")
        elif not multiplier in columns:
            raise KeyError("'multiplier' is not in 'meta['columns']'!")
        elif columns[multiplier]['type'] not in ['single', 'int', 'float']:
            raise TypeError("'multiplier' must be of type int, float, single!")
        org_key_col = self._data.copy()[id_key_name]
        new_name = 'original_{}'.format(id_key_name)
        name, qtype, lab = new_name, 'int', 'Original ID'
        self.add_meta(name, qtype, lab)
        self[new_name] = org_key_col
        self[id_key_name] += self[multiplier].astype(int) * 1000000000
        return None

    def merge_texts(self, dataset):
        """
        Add additional ``text`` versions from other ``text_key`` meta.

        Case data will be ignored during the merging process.

        Parameters
        ----------
        dataset : (A list of multiple) ``quantipy.DataSet``
            One or multiple datasets that provide new ``text_key`` meta.

        Returns
        -------
        None
        """
        if not isinstance(dataset, list):
            dataset = [dataset]
        for ds in dataset:
            empty_data = ds._data.copy()
            ds._data = ds._data[ds._data.index < 0]
        self.vmerge(dataset, verbose=False)
        return None

    # ------------------------------------------------------------------------
    # meta data editing
    # ------------------------------------------------------------------------
    def add_meta(self, name, qtype, label, categories=None, items=None, text_key=None,
                 dimensions_like_grids=False):
        """
        Create and insert a well-formed meta object into the existing meta document.

        Parameters
        ----------
        name : str
            The column variable name keyed in ``meta['columns']``.
        qtype : [``int``, ``float``, ``single``, ``delimited set``]
            The structural type of the data the meta describes.
        label : str
            The ``text`` label information.
        categories : list of str or tuples in form of (int, str), default None
            When a list of str is given, the categorical values will simply be
            enumerated and mapped to the category labels. Alternatively codes
            can be mapped to categorical labels, e.g.:
            [(1, 'Elephant'), (2, 'Mouse'), (999, 'No animal')]
        items : list of str or tuples in form of (int, str), default None
            If provided will automatically create an array type mask.
            When a list of str is given, the item number will simply be
            enumerated and mapped to the category labels. Alternatively
            numerical values can be mapped explicitly to items labels, e.g.:
            [(1 'The first item'), (2, 'The second item'), (99, 'Last item')]
        text_key : str, default None
            Text key for text-based label information. Uses the
            ``DataSet.text_key`` information if not provided.

        Returns
        -------
        None
            ``DataSet`` is modified inplace, meta data and ``_data`` columns
            will be added
        """
        make_array_mask = True if items else False
        if make_array_mask and dimensions_like_grids:
            test_name = self._dims_array_name(name)
        else:
            test_name = name
        self._verify_variable_meta_not_exist(test_name, make_array_mask)
        if not text_key: text_key = self.text_key
        if make_array_mask:
            self._add_array(name, qtype, label, items, categories, text_key,
                            dimensions_like_grids)
            return None
        categorical = ['delimited set', 'single']
        numerical = ['int', 'float']
        if not qtype in ['delimited set', 'single', 'float', 'int']:
            raise NotImplementedError('Type {} data unsupported'.format(qtype))
        if qtype in categorical and not categories:
            val_err = "Must provide 'categories' when requesting data of type {}."
            raise ValueError(val_err.format(qtype))
        elif qtype in numerical and categories:
            val_err = "Numerical data of type {} does not accept 'categories'."
            raise ValueError(val_err.format(qtype))
        else:
            if not isinstance(categories, list) and qtype in categorical:
                raise TypeError("'Categories' must be a list of labels "
                                "('str') or  a list of tuples of codes ('int') "
                                "and lables ('str').")
        new_meta = {'text': {text_key: label}, 'type': qtype, 'name': name}
        if categories:
            if isinstance(categories[0], dict):
                new_meta['values'] = categories
            else:
                new_meta['values'] = self._make_values_list(categories, text_key)
        self._meta['columns'][name] = new_meta
        datafile_setname = 'columns@{}'.format(name)
        if datafile_setname not in self._meta['sets']['data file']['items']:
            self._meta['sets']['data file']['items'].append(datafile_setname)
        self._data[name] = '' if qtype == 'delimited set' else np.NaN
        return None

    def rename(self, name, new_name):
        """
        Change meta and data column name references of the variable defintion.

        Parameters
        ----------
        name : str
            The originating column variable name keyed in ``meta['columns']``.
        new_name : str
            The new variable name.

        Returns
        -------
        None
            DataSet is modified inplace. The new name reference is placed into
            both the data and meta component.
        """
        if self._is_array(name):
            raise NotImplementedError('Cannot rename array masks!')
        if new_name in self._data.columns:
            msg = "Cannot rename '{}' into '{}'. Column name already exists!"
            raise ValueError(msg.format(name, new_name))
        self._data.rename(columns={name: new_name}, inplace=True)
        self._meta['columns'][new_name] = self._meta['columns'][name].copy()
        del self._meta['columns'][name]
        old_set_entry = 'columns@{}'.format(name)
        new_set_entry = 'columns@{}'.format(new_name)
        new_datafile_items = [i if i != old_set_entry else new_set_entry for i
                              in self._meta['sets']['data file']['items']]
        self._meta['sets']['data file']['items'] = new_datafile_items
        return None

    def reorder_values(self, name, new_order=None):
        """
        Apply a new order to the value codes defined by the meta data component.

        Parameters
        ----------
        name : str
            The column variable name keyed in ``_meta['columns']`` or
            ``_meta['masks']``.
        new_order : list of int, default None
            The new code order of the DataSet variable. If no order is given,
            the ``values`` object is sorted ascending.

        Returns
        -------
        None
            DataSet is modified inplace.
        """
        self._verify_var_in_dataset(name)
        values = self._get_value_loc(name)
        if not new_order:
            new_order = list(sorted(self._get_valuemap(name, 'codes')))
        else:
            self._verify_old_vs_new_codes(name, new_order)
        new_values = [value for i in new_order for value in values
                      if value['value'] == i]
        if self._get_type(name) == 'array':
            self._meta['lib']['values'][name] = new_values
        else:
            self._meta['columns'][name]['values'] = new_values
        return None

    def remove_values(self, name, remove):
        """
        Erase value codes safely from both meta and case data components.

        Parameters
        ----------
        name : str
            The originating column variable name keyed in ``meta['columns']``
            or ``meta['masks']``.
        remove : int or list of int
            The codes to be removed from the ``DataSet`` variable.
        Returns
        -------
        None
            DataSet is modified inplace.
        """
        self._verify_var_in_dataset(name)
        if not isinstance(remove, list): remove = [remove]
        values = self._get_value_loc(name)
        new_values = [value for value in values
                      if value['value'] not in remove]
        if self._get_type(name) == 'array':
            self._meta['lib']['values'][name] = new_values
        else:
            self._meta['columns'][name]['values'] = new_values
        if self._is_array(name):
            items = self._get_itemmap(name, 'items')
            for i in items:
                self.remove_values(i, remove)
        else:
            if self._is_delimited_set(name):
                self._remove_from_delimited_set_data(name, remove)
            else:
                self._data[name].replace(remove, np.NaN, inplace=True)
            self._verify_data_vs_meta_codes(name)
        return None

    def remove_items(self, name, remove):
        """
        Erase array mask items safely from both meta and case data components.

        Parameters
        ----------
        name : str
            The originating column variable name keyed in ``meta['masks']``.
        remove : int or list of int
            The items listed by their order number in the
            ``_meta['masks'][name]['items']`` object will be droped from the
            ``mask`` definition.

        Returns
        -------
        None
            DataSet is modified inplace.
        """
        if not self._is_array(name):
            raise NotImplementedError('Cannot remove items from non-arrays!')
        if not isinstance(remove, list): remove = [remove]
        items = self._get_itemmap(name, 'items')
        drop_item_names = [item for idx, item in enumerate(items, start=1)
                        if idx in remove]
        keep_item_idxs = [idx for idx, item in enumerate(items, start=1)
                          if idx not in remove]
        new_items = self._meta['masks'][name]['items']
        new_items = [item for idx, item in enumerate(new_items, start=1)
                     if idx in keep_item_idxs]
        self._meta['masks'][name]['items'] = new_items
        for drop_item_name in drop_item_names:
            self._data.drop(drop_item_name, axis=1, inplace=True)
            del self._meta['columns'][drop_item_name]
            col_ref = 'columns@{}'.format(drop_item_name)
            self._meta['sets']['data file']['items'].remove(col_ref)
            self._meta['sets'][name]['items'].remove(col_ref)
        return None

    def extend_values(self, name, ext_values, text_key=None):
        """
        Add to the 'values' object of existing column or mask meta data.

        Parameters
        ----------
        name : str
            The column variable name keyed in ``_meta['columns']`` or
            ``_meta['masks']``.
        ext_values : list of str or tuples in form of (int, str), default None
            When a list of str is given, the categorical values will simply be
            enumerated and maped to the category labels. Alternatively codes can
            mapped to categorical labels, e.g.:
            [(1, 'Elephant'), (2, 'Mouse'), (999, 'No animal')]
        text_key : str, default None
            Text key for text-based label information. Will automatically fall
            back to the instance's text_key property information if not provided.

        Returns
        -------
        None
            The ``DataSet`` is modified inplace.
        """
        self._verify_var_in_dataset(name)
        is_array = self._is_array(name)
        if not self._has_categorical_data(name):
            err_msg = '{} does not contain categorical values meta!'
            raise TypeError(err_msg.format(name))
        if not text_key: text_key = self.text_key
        if not isinstance(ext_values, list): ext_values = [ext_values]
        value_obj = self._get_valuemap(name, text_key=text_key)
        codes = [code for code, text in value_obj]
        if isinstance(ext_values[0], tuple):
            dupes = []
            for ext_value in ext_values:
                if ext_value[0] in codes:
                    dupes.append(ext_value)
            if dupes:
                msg = 'Cannot add codes since they already exists: \n {}'
                raise ValueError(msg.format(dupes))
            ext_values = [self._value(v[0], text_key, v[1]) for v in ext_values]
        else:
            start_here = self._next_consecutive_code(codes)
            ext_values = self._make_values_list(ext_values, text_key, start_here)
        if is_array:
            self._meta['lib']['values'][name].extend(ext_values)
            ext_lib_ref = self._meta['lib']['values'][name]
            for item in self._get_itemmap(name, 'items'):
                self._meta['columns'][item]['values'] = ext_lib_ref
        else:
            self._meta['columns'][name]['values'].extend(ext_values)
        return None

    def set_text_key(self, text_key):
        """
        Set the default text_key of the ``DataSet``.

        .. note:: A lot of the instance methods will fall back to the default
            text key in ``_meta['lib']['default text']``. It is therefore
            important to use this method with caution, i.e. ensure that the
            meta contains ``text`` entries for the ``text_key`` set.

        Parameters
        ----------
        text_key : {'en-GB', 'da-DK', 'fi-FI', 'nb-NO', 'sv-SE', 'de-DE'}
            The text key that will be set in ``_meta['lib']['default text']``.

        Returns
        -------
        None
        """
        self._is_valid_text_key(text_key)
        self.text_key = text_key
        self._meta['lib']['default text'] = text_key
        return None

    def find_duplicate_texts(self, name, text_key=None):
        """
        Collect values that share the same text information to find duplicates.

        Parameters
        ----------
        name : str
            The column variable name keyed in ``_meta['columns']`` or
            ``_meta['masks']``.
        text_key : str, default None
            Text key for text-based label information. Will automatically fall
            back to the instance's ``text_key`` property information if not
            provided.
        """
        if not text_key: text_key = self.text_key
        values = self._get_valuemap(name, text_key=text_key)
        dupes_check = []
        text_dupes = []
        for value in values:
            if value[1] in dupes_check:
                text_dupes.append(value[1])
            dupes_check.append(value[1])
        text_dupes = list(set(text_dupes))
        dupes = []
        for value in values:
            if value[1] in text_dupes:
                dupes.append(value)
        dupes = list(sorted(dupes, key=lambda x: x[1]))
        return dupes

    def force_texts(self, name=None, copy_to=None, copy_from=None,
                    update_existing=False, excepts=None):
        """
        Copy info from existing text_key to a new one or update the existing

        Parameters
        ----------
        name : str / list of str / None
            Variable names for that the text info are forced
            None -> all meta objects in masks and columns
        copy_to : str
            {'en-GB', 'da-DK', 'fi-FI', 'nb-NO', 'sv-SE', 'de-DE'}
            None -> _meta['lib']['default text']
            The text key that will be filled.
        copy from : str / list
            {'en-GB', 'da-DK', 'fi-FI', 'nb-NO', 'sv-SE', 'de-DE'}
            You can also enter a list with text_keys, if the first text_key
            doesn't exist, it takes the next one
        update_existing : bool
            True : copy_to will be filled in any case
            False: copy_to will be filled if it's empty/not existing
        excepts : str or list of str
            If provided, the variables passed are ignored while transferring
            ``text`` information.

        Returns
        -------
        None
        """
        def _force_texts(tk_dict, copy_to, copy_from, update_existing):
            if isinstance(tk_dict, dict):
                new_text_key = None
                for new_tk in reversed(copy_from):
                    if new_tk in tk_dict.keys():
                        new_text_key = new_tk
                if not new_text_key:
                    raise ValueError('{} is no existing text_key'.format(copy_from))
                if update_existing:
                    tk_dict.update({copy_to: tk_dict[new_text_key]})
                else:
                    if not copy_to in tk_dict.keys():
                        tk_dict.update({copy_to: tk_dict[new_text_key]})
            return tk_dict

        meta = self._meta
        if not isinstance(name, list) and name != None: name = [name]
        if not isinstance(excepts, list): excepts = [excepts]
        excepts.append('@1')
        if copy_to == None: copy_to = meta['lib']['default text']
        if copy_from == None:
            raise ValueError('parameter copy_from needs an input')
        elif not isinstance(copy_from, list): copy_from = [copy_from]

        #grids / masks
        for mask_name, mask_def in meta['masks'].items():
            if mask_name in excepts or not (name == None or mask_name in name):
                continue
            mask_def['text'] = _force_texts(tk_dict= mask_def['text'],
                                        copy_to=copy_to,
                                        copy_from=copy_from,
                                        update_existing=update_existing)
            for no, item in enumerate(mask_def['items']):
                if 'text' in item.keys():
                    item['text'] = _force_texts(tk_dict= item['text'],
                                            copy_to=copy_to,
                                            copy_from=copy_from,
                                            update_existing=update_existing)
                    mask_def['items'][no]['text'] = item['text']

            #lib
            for no, value in enumerate(meta['lib']['values'][mask_name]):
                value['text'] == _force_texts(tk_dict= value['text'],
                                        copy_to=copy_to,
                                        copy_from=copy_from,
                                        update_existing=update_existing)
                meta['lib']['values'][mask_name][no]['text'] = value['text']

        #columns
        for column_name, column_def in meta['columns'].items():
            if not (name == None or column_name in name) or column_name in excepts:
                continue
            column_def['text'] = _force_texts(tk_dict= column_def['text'],
                                        copy_to=copy_to,
                                        copy_from=copy_from,
                                        update_existing=update_existing)
            if ('values' in column_def.keys() and
                isinstance(column_def['values'], list)):
                for no, value in enumerate(column_def['values']):
                    value['text'] = _force_texts(tk_dict= value['text'],
                                        copy_to=copy_to,
                                        copy_from=copy_from,
                                        update_existing=update_existing)
                    column_def['values'][no]['text'] = value['text']


    @classmethod
    def _is_valid_text_key(cls, tk):
        """
        """
        valid_tks = ['en-GB', 'da-DK', 'fi-FI', 'nb-NO', 'sv-SE', 'de-DE']
        if tk not in valid_tks:
            msg = "{} is not a valid text_key! Supported are: \n {}"
            msg = msg.format(tk, valid_tks)
            raise ValueError(msg)
        else:
            return True

    def clean_texts(self, clean_html=True, replace=None):
        """
        Cycle through all meta ``text`` objects replacing unwanted tags/terms.

        Parameters
        ----------
        clean_html : bool, default True
            If True, all ``text``s will be stripped from any html tags.
            Currently uses the regular expression: '<.*?>'
        replace : dict, default None
            A dictionary mapping {unwanted string: replacement string}.

        Returns
        -------
        None
        """
        def remove_html(text):
            """
            """
            import re
            remove = re.compile('<.*?>')
            text = re.sub(remove, '', text)
            remove = '(<|\$)(.|\n)+?(>|.raw |.raw)'
            return re.sub(remove, '', text)

        def replace_from_dict(obj, tk, replace_map):
            """
            """
            for k, v, in replace_map.items():
                text = obj['text'][tk]
                obj['text'][tk] = text.replace(k, v)

        meta = self._meta
        for mask_name, mask_def in meta['masks'].items():
            try:
                for tk in mask_def['text']:
                    text = mask_def['text'][tk]
                    if clean_html:
                        mask_def['text'][tk] = remove_html(text)
                    if replace:
                        replace_from_dict(mask_def, tk, replace)
            except:
                pass
            try:
                for no, item in enumerate(mask_def['items']):
                    for tk in item['text']:
                        text = item['text'][tk]
                        if clean_html:
                            mask_def['items'][no]['text'][tk] = remove_html(text)
                        if replace:
                            replace_from_dict(item, tk, replace)
            except:
                pass
            mask_vals = meta['lib']['values'][mask_name]
            try:
                for no, val in enumerate(mask_vals):
                    for tk in val['text']:
                        text = val['text'][tk]
                        if clean_html:
                            mask_vals[no]['text'][tk] = remove_html(text)
                        if replace:
                            replace_from_dict(val, tk, replace)
            except:
                pass
        for column_name, column_def in meta['columns'].items():
            try:
                for tk in column_def['text']:
                    text = column_def['text'][tk]
                    if clean_html:
                        column_def['text'][tk] = remove_html(text)
                    if replace:
                        replace_from_dict(column_def, tk, replace)
                if 'values' in column_def:
                    for no, value in enumerate(column_def['values']):
                        for tk in value['text']:
                            text = value['text'][tk]
                            if clean_html:
                                column_def['values'][no]['text'][tk] = remove_html(text)
                            if replace:
                                replace_from_dict(value, tk, replace)
            except:
                pass

    def set_value_texts(self, name, renamed_vals, text_key=None):
        """
        Rename or add value texts in the 'values' object.

        This method works for array masks and column meta data.

        Parameters
        ----------
        name : str
            The column variable name keyed in ``_meta['columns']`` or
            ``_meta['masks']``.
        renamed_vals : dict
            A dict mapping with following structure:
            ``{1: 'new label for code=1', 5: 'new label for code=5'}``
            Codes will be ignored if they do not exist in the 'values' object.
        text_key : str, default None
            Text key for text-based label information. Will automatically fall
            back to the instance's ``text_key`` property information if not
            provided.

        Returns
        -------
        None
            The ``DataSet`` is modified inplace.
        """
        self._verify_var_in_dataset(name)
        if not self._has_categorical_data(name):
            err_msg = '{} does not contain categorical values meta!'
            raise TypeError(err_msg.format(name))
        if not text_key: text_key = self.text_key

        if not self._is_array(name):
            obj_values = self._meta['columns'][name]['values']
            new_obj_values = []
        else:
            obj_values = self._meta['lib']['values'][name]
            new_obj_values = []
        for item in obj_values:
            val = item['value']
            if val in renamed_vals.keys():
                value_texts = item['text']
                if text_key in value_texts.keys():
                    item['text'][text_key] = renamed_vals[val]
                else:
                    item['text'].update({text_key: renamed_vals[val]})
            new_obj_values.append(item)
        if not self._is_array(name):
            self._meta['columns'][name]['values'] = new_obj_values
        else:
            self._meta['lib']['values'][name] = new_obj_values
        return None

    def set_item_texts(self, name, renamed_items, text_key=None):
        """
        Rename or add item texts in the 'items' object of a ``mask``.

        Parameters
        ----------
        name : str
            The column variable name keyed in ``_meta['masks']``.
        renamed_items : dict
            A dict mapping with following structure (array mask items are
            assumed to be passed by their order number):
            ``{1: 'new label for item #1',
               5: 'new label for item #5'}``
        text_key : str, default None
            Text key for text-based label information. Will automatically fall
            back to the instance's ``text_key`` property information if not
            provided.

        Returns
        -------
        None
            The ``DataSet`` is modified inplace.
        """
        if not self._is_array(name):
            raise KeyError('{} is not a mask.'.format(name))
        if not text_key: text_key = self.text_key
        items = self.sources(name)
        item_obj = self._meta['masks'][name]['items']
        for item_no, item_text in renamed_items.items():
            text_update = {text_key: item_text}
            i = items[item_no - 1]
            self._meta['columns'][i]['text'].update(text_update)
            for i_obj in item_obj:
                if i_obj['source'].split('@')[-1] == i:
                    i_obj['text'].update(text_update)
        return None

    def set_col_text_edit(self, name, edited_text, axis='x'):
        """
        Inject a question label edit that will take effect at build stage.

        Parameters
        ----------
        name : str
            The column variable name keyed in ``_meta['columns']``.
        edited_text : str
            The desired question label text.
        axis: {'x', 'y', ['x', 'y']}, default 'x'
            The axis the edited text should appear on.

        Returns
        -------
        None
        """
        if not isinstance(axis, list): axis = [axis]
        if axis not in [['x'], ['y'], ['x', 'y'], ['y', 'x']]:
            raise ValueError('No valid axis provided!')
        for ax in axis:
            tk = 'x edits' if ax == 'x' else 'y edits'
            self.set_column_text(name, edited_text, tk)

    def set_val_text_edit(self, name, edited_vals, axis='x'):
        """
        Inject cat. value label edits that will take effect in at build stage.

        Parameters
        ----------
        name : str
            The column variable name keyed in ``_meta['columns']``.
        edited_vals : dict
            Mapping of value code to ``'text'`` label.
        axis: {'x', 'y', ['x', 'y']}, default 'x'
            The axis the edited text should appear on.

        Returns
        -------
        None
        """
        if not isinstance(axis, list): axis = [axis]
        if axis not in [['x'], ['y'], ['x', 'y'], ['y', 'x']]:
            raise ValueError('No valid axis provided!')
        for ax in axis:
            tk = 'x edits' if ax == 'x' else 'y edits'
            self.set_value_texts(name, edited_vals, tk)

    def set_property(self, name, prop_name, prop_value, ignore_items=False):
        """
        Access and set the value of a meta object's ``properties`` collection.

        Parameters
        ----------
        name : str
            The originating column variable name keyed in ``meta['columns']``
            or ``meta['masks']``.
        prop_name : str
            The property key name.
        prop_value : any
            The value to be set for the property. Must be of valid type and
            have allowed values(s) with regard to the property.
        ignore_items : bool, default False
            When ``name`` refers to a variable from the ``'masks'`` collection,
            setting to True will ignore any ``items`` and only apply the
            property to the ``mask`` itself.
        Returns
        -------
        None
        """
        valid_props = ['base_text']
        if prop_name not in valid_props:
            raise ValueError("'prop_name' must be one of {}").format(valid_props)
        prop_update = {prop_name: prop_value}
        if  self._is_array(name):
            if not 'properties' in self._meta['masks'][name]:
                self._meta['masks'][name]['properties'] = {}
            self._meta['masks'][name]['properties'].update(prop_update)
            if not ignore_items:
                items = self.sources(name)
                for i in items:
                    self.set_property(i, prop_name, prop_value)
        else:
            if not 'properties' in self._meta['columns'][name]:
                self._meta['columns'][name]['properties'] = {}
            self._meta['columns'][name]['properties'].update(prop_update)
        return None

    def set_sliced(self, name, slicer, axis='y'):
        """
        Set or update ``rules[axis]['slicex']`` meta for the named column.

        Quantipy builds will respect the kept codes and *show them exclusively*
        in results.

        .. note:: This is not a replacement for ``DataSet.set_missings()`` as
            missing values are respected also in computations.

        Parameters
        ----------
        name : str
            The column variable name keyed in ``_meta['columns']``.
        slice : int or list of int
            Values indicated by their ``int`` codes will be shown in
            ``Quantipy.View.dataframe``s, respecting the provided order.
        axis : {'x', 'y'}, default 'y'
            The axis to slice the values on.

        Returns
        -------
        None
        """
        if self._is_array(name):
            raise NotImplementedError('Cannot slice codes from arrays!')
        if 'rules' not in self._meta['columns'][name]:
            self._meta['columns'][name]['rules'] = {'x': {}, 'y': {}}
        if not isinstance(slicer, list): slicer = [slicer]
        slicer = self._clean_codes_against_meta(name, slicer)
        rule_update = {'slicex': {'values': slicer}}
        self._meta['columns'][name]['rules'][axis].update(rule_update)
        return None

    def set_hidden(self, name, hide, axis='y'):
        """
        Set or update ``rules[axis]['dropx']`` meta for the named column.

        Quantipy builds will respect the hidden codes and *cut* them from
        results.

        .. note:: This is not equivalent to ``DataSet.set_missings()`` as
            missing values are respected also in computations.

        Parameters
        ----------
        name : str
            The column variable name keyed in ``_meta['columns']``.
        hide : int or list of int
            Values indicated by their ``int`` codes will be dropped from
            ``Quantipy.View.dataframe``s.
        axis : {'x', 'y'}, default 'y'
            The axis to drop the values from.

        Returns
        -------
        None
        """
        if self._is_array(name):
            raise NotImplementedError('Cannot hide codes on arrays!')
        if 'rules' not in self._meta['columns'][name]:
            self._meta['columns'][name]['rules'] = {'x': {}, 'y': {}}
        if not isinstance(hide, list): hide = [hide]
        hide = self._clean_codes_against_meta(name, hide)
        if set(hide) == set(self._get_valuemap(name, 'codes')):
            msg = "Cannot hide all values of '{}'' on '{}'-axis"
            raise ValueError(msg.format(name, axis))
        rule_update = {'dropx': {'values': hide}}
        self._meta['columns'][name]['rules'][axis].update(rule_update)
        return None

    def set_sorting(self, name, fix=None, ascending=False):
        """
        Set or update ``rules['x']['sortx']`` meta for the named column.

        Parameters
        ----------
        name : str
            The column variable name keyed in ``_meta['columns']``.
        fix : int or list of int, default None
            Values indicated by their ``int`` codes will be ignored in
            the sorting operation.
        ascending : bool, default False
            By default frequencies are sorted in descending order. Specify
            ``True`` to sort ascending.

        Returns
        -------
        None
        """
        if self._is_array(name):
            raise NotImplementedError('Cannot sort arrays / array items!')
        if 'rules' not in self._meta['columns'][name]:
            self._meta['columns'][name]['rules'] = {'x': {}, 'y': {}}
        if fix:
            if not isinstance(fix, list): fix = [fix]
        else:
            fix = []
        fix = self._clean_codes_against_meta(name, fix)
        rule_update = {'sortx': {'ascending': ascending, 'fixed': fix}}
        self._meta['columns'][name]['rules']['x'].update(rule_update)
        return None

    def set_variable_text(self, name, new_text, text_key=None):
        """
        Apply a new or update a column's/masks' meta text object.

        Parameters
        ----------
        name : str
            The originating column variable name keyed in ``meta['columns']``
            or ``meta['masks']``.
        new_text : str
            The ``text`` (label) to be set.
        text_key : str, default None
            Text key for text-based label information. Will automatically fall
            back to the instance's text_key property information if not provided.

        Returns
        -------
        None
            The ``DataSet`` is modified inplace.
        """
        self._verify_var_in_dataset(name)
        if not text_key: text_key = self.text_key
        collection = 'masks' if self._is_array(name) else 'columns'
        if text_key in self._meta[collection][name]['text'].keys():
            self._meta[collection][name]['text'][text_key] = new_text
        else:
            text_update = {text_key: new_text}
            self._meta[collection][name]['text'].update(text_update)
        return None

    # will be removed soon!
    def set_column_text(self, name, new_text, text_key=None):
        """
        Apply a new or update a column's meta text object.

        Parameters
        ----------

        Returns
        -------
        """
        self._verify_column_in_meta(name)
        if not text_key: text_key = self.text_key
        if text_key in self._meta['columns'][name]['text'].keys():
            self._meta['columns'][name]['text'][text_key] = new_text
        else:
            self._meta['columns'][name]['text'].update({text_key: new_text})
        return None

    # will be removed soon!
    def set_mask_text(self, name, new_text, text_key=None):
        """
        Apply a new or update a masks' meta text object.

        Parameters
        ----------

        Returns
        -------
        """
        self._verify_var_in_dataset(name)
        if not text_key: text_key = self.text_key
        if text_key in self._meta['masks'][name]['text'].keys():
            self._meta['masks'][name]['text'][text_key] = new_text
        else:
            self._meta['masks'][name]['text'].update({text_key: new_text})
        return None

    def _add_array(self, name, qtype, label, items, categories, text_key, dims_like):
        """
        """
        if dims_like:
            array_name = self._dims_array_name(name)
        else:
            array_name = name
        item_objects = []
        if isinstance(items[0], (str, unicode)):
            items = [(no, label) for no, label in enumerate(items, start=1)]
        value_ref = 'lib@values@{}'.format(array_name)
        values = None
        for i in items:
            item_no = i[0]
            item_lab = i[1]
            item_name = self._array_item_name(i[0], name, dims_like)
            item_objects.append(self._item(item_name, text_key, item_lab))
            column_lab = '{} - {}'.format(label, item_lab)
            self.add_meta(name=item_name, qtype=qtype, label=column_lab,
                          categories=categories, items=None, text_key=text_key)
            if not values:
                values = self._meta['columns'][item_name]['values']
            self._meta['columns'][item_name]['values'] = value_ref
            self._meta['sets']['data file']['items'].remove('columns@{}'.format(item_name))
        mask_meta = {'items': item_objects, 'type': 'array',
                     'values': value_ref, 'text': {text_key: label}}
        self._meta['lib']['values'][array_name] = values
        self._meta['masks'][array_name] = mask_meta
        datafile_setname = 'masks@{}'.format(array_name)
        if datafile_setname not in self._meta['sets']['data file']['items']:
            self._meta['sets']['data file']['items'].append(datafile_setname)
        self._meta['sets'][array_name] = {'items': [i['source'] for i in item_objects]}
        return None

    def copy_var(self, name, suffix='rec', copy_data=True):
        """
        Copy meta and case data of the variable defintion given per ``name``.

        Parameters
        ----------
        name : str
            The originating column variable name keyed in ``meta['columns']``
            or ``meta['masks']``.
        suffix : str, default 'rec'
            The new variable name will be constructed by suffixing the original
            ``name`` with ``_suffix``, e.g. ``'age_rec``.
        Returns
        -------
        None
            DataSet is modified inplace, adding a copy to both the data and meta
            component.
        """
        self._verify_var_in_dataset(name)
        copy_name = '{}_{}'.format(name, suffix)
        if self._is_array(name):
            items = self._get_itemmap(name, 'items')
            mask_meta_copy = org_copy.deepcopy(self._meta['masks'][name])
            if not 'masks@' + copy_name in self._meta['sets']['data file']['items']:
                self._meta['sets']['data file']['items'].append('masks@' + copy_name)
            mask_set = []
            for i, i_meta in zip(items, mask_meta_copy['items']):
                self.copy_var(i, suffix, copy_data)
                i_name = '{}_{}'.format(i, suffix)
                i_meta['source'] = 'columns@{}'.format(i_name)
                mask_set.append('columns@{}'.format(i_name))
            lib_ref = 'lib@values@{}'.format(copy_name)
            lib_copy = org_copy.deepcopy(self._meta['lib']['values'][name])
            mask_meta_copy['values'] = lib_ref
            self._meta['masks'][copy_name] = mask_meta_copy
            self._meta['lib']['values'][copy_name] = lib_copy
            self._meta['sets'][copy_name] = {'items': mask_set}
        else:
            if copy_data:
                self._data[copy_name] = self._data[name].copy()
            else:
                self._data[copy_name] = np.NaN
            meta_copy = org_copy.deepcopy(self._meta['columns'][name])
            self._meta['columns'][copy_name] = meta_copy
            self._meta['columns'][copy_name]['name'] = copy_name
            if not 'columns@' + copy_name in self._meta['sets']['data file']['items']:
                self._meta['sets']['data file']['items'].append('columns@' + copy_name)
        return None

    def code_count(self, name, count_only=None):
        """
        Get the total number of codes/entries found per row.

        .. note:: Will be 0/1 for type ``single`` and range between 0 and the
            number of possible values for type ``delimited set``.

        Parameters
        ----------
        name : str
            The column variable name keyed in ``meta['columns']``.
        count_only : int or list of int, default None
            Pass a list of codes that should no be counted.

        Returns
        -------
        count : pandas.Series
            A series with the results as ints.
        """
        if self._is_array(name) or self._is_numeric(name):
            raise TypeError('Can only count codes on categorical data columns!')
        dummy = self.make_dummy(name, partitioned=False)
        if count_only:
            if not isinstance(count_only, list): count_only = [count_only]
            dummy = dummy[count_only]
        count = dummy.sum(axis=1)
        return count

    def is_nan(self, name):
        """
        Detect empty entries in the ``_data`` rows.

        Parameters
        ----------
        name : str
            The column variable name keyed in ``meta['columns']``.

        Returns
        -------
        count : pandas.Series
            A series with the results as bool.
        """
        if self._is_array(name):
            raise TypeError("Can only check 'np.NaN' on non-mask variables!")
        return self._data[name].isnull()

    def any(self, name, codes):
        """
        Return a logical has_any() slicer for the passed codes.

        .. note:: When applied to an array mask, the has_any() logic is ex-
            tended to the item sources, i.e. the it must itself be true for
            *at least one of* the items.

        Parameters
        ----------
        name : str, default None
            The column variable name keyed in ``_meta['columns']`` or
            ``_meta['masks']``.
        codes : int or list of int
            The codes to build the logical slicer from.

        Returns
        -------
        slicer : pandas.Index
            The indices fulfilling has_any([codes]).
        """
        if not isinstance(codes, list): codes = [codes]
        if self._is_array(name):
            logics = []
            for s in self.sources(name):
                logics.append({s: has_any(codes)})
            slicer = self.slicer(union(logics))
        else:
            slicer = self.slicer({s: has_any(codes)})
        return slicer

    def all(self, name, codes):
        """
        Return a logical has_all() slicer for the passed codes.

        .. note:: When applied to an array mask, the has_all() logic is ex-
            tended to the item sources, i.e. the it must itself be true for
            *all* the items.

        Parameters
        ----------
        name : str, default None
            The column variable name keyed in ``_meta['columns']`` or
            ``_meta['masks']``.
        codes : int or list of int
            The codes to build the logical slicer from.

        Returns
        -------
        slicer : pandas.Index
            The indices fulfilling has_all([codes]).
        """
        if not isinstance(codes, list): codes = [codes]
        if self._is_array(name):
            logics = []
            for s in self.sources(name):
                logics.append({s: has_all(codes)})
            slicer = self.slicer(intersection(logics))
        else:
            slicer = self.slicer({s: has_all(codes)})
        return slicer

    def crosstab(self, x, y=None, w=None, pct=False, decimals=1, text=True,
                 rules=False, xtotal=False):
        """
        """
        meta, data = self.split()
        y = '@' if not y else y
        get = 'count' if not pct else 'normalize'
        show = 'values' if not text else 'text'
        return ct(meta, data, x=x, y=y, get=get, weight=w, show=show,
                  rules=rules, xtotal=xtotal, decimals=decimals)

    def _verify_variable_meta_not_exist(self, name, is_array):
        """
        """
        msg = ''
        if not is_array:
            if name in self._meta['columns']:
                msg = "Overwriting meta for '{}', column already exists!"
        else:
            if name in self._meta['masks']:
                msg = "Overwriting meta for '{}', mask already exists!"
        if msg:
            print msg.format(name)
        else:
            return None

    def _clean_codes_against_meta(self, name, codes):
        return [c for c in codes if c in self._get_valuemap(name, 'codes')]

    @staticmethod
    def _item(item_name, text_key, text):
        """
        """
        return {'source': 'columns@{}'.format(item_name),
                'text': {text_key: text}}

    def _make_items_object(self, item_definition, text_key):
        pass

    def copy_array_data(self, source, target, source_items=None,
                        target_items=None, slicer=None):
        """
        """
        self._verify_same_value_codes_meta(source, target)
        all_source_items = self._get_itemmap(source, non_mapped='items')
        all_target_items = self._get_itemmap(target, non_mapped='items')
        if slicer: mask = self.slicer(slicer)
        if source_items:
            source_items = [all_source_items[i-1] for i in source_items]
        else:
            source_items = all_source_items
        if target_items:
            target_items = [all_target_items[i-1] for i in target_items]
        else:
            target_items = all_target_items
        for s, t in zip(source_items, target_items):
                if slicer:
                    self._data.loc[mask, t] = self._data.loc[mask, s]
                else:
                    self[t] = self[s]
        return None

    def unify_values(self, name, code_map, slicer=None, exclusive=False):
        """
        Use a mapping of old to new codes to replace code values in ```_data``.

        .. note:: Experimental! Check results carefully!

        Parameters
        ----------
        name : str
            The column variable name keyed in ``meta['columns']``.
        code_map : dict
            A mapping of ``{old: new}``; ``old`` and ``new`` must be the
            int-type code values from the column meta data.
        slicer : Quantipy logic statement, default None
            If provided, the values will only be unified for cases where the
            condition holds.
        exclusive : bool, default False
            If True, the recoded unified value will replace whatever is already
            found in the ``_data`` column, ignoring ``delimited set`` typed data
            to which normally would get appended to.

        Returns
        -------
        None
        """
        append = self._is_delimited_set(name)
        if exclusive: append = False
        for old_code, new_code in code_map.items():
            self.recode(name, {new_code: {name: [old_code]}},
                        append=append, intersect=slicer)
            if not slicer:
                self.remove_values(name, old_code)
            else:
                msg = "Unified {} >> {} on data slice. Remove values meta if needed!"
                print msg.format(old_code, new_code)
        return None

    @staticmethod
    def _dims_array_name(name):
        return '{}.{}_grid'.format(name, name)

    @staticmethod
    def _array_item_name(item_no, var_name, dims_like):
        item_name = '{}_{}'.format(var_name, item_no)
        if dims_like:
            item_name = var_name + '[{' + item_name + '}].' + var_name + '_grid'
        return item_name

    def _make_items_list(self, name, text_key):
        """
        Is this equivalent to make_values_list() needed?
        """
        pass

    def _verify_same_value_codes_meta(self, name_a, name_b):
        value_codes_a = self._get_valuemap(name_a, non_mapped='codes')
        value_codes_b = self._get_valuemap(name_b, non_mapped='codes')
        if not set(value_codes_a) == set(value_codes_b):
            msg = "'{}' and '{}' do not share the same code values!"
            raise ValueError(msg.format(name_a, name_b))
        return None

    def transpose_array(self, name, new_name=None, ignore_items=None,
                        ignore_values=None, copy_data=True, text_key=None):
        """
        Create a new array mask with transposed items / values structure.

        This method will automatically create meta and case data additions in
        the ``DataSet`` instance.

        Parameters
        ----------
        name : str
            The originating mask variable name keyed in ``meta['masks']``.
        new_name : str, default None
            The name of the new mask. If not provided explicitly, the new_name
            will be constructed constructed by suffixing the original
            ``name`` with '_trans', e.g. ``'Q2Array_trans``.
        ignore_items : int or list of int, default None
            If provided, the items listed by their order number in the
            ``_meta['masks'][name]['items']`` object will not be part of the
            transposed array. This means they will be ignored while creating
            the new value codes meta.
        ignore_codes : int or list of int, default None
            If provided, the listed code values will not be part of the
            transposed array. This means they will not be part of the new
            item meta.
        text_key : str
            The text key to be used when generating text objects, i.e.
            item and value labels.

        Returns
        -------
        None
            DataSet is modified inplace.
        """
        if not self._get_type(name) == 'array':
            raise TypeError("'{}' is not an array mask!".format(name))
        org_name = name
        # Get array item and value structure
        reg_items_object = self._get_itemmap(name)
        if ignore_items:
            if not isinstance(ignore_items, list):
                ignore_items = [ignore_items]
            reg_items_object = [i for idx, i in
                                enumerate(reg_items_object, start=1)
                                if idx not in ignore_items]
        reg_item_names = [item[0] for item in reg_items_object]
        reg_item_texts = [item[1] for item in reg_items_object]

        reg_value_object = self._get_valuemap(name)
        if ignore_values:
            if not isinstance(ignore_values, list):
                ignore_values = [ignore_values]
            reg_value_object = [v for v in reg_value_object if v[0]
                                not in ignore_values]
        reg_val_codes = [v[0] for v in reg_value_object]
        reg_val_texts = [v[1] for v in reg_value_object]

        # Transpose the array structure: values --> items, items --> values
        trans_items = [(code, value) for code, value in
                       zip(reg_val_codes, reg_val_texts)]
        trans_values = [(idx, text) for idx, text in
                        enumerate(reg_item_texts, start=1)]
        label = self._get_label(name, text_key=text_key)

        # Figure out if a Dimensions grid is the input
        if '.' in name:
            name = name.split('.')[0]
            dimensions_like = True
        else:
            dimensions_like = False
        if not new_name:
            new_name = '{}_trans'.format(name)

        # Create the new meta data entry for the transposed array structure
        qtype = 'delimited set'
        self.add_meta(new_name, qtype, label, trans_values, trans_items,
                      text_key, dimensions_like_grids=dimensions_like)
        if dimensions_like:
            new_name = '{}.{}_grid'.format(new_name, new_name)

        # Do the case data transformation by looping through items and
        # convertig value code entries...
        trans_items = self._get_itemmap(new_name, 'items')
        trans_values = self._get_valuemap(new_name, 'codes')
        for reg_item_name, new_val_code in zip(reg_item_names, trans_values):
            for reg_val_code, trans_item in zip(reg_val_codes, trans_items):
                if trans_item not in self._data.columns:
                    if qtype == 'delimited set':
                        self[trans_item] = ''
                    else:
                        self[trans_item] = np.NaN
                if copy_data:
                    slicer = {reg_item_name: [reg_val_code]}
                    update_with = new_val_code
                    self.recode(trans_item, {update_with: slicer},
                                append=True)
        print 'Transposed array: {} into {}'.format(org_name, new_name)

    def slicer(self, condition):
        """
        Create an index slicer to select rows from the DataFrame component.

        Parameters
        ----------
        condition : Quantipy logic expression
            A logical condition expressed as Quantipy logic that determines
            which subset of the case data rows to be kept.

        Returns
        -------
        slicer : pandas.Index
            The indices fulfilling the passed logical condition.
        """
        full_data = self._data.copy()
        series_data = full_data[full_data.columns[0]].copy()
        slicer, _ = get_logic_index(series_data, condition, full_data)
        return slicer

    def recode(self, target, mapper, default=None, append=False,
               intersect=None, initialize=None, fillna=None, inplace=True):
        """
        Create a new or copied series from data, recoded using a mapper.

        This function takes a mapper of {key: logic} entries and injects the
        key into the target column where its paired logic is True. The logic
        may be arbitrarily complex and may refer to any other variable or
        variables in data. Where a pre-existing column has been used to
        start the recode, the injected values can replace or be appended to
        any data found there to begin with. Note that this function does
        not edit the target column, it returns a recoded copy of the target
        column. The recoded data will always comply with the column type
        indicated for the target column according to the meta.

        Parameters
        ----------
        target : str
            The column variable name keyed in ``_meta['columns']`` that is the
            target of the recode. If not found in ``_meta`` this will fail
            with an error. If ``target`` is not found in data.columns the
            recode will start from an empty series with the same index as
            ``_data``. If ``target`` is found in data.columns the recode will
            start from a copy of that column.
        mapper : dict
            A mapper of {key: logic} entries.
        default : str, default None
            The column name to default to in cases where unattended lists
            are given in your logic, where an auto-transformation of
            {key: list} to {key: {default: list}} is provided. Note that
            lists in logical statements are themselves a form of shorthand
            and this will ultimately be interpreted as:
            {key: {default: has_any(list)}}.
        append : bool, default False
            Should the new recodd data be appended to values already found
            in the series? If False, data from series (where found) will
            overwrite whatever was found for that item instead.
        intersect : logical statement, default None
            If a logical statement is given here then it will be used as an
            implied intersection of all logical conditions given in the
            mapper.
        initialize : str or np.NaN, default None
            If not None, a copy of the data named column will be used to
            populate the target column before the recode is performed.
            Alternatively, initialize can be used to populate the target
            column with np.NaNs (overwriting whatever may be there) prior
            to the recode.
        fillna : int, default=None
            If not None, the value passed to fillna will be used on the
            recoded series as per pandas.Series.fillna().
        inplace : bool, default True
            If True, the ``DataSet`` will be modified inplace with new/updated
            columns. Will return a new recoded ``pandas.Series`` instance if
            False.

        Returns
        -------
        None or recode_series
            Either the ``DataSet._data`` is modfied inplace or a new
            ``pandas.Series`` is returned.
        """
        meta = self._meta
        data = self._data
        if not target in meta['columns']:
            raise ValueError(("{} not found in meta['columns'].".format(target),
                              "Please create meta data first!"))
        recode_series = _recode(meta, data, target, mapper,
                                default, append, intersect, initialize, fillna)
        if inplace:
            self._data[target] = recode_series
            if not self._is_numeric(target):
                self._verify_data_vs_meta_codes(target)
            return None
        else:
            return recode_series

    def interlock(self, name, label, variables, val_text_sep = '/'):
        """
        """
        if not isinstance(variables, list) or len(variables) < 2:
            raise ValueError("'variables' must be a list of at least two items!")
        if any(self._is_delimited_set(v) for v in variables):
            qtype = 'delimited set'
        else:
            qtype = 'single'
        codes = [self._get_valuemap(v, 'codes') for v in variables]
        texts = [self._get_valuemap(v, 'texts') for v in variables]
        zipped = zip(list(product(*codes)), list(product(*texts)))
        categories = []
        cat_id = 0
        for codes, texts in zipped:
            cat_id += 1
            label = val_text_sep.join(texts)
            rec = [{v: [c]} for v, c in zip(variables, codes)]
            rec = intersection(rec)
            categories.append((cat_id, label, rec))
        self.derive_categorical(name, qtype, label, categories)
        return None


    def derive_categorical(self, name, qtype, label, cond_map, text_key=None):
        """
        Create meta and recode case data by specifying derived category logics.

        Parameters
        ----------
        name : str
            The column variable name keyed in ``meta['columns']``.
        qtype : [``int``, ``float``, ``single``, ``delimited set``]
            The structural type of the data the meta describes.
        label : str
            The ``text`` label information.
        cond_map : list of tuples
            Tuples of three elements with following structure:
            (code, 'Label goes here', <qp logic expression here>), e.g.:
            (1, 'Men between 30 and 40',
             intersection([{'gender': [1]}, {'age': frange('30-40')}]))
        text_key : str, default None
            Text key for text-based label information. Will automatically fall
            back to the instance's text_key property information if not provided.

        Returns
        -------
        None
            ``DataSet`` is modified inplace.
        """
        if not text_key: text_key = self.text_key
        append = qtype == 'delimited set'
        categories = [(cond[0], cond[1]) for cond in cond_map]
        idx_mapper = {cond[0]: cond[2] for cond in cond_map}
        self.add_meta(name, qtype, label, categories, items=None, text_key=text_key)
        self.recode(name, idx_mapper, append=append)
        return None

    def band_numerical(self, name, label, num_name, bands, text_key=None):
        """
        Group numeric data with band defintions treated as group text labels.

        Wrapper around ``derive_categorical()`` for quick banding of ``int``
        data.

        Parameters
        ----------
        ToDo

        Returns
        -------
        ToDo

        """
        if not self._meta['columns'][num_name]['type'] == 'int':
            msg = "Can only band int type data! {} is {}."
            msg = msg.format(num_name, self._meta['columns'][num_name]['type'])
            raise TypeError(msg)
        if not text_key: text_key = self.text_key
        bands = [str(band).replace(' ', '') for band in bands]
        for band in bands:
            msg = "Cannot convert {} to range or single 'int'".format(band)
            err = ValueError(msg)
            check_me = band.split('-')
            if len(check_me) == 1:
                try:
                    check_me = int(check_me[0])
                except:
                    raise err
            elif len(check_me) == 2:
                try:
                    check_me[0] = int(check_me[0])
                    check_me[1] = int(check_me[1])
                except:
                    raise err
            else:
                raise err
        bands = [(idx, band, {num_name: frange(band)}) for idx, band
                 in enumerate(bands, start=1)]
        self.derive_categorical(name, 'single', label, bands, text_key)
        return None

    def _make_values_list(self, categories, text_key, start_at=None):
        if not start_at:
            start_at = 1
        if not all([isinstance(cat, tuple) for cat in categories]):
            vals = [self._value(no, text_key, lab) for no, lab in
                    enumerate(categories, start_at)]
        else:
            vals = [self._value(cat[0], text_key, cat[1]) for cat in categories]
        return vals

    def weight(self, weight_scheme, weight_name='weight', unique_key='identity',
               report=True, inplace=True):
        """
        Weight the ``DataSet`` according to a well-defined weight scheme.

        Parameters
        ----------
        weight_scheme : quantipy.Rim instance
            A rim weights setup with defined targets. Can include multiple
            weight groups and/or filters.
        weight_name : str, default 'weight'
            A name for the float variable that is added to pick up the weight
            factors.
        unique_key : str, default 'identity'.
            A variable inside the ``DataSet`` instance that will be used to
            the map individual case weights to their matching rows.
        report : bool, default True
            If True, will report a summary of the weight algorithm run
            and factor outcomes.
        inplace : bool, default True
            If True, the weight factors are merged back into the ``DataSet``
            instance. Will otherwise return the ``pandas.DataFrame`` that
            contains the weight factors, the ``unique_key`` and all variables
            that have been used to compute the weights (filters, target
            variables, etc.).

        Returns
        -------
        None or ``pandas.DataFrame``
            Will either create a new column called ``'weight'`` in the
            ``DataSet`` instance or return a ``DataFrame`` that contains
            the weight factors.
        """
        meta, data = self.split()
        engine = qp.WeightEngine(data, meta)
        engine.add_scheme(weight_scheme, key=unique_key)
        engine.run()
        org_wname = weight_name
        if report:
            print engine.get_report()
        if inplace:
            scheme_name = weight_scheme.name
            weight_name = 'weights_{}'.format(scheme_name)
            weight_description = '{} weights'.format(scheme_name)
            data_wgt = engine.dataframe(scheme_name)[[unique_key, weight_name]]
            data_wgt.rename(columns={weight_name: org_wname}, inplace=True)
            if org_wname not in self._meta['columns']:
                self.add_meta(org_wname, 'float', weight_description)
            self.update(data_wgt, on=unique_key)
        else:
            return data_wgt

    @staticmethod
    def _value(value, text_key, text):
        """
        Return a well-formed Quantipy value object from the given arguments.

        Parameters
        ----------
        value : int
            The numeric value to be given to the returned value object.
        text_key : str
            The text key to be used when generating the returned value
            object's text object.
        text : str
            The label to be given to the returned value object.
        """
        return {'value': value, 'text': {text_key: text}}

    def _clean_missing_map(self, var, missing_map):
        """
        Generate a map of missings that only contains valid flag names
        and existing meta value texts.
        """
        valid_flags = ['d.exclude', 'exclude']
        valid_codes = self._get_valuemap(var, non_mapped='codes')
        valid_map = {}
        for mtype, mcodes in missing_map.items():
            if not isinstance(mcodes, list): mcodes = [mcodes]
            if mtype in valid_flags:
                codes = [c for c in mcodes if c in valid_codes]
                if codes: valid_map[mtype] = codes
        return valid_map

    def set_missings(self, var=None, missing_map='default', ignore=None):
        """
        Flag category defintions for exclusion in aggregations.

        Parameters
        ----------
        var : str or list of str
            Variable(s) to apply the meta flags to.
        missing_map: 'default' or dict of {code(s): 'flag'}, default 'default'
            A mapping of codes to flags that can either be 'exclude' (globally
            ignored) or 'd.exclude' (only ignored in descriptive statistics).
            Passing 'default' is using a preset list of (TODO: specify) values
            for exclusion.
        ignore : str or list of str, default None
            A list of variables that should be ignored when applying missing
            flags via the 'default' list method.

        Returns
        -------
        None
        """
        unflag = False
        if not missing_map: unflag = True
        if unflag:
            var = self._prep_varlist(var)
            for v in var:
                if 'missings' in self.meta()['columns'][v]:
                    del self.meta()['columns'][v]['missings']
        else:
            if not missing_map == 'default':
                missing_map = self._clean_missing_map(var, missing_map)
            var = self._prep_varlist(var)
            ignore = self._prep_varlist(ignore, keep_unexploded=True)
            if missing_map == 'default':
                self._set_default_missings(ignore)
            else:
                for v in var:
                    if self._has_missings(v):
                        self.meta()['columns'][v].update({'missings': missing_map})
                    else:
                        self.meta()['columns'][v]['missings'] = missing_map
            return None

    @classmethod
    def _consecutive_codes(cls, codes):
        return sorted(codes) == range(min(codes), max(codes)+1)

    @classmethod
    def _highest_code(cls, codes):
        return max(codes)

    @classmethod
    def _lowest_code(cls, codes):
        return min(codes)

    @classmethod
    def _next_consecutive_code(cls, codes):
        if cls._consecutive_codes(codes):
            return len(codes) + 1
        else:
            return cls._highest_code(codes) + 1

    def _remove_from_delimited_set_data(self, name, remove):
        """
        """
        data = self._data[name].copy()
        data.replace(np.NaN, '-NAN-', inplace=True)
        data = data.apply(lambda x: x.split(';'))
        data = data.apply(lambda x: x[0] if (x == ['-NAN-'] or x == [''])
                          else x)
        data = data.apply(lambda x: [c for c in x if c != ''
                                     and int(c) not in remove]
                                     if isinstance(x, list) else x)
        data = data.apply(lambda x: ';'.join(x) + ';' if x != '-NAN-'
                          else np.NaN)
        self._data[name] = data
        return None



    def describe(self, var=None, only_type=None, text_key=None):
        """
        Inspect the DataSet's global or variable level structure.
        """
        if text_key is None: text_key = self.text_key
        if var is not None:
            return self._get_meta(var, only_type, text_key)
        if self._meta['columns'] is None:
            return 'No meta attached to data_key: %s' %(data_key)
        else:
            types = {
                'int': [],
                'float': [],
                'single': [],
                'delimited set': [],
                'string': [],
                'date': [],
                'time': [],
                'array': [],
                'N/A': []
            }
            not_found = []
            for col in self._data.columns:
                if not col in ['@1', 'id_L1', 'id_L1.1']:
                    try:
                        types[
                              self._meta['columns'][col]['type']
                             ].append(col)
                    except:
                        types['N/A'].append(col)
            for mask in self._meta['masks'].keys():
                types[self._meta['masks'][mask]['type']].append(mask)
            idx_len = max([len(t) for t in types.values()])
            for t in types.keys():
                typ_padded = types[t] + [''] * (idx_len - len(types[t]))
                types[t] = typ_padded
            types = pd.DataFrame(types)
            if only_type:
                if not isinstance(only_type, list): only_type = [only_type]
                types = types[only_type]
                types = types.replace('', np.NaN).dropna(how='all')
            else:
                types =  types[['single', 'delimited set', 'array', 'int',
                                'float', 'string', 'date', 'time', 'N/A']]
            types.columns.name = 'size: {}'.format(len(self._data))
            return types

    def unmask(self, var):
        if not self._is_array(var):
            raise KeyError('{} is not a mask.'.format(var))
        else:
            return self._get_itemmap(var=var, non_mapped='items')

    def _set_default_missings(self, ignore=None):
        excludes = ['weißnicht', 'keineangabe', 'weißnicht/keineangabe',
                    'keineangabe/weißnicht', 'kannmichnichterinnern',
                    'weißichnicht', 'nichtindeutschland']
        d = self.describe()
        cats = []
        valids = ['array', 'single', 'delimited set']
        for valid in valids:
            cats.extend(d[valid].replace('', np.NaN).dropna().values.tolist())
        for cat in cats:
            if cat not in ignore:
                flags_code = []
                vmap = self._get_valuemap(cat)
                for exclude in excludes:
                    code = self._code_from_text(vmap, exclude)
                    if code:
                        flags_code.append(code)
                if flags_code:
                    flags_code = set(flags_code)
                    mis_map = {'exclude': list(flags_code)}
                    self.set_missings(cat, mis_map)
        return None

    def _get_missing_map(self, var):
        if self._is_array(var):
            var = self._get_itemmap(var, non_mapped='items')
        else:
            if not isinstance(var, list): var = [var]
        for v in var:
            if self._has_missings(v):
                return self.meta()['columns'][v]['missings']
            else:
                return None

    def _get_missing_list(self, var, globally=True):
        if self._has_missings(var):
            miss = self._get_missing_map(var)
            if globally:
                return miss['exclude']
            else:
                miss_list = []
                for miss_type in miss.keys():
                    miss_list.extend(miss[miss_type])
                return miss_list
        else:
            return None

    def _prep_varlist(self, varlist, keep_unexploded=False):
        if varlist:
            if not isinstance(varlist, list): varlist = [varlist]
            clean_varlist = []
            for v in varlist:
                if self._is_array(v):
                    clean_varlist.extend(self._get_itemmap(v, non_mapped='items'))
                    if keep_unexploded: clean_varlist.append(v)
                else:
                    clean_varlist.append(v)
            return clean_varlist
        else:
            return [varlist]

    def _code_from_text(self, valuemap, text):
        check = dict(valuemap)
        for c, t in check.items():
            t = t.replace(' ', '').lower()
            if t == text: return c

    def _get_type(self, var):
        if var in self._meta['masks'].keys():
            return self._meta['masks'][var]['type']
        else:
             return self._meta['columns'][var]['type']

    def _has_missings(self, var):
        has_missings = False
        if self._get_type(var) == 'array':
            var = self._get_itemmap(var, non_mapped='items')[0]
        if 'missings' in self.meta()['columns'][var].keys():
            if len(self.meta()['columns'][var]['missings'].keys()) > 0:
                has_missings = True
        return has_missings

    def _is_numeric(self, var):
        return self._get_type(var) in ['float', 'int']

    def _is_array(self, var):
        return self._get_type(var) == 'array'

    def _is_multicode_array(self, mask_element):
        return self[mask_element].dtype == 'object'

    def _is_delimited_set(self, name):
        return self._meta['columns'][name]['type'] == 'delimited set'

    def _has_categorical_data(self, name):
        if self._is_array(name):
            name = self._get_itemmap(name, non_mapped='items')[0]
        if self._meta['columns'][name]['type'] in ['single', 'delimited set']:
            return True
        else:
            return False

    def _verify_data_vs_meta_codes(self, name, raiseError=True):
        """
        """
        if self._is_delimited_set(name):
            data_codes = self._data[name].str.get_dummies(';').columns.tolist()
            data_codes = [int(c) for c in data_codes]
        else:
            data_codes = pd.get_dummies(self._data[name]).columns.tolist()
        meta_codes = self._get_valuemap(name, non_mapped='codes')
        wild_codes = [code for code in data_codes if code not in meta_codes]
        if wild_codes:
            if self._verbose_errors:
                msg = "Warning: Meta not consistent with case data for '{}'!"
                print '*' * 60
                print msg.format(name)
                if raiseError: print '*' * 60
                print 'Found in data: {}'.format(data_codes)
                print 'Defined as per meta: {}'.format(meta_codes)
            if raiseError:
                raise ValueError('Please review your data processing!')
        return None

    def _verify_old_vs_new_codes(self, name, new_codes):
        """
        """
        org_codes = [value['value'] for value in self._get_value_loc(name)]
        equal = set(org_codes) == set(new_codes)
        if not equal:
            missing_codes = [c for c in org_codes if c not in new_codes]
            wild_codes = [c for c in new_codes if c not in org_codes]
            if self._verbose_errors:
                print '*' * 60
                if missing_codes:
                    msg = "Warning: Code order is incomplete for '{}'!"
                    print msg.format(name)
                if wild_codes:
                    msg = "Warning: Order contains unknown codes for '{}'!"
                    print msg.format(name)
                print '*' * 60
                if missing_codes: print 'Missing: {}'.format(missing_codes)
                if wild_codes: print 'Unknown: {}'.format(wild_codes)
            raise ValueError('Please review your data processing!')
        return None

    def _verify_column_in_meta(self, name):
        if not isinstance(name, list): name = [name]
        for n in name:
            if n not in self._meta['columns']:
                raise KeyError("'{}' not found in meta data!".format(n))
        return None

    def _get_label(self, var, text_key=None):
        if text_key is None: text_key = self.text_key
        if self._get_type(var) == 'array':
            return self._meta['masks'][var]['text'][text_key]
        else:
            return self._meta['columns'][var]['text'][text_key]

    def _get_meta_loc(self, var):
        if self._get_type(var) == 'array':
            return self._meta['lib']['values']
        else:
            return self._meta['columns']

    def _get_value_loc(self, var):
        if self._is_numeric(var):
            raise KeyError("Numerical columns do not have 'values' meta.")
        loc = self._get_meta_loc(var)
        if not self._is_array(var):
            return emulate_meta(self._meta, loc[var].get('values', None))
        else:
            return emulate_meta(self._meta, loc[var])

    def _get_valuemap(self, var, non_mapped=None, text_key=None):
        if text_key is None: text_key = self.text_key
        vals = self._get_value_loc(var)
        if non_mapped in ['codes', 'lists', None]:
            codes = [int(v['value']) for v in vals]
            if non_mapped == 'codes':
                return codes
        if non_mapped in ['texts', 'lists', None]:
            texts = [v['text'][text_key] if text_key in v['text'] else None
                     for v in vals]
            if non_mapped == 'texts':
                return texts
        if non_mapped == 'lists':
            return codes, texts
        else:
            return zip(codes, texts)

    def _get_itemmap(self, var, non_mapped=None, text_key=None):
        if text_key is None: text_key = self.text_key
        if non_mapped in ['items', 'lists', None]:
            items = [i['source'].split('@')[-1]
                     for i in self._meta['masks'][var]['items']]
            if non_mapped == 'items':
                return items
        if non_mapped in ['texts', 'lists', None]:
            items_texts = [i['text'][text_key] for i in
                           self._meta['masks'][var]['items']]
            if non_mapped == 'texts':
                return items_texts
        if non_mapped == 'lists':
            return items, items_texts
        else:
            return zip(items, items_texts)

    def _verify_var_in_dataset(self, name):
        if not name in self._meta['masks'] and not name in self._meta['columns']:
            raise KeyError("'{}' not found in DataSet!".format(name))

    def _get_meta(self, var, type=None,  text_key=None):
        self._verify_var_in_dataset(var)
        if text_key is None: text_key = self.text_key
        var_type = self._get_type(var)
        label = self._get_label(var, text_key)
        missings = self._get_missing_map(var)
        if not self._is_numeric(var):
            codes, texts = self._get_valuemap(var, non_mapped='lists',
                                              text_key=text_key)
            if missings:
                codes_copy = codes[:]
                for miss_types, miss_codes in missings.items():
                    for code in miss_codes:
                        codes_copy[codes_copy.index(code)] = miss_types
                missings = [c  if isinstance(c, (str, unicode)) else None
                            for c in codes_copy]
            else:
                missings = [None] * len(codes)
            if var_type == 'array':
                items, items_texts = self._get_itemmap(var, non_mapped='lists',
                                                       text_key=text_key)
                idx_len = max((len(codes), len(items)))
                if len(codes) > len(items):
                    pad = (len(codes) - len(items))
                    items = self._pad_meta_list(items, pad)
                    items_texts = self._pad_meta_list(items_texts, pad)
                elif len(codes) < len(items):
                    pad = (len(items) - len(codes))
                    codes = self._pad_meta_list(codes, pad)
                    texts = self._pad_meta_list(texts, pad)
                    missings = self._pad_meta_list(missings, pad)
                elements = [items, items_texts, codes, texts, missings]
                columns = ['items', 'item texts', 'codes', 'texts', 'missing']
            else:
                idx_len = len(codes)
                elements = [codes, texts, missings]
                columns = ['codes', 'texts', 'missing']
            meta_s = [pd.Series(element, index=range(0, idx_len))
                      for element in elements]
            meta_df = pd.concat(meta_s, axis=1)
            meta_df.columns = columns
            meta_df.columns.name = var_type
            meta_df.index.name = '{}: {}'.format(var, label)
        else:
            meta_df = pd.DataFrame(['N/A'])
            meta_df.columns = [var_type]
            meta_df.index = ['{}: {}'.format(var, label)]
        return meta_df

    @staticmethod
    def _pad_meta_list(meta_list, pad_to_len):
        return meta_list + ([''] * pad_to_len)

    # ------------------------------------------------------------------------
    # DATA MANIPULATION/HANDLING
    # ------------------------------------------------------------------------
    def make_dummy(self, var, partitioned=False):
        if not self._is_array(var):
            if self[var].dtype == 'object': # delimited set-type data
                dummy_data = self[var].str.get_dummies(';')
                if self.meta is not None:
                    var_codes = self._get_valuemap(var, non_mapped='codes')
                    dummy_data.columns = [int(col) for col in dummy_data.columns]
                    dummy_data = dummy_data.reindex(columns=var_codes)
                    dummy_data.replace(np.NaN, 0, inplace=True)
                if not self.meta:
                    dummy_data.sort_index(axis=1, inplace=True)
            else: # single, int, float data
                dummy_data = pd.get_dummies(self[var])
                if self.meta and not self._is_numeric(var):
                    var_codes = self._get_valuemap(var, non_mapped='codes')
                    dummy_data = dummy_data.reindex(columns=var_codes)
                    dummy_data.replace(np.NaN, 0, inplace=True)
                dummy_data.rename(
                    columns={
                        col: int(col)
                        if float(col).is_integer()
                        else col
                        for col in dummy_data.columns
                    },
                    inplace=True)
            if not partitioned:
                return dummy_data
            else:
                return dummy_data.values, dummy_data.columns.tolist()
        else: # array-type data
            items = self._get_itemmap(var, non_mapped='items')
            codes = self._get_valuemap(var, non_mapped='codes')
            dummy_data = []
            if self._is_multicode_array(items[0]):
                for i in items:
                    i_dummy = self[i].str.get_dummies(';')
                    i_dummy.columns = [int(col) for col in i_dummy.columns]
                    dummy_data.append(i_dummy.reindex(columns=codes))
            else:
                for i in items:
                    dummy_data.append(
                        pd.get_dummies(self[i]).reindex(columns=codes))
            dummy_data = pd.concat(dummy_data, axis=1)
            if not partitioned:
                return dummy_data
            else:
                return dummy_data.values, codes, items

    def filter(self, alias, condition, inplace=False):
        """
        Filter the DataSet using a Quantipy logical expression.
        """
        data = self._data.copy()
        filter_idx = get_logic_index(pd.Series(data.index), condition, data)
        filtered_data = data.iloc[filter_idx[0], :]
        if inplace:
            self.filtered = alias
            self._data = filtered_data
        else:
            new_ds = DataSet(self.name)
            new_ds._data = filtered_data
            new_ds._meta = self._meta
            new_ds.filtered = alias
            new_ds.text_key = self.text_key
            return new_ds

    # ------------------------------------------------------------------------
    # LINK OBJECT CONVERSION & HANDLERS
    # ------------------------------------------------------------------------
    def link(self, filters=None, x=None, y=None, views=None):
        """
        Create a Link instance from the DataSet.
        """
        #raise NotImplementedError('Links from DataSet currently not supported!')
        if filters is None: filters = 'no_filter'
        l = qp.sandbox.Link(self, filters, x, y)
        return l


<<<<<<< HEAD
=======

>>>>>>> 585287f3
    # ------------------------------------------------------------------------
    # validate the dataset
    # ------------------------------------------------------------------------

<<<<<<< HEAD
    def validate(self, text=True, categorical=True, codes=True):
        """
        Validates variables/ text objects/ ect in the dataset
        """
=======
    def validate_output(self):

        def err_appender(text, err_var, app, count, text_key):
            if not isinstance(text, dict): 
                if err_var[0] == '': err_var[0] += app + count
                elif err_var[0] == 'x': err_var[0] += ', ' +app + count
                else: err_var[0] += ', '  + count
            elif self.text_key not in text:
                if err_var[1] == '': err_var[1] += app + count
                elif err_var[1] == 'x': err_var[1] += ', ' +app + count
                else: err_var[1] += ', '  + count
            elif text[text_key] in [None, '', ' ']: 
                if err_var[2] == '': err_var[2] += app + count
                elif err_var[2] == 'x': err_var[2] += ', ' +app + count
                else: err_var[2] += ', '  + count
            return err_var


        def append_loop(err_var_item, app, count):
            if app in err_var_item:
                err_var_item += ', ' + str(count)
            else:
                err_var_item += app + ' ' + str(count) 
            return err_var_item

        def data_vs_meta_codes(name):
            if not name in self._data: return False
            if self._is_delimited_set(name):
                data_codes = self._data[name].str.get_dummies(';').columns.tolist()
                data_codes = [int(c) for c in data_codes]
            else:
                data_codes = pd.get_dummies(self._data[name]).columns.tolist()
            meta_codes = self._get_valuemap(name, non_mapped='codes')
            wild_codes = [code for code in data_codes if code not in meta_codes]
            return wild_codes
>>>>>>> 585287f3

        meta = self._meta
        data = self._data

<<<<<<< HEAD
        # validate text-objects
        if text:
            self.validate_text_objects(test_object=None, name=None)

        # validate categorical objects (single, delimited set, array)
        if codes: categorical = True
        if categorical:
            error_list = self.validate_categorical_objects()

        # validate data vs meta codes
        if codes:
            for key in data.keys():
                if key.startswith('id_') or key in error_list: continue
                elif self._has_categorical_data(key):
                    self._verify_data_vs_meta_codes(key, raiseError=False)



    def _proof_values(self, variable, name, error_list):
        msg = "Warning: Meta is not consistent for '{}'!"

        if not 'values' in variable.keys():
            error_list.append(name)
            print '*' * 60
            print msg.format(name)
            print "Meta doesn't contain any codes"
            return error_list

        values = variable['values']
        if isinstance(values, list):
            return error_list
        elif (isinstance(values, basestring) and
            values.split('@')[-1] in self._meta['lib']['values']):
            return error_list
        else:
            error_list.append(name)
            print '*' * 60
            print msg.format(name)
            print "Codes are not a list or reference doesn't exist"
            return error_list


    def validate_categorical_objects(self):

        meta = self._meta
        data = self._data

        error_list = []

        # validate delimited set, single
        for col in meta['columns']:
            var = meta['columns'][col]
            if var['type'] in ['delimited set', 'single']:
                error_list = self._proof_values(variable=var, name=col,
                                                error_list=error_list)

        # validate array
        for mask in meta['masks']:
            arr = meta['masks'][mask]
            error_list = self._proof_values(variable=arr, name=mask,
                                            error_list=error_list)
            for item in arr['items']:
                ref = item['source'].split('@')
                if ref[-1] in meta[ref[0]]: continue
                else:
                    print '*' * 60
                    print "Warning: Meta is not consistent for '{}'!".format(mask)
                    print "Source reference {} doesn't exist".format(ref[-1])

        return error_list


    @classmethod
    def _validate_text_objects(cls, test_object, text_key, name):

        msg = "Warning: Text object is not consistent: '{}'!"
        if not isinstance(test_object, dict):
            print '*' * 60
            print msg.format(name)
            print 'Text object is not a dict'
        elif text_key not in test_object.keys():
            print '*' * 60
            print msg.format(name)
            print 'Text object does not contain dataset-text_key {}'.format(
                text_key)
        elif test_object[text_key] in [None, '', ' ']:
            print '*' * 60
            print msg.format(name)
            print 'Text object has empty text mapping'


    def validate_text_objects(self, test_object, name=None):
        """
        Prove all text objects in the dataset.
        """

        meta = self._meta
        text_key = self.text_key

        if test_object == None : test_object= self._meta
        if name == None:
            name = 'meta'

        if isinstance(test_object, dict):
            for key in test_object.keys():
                new_name = name + '[' + key + ']'
                if 'text' == key:
                    self._validate_text_objects(test_object['text'],
                                                text_key, new_name)
                elif (key in ['properties', 'data file'] or
                    'qualityControl' in key):
                    continue
                else:
                    self.validate_text_objects(test_object[key], new_name)
        elif isinstance(test_object, list):
            for i, item in enumerate(test_object):
                new_name = name + '[' + str(i) + ']'
                self.validate_text_objects(item,new_name)
=======
        text_key = self.text_key

        msg = ("Error explanations:\n"
               "\tErr1: Text object is not a dict.\n"
               "\tErr2: Text onject doesn't contain dataset text_key '{}'.\n"
               "\tErr3: Text object has empty text mapping.\n"
               "\tErr4: Categorical object doesn't contain any 'Values'.\n"
               "\tErr5: Categorical object has badly formatted 'Values'.\n"
               "\t\t (not a list or reference doesn't exsist)\n"
               "\tErr6: 'Source' reference doesn't exsist.\n"
               "\tErr7: 'Data' contains codes that are not in 'Meta'.\n").format(
               text_key)

        err_columns = ['Err{}'.format(x) for x in range(1,8)]
        err_df = pd.DataFrame(columns=err_columns)

        for ma in meta['masks']:
            if ma.startswith('qualityControl_'): continue 

            err_var = ['' for x in range(7)]

            mask = meta['masks'][ma]
            if 'text' in mask:
                text = mask['text']
                err_var = err_appender(text, err_var, '', 'x', text_key)
            for x, item in enumerate(mask['items']):
                if 'text' in item: 
                    text = item['text']
                    err_var = err_appender(text, err_var, 'item ',
                                                str(x), text_key)
                if 'source' in item:
                    if (isinstance(item['source'], basestring) 
                        and '@' in item['source']):
                        try:
                            ref = item['source'].split('@')
                            if not ref[-1] in meta[ref[0]]:
                                err_var[5] = append_loop(err_var[5], 
                                                         'item ', x)
                        except:
                            err_var[5] = append_loop(err_var[5], 'item ', x)
                    else:
                        err_var[5] = append_loop(err_var[5], 'item ', x)
            if not 'values' in mask:
                err_var[3] = 'x'
            elif not (isinstance(mask['values'], list) or 
                      isinstance(mask['values'], basestring) and
                      mask['values'].split('@')[-1] in meta['lib']['values']):
                err_var[4] = 'x'
            
            if not ('').join(err_var) == '':
                new_err = pd.DataFrame([err_var], index=[ma], 
                                       columns=err_columns)
                err_df = err_df.append(new_err)

        excepts = [col for col in data if col not in meta['columns']]

        for col in meta['columns']:
            if col.startswith('qualityControl_'): continue 

            err_var = ['' for x in range(7)]

            column = meta['columns'][col]
            if 'text' in column:
                text = column['text']
                err_var = err_appender(text, err_var, '', 'x', text_key)
            if 'values' in column:    
                if not (isinstance(column['values'], list) or
                        isinstance(column['values'], basestring) and
                        column['values'].split('@')[-1] in meta['lib']['values']):
                    err_var[4] = 'x'
                for x, val in enumerate(column['values']):
                    if 'text' in val: 
                        text = val['text']
                        err_var = err_appender(text, err_var, 'value ',
                                                    str(x), text_key)
            elif ('values' not in column and 
                 column['type'] in ['delimited set', 'single']):
                err_var[3] = 'x'

            
            if (self._has_categorical_data(col) and err_var[3] == '' and 
                err_var[4] == ''):
                if data_vs_meta_codes(col):
                    err_var[6] = 'x'
            

           
            if not ('').join(err_var) == '':
                new_err = pd.DataFrame([err_var], index=[col], 
                                       columns=err_columns)
                err_df = err_df.append(new_err)

        for col in excepts:
            if col.startswith('id_'): continue
            else:
                new_err = pd.DataFrame([['x' for x in range(7)]], index=[col],
                                       columns=err_columns)
                err_df = err_df.append(new_err)


        if not len(err_df) == 0:
            print msg
            return err_df.sort()
        else:
            print 'no issues found in dataset'

>>>>>>> 585287f3
<|MERGE_RESOLUTION|>--- conflicted
+++ resolved
@@ -2870,24 +2870,17 @@
         return l
 
 
-<<<<<<< HEAD
-=======
-
->>>>>>> 585287f3
     # ------------------------------------------------------------------------
     # validate the dataset
     # ------------------------------------------------------------------------
 
-<<<<<<< HEAD
-    def validate(self, text=True, categorical=True, codes=True):
-        """
-        Validates variables/ text objects/ ect in the dataset
-        """
-=======
-    def validate_output(self):
+    def validate(self, verbose=True):
+        """
+        Identify and report inconsistencies in the ``DataSet`` instance.
+        """
 
         def err_appender(text, err_var, app, count, text_key):
-            if not isinstance(text, dict): 
+            if not isinstance(text, dict):
                 if err_var[0] == '': err_var[0] += app + count
                 elif err_var[0] == 'x': err_var[0] += ', ' +app + count
                 else: err_var[0] += ', '  + count
@@ -2895,7 +2888,7 @@
                 if err_var[1] == '': err_var[1] += app + count
                 elif err_var[1] == 'x': err_var[1] += ', ' +app + count
                 else: err_var[1] += ', '  + count
-            elif text[text_key] in [None, '', ' ']: 
+            elif text[text_key] in [None, '', ' ']:
                 if err_var[2] == '': err_var[2] += app + count
                 elif err_var[2] == 'x': err_var[2] += ', ' +app + count
                 else: err_var[2] += ', '  + count
@@ -2906,7 +2899,7 @@
             if app in err_var_item:
                 err_var_item += ', ' + str(count)
             else:
-                err_var_item += app + ' ' + str(count) 
+                err_var_item += app + ' ' + str(count)
             return err_var_item
 
         def data_vs_meta_codes(name):
@@ -2919,12 +2912,127 @@
             meta_codes = self._get_valuemap(name, non_mapped='codes')
             wild_codes = [code for code in data_codes if code not in meta_codes]
             return wild_codes
->>>>>>> 585287f3
 
         meta = self._meta
         data = self._data
 
-<<<<<<< HEAD
+        text_key = self.text_key
+
+        msg = ("Error explanations:\n"
+               "\tErr1: Text object is not a dict.\n"
+               "\tErr2: Text object does not contain dataset text_key '{}'.\n"
+               "\tErr3: Text object has empty text mapping.\n"
+               "\tErr4: Categorical object does not contain any 'Values'.\n"
+               "\tErr5: Categorical object has badly formatted 'Values'.\n"
+               "\t\t (not a list or reference does not exist)\n"
+               "\tErr6: 'Source' reference does not exist.\n"
+               "\tErr7: '._data' contains codes that are not in ._meta.\n")
+        msg = msg.format(text_key)
+
+        err_columns = ['Err{}'.format(x) for x in range(1,8)]
+        err_df = pd.DataFrame(columns=err_columns)
+
+        for ma in meta['masks']:
+            if ma.startswith('qualityControl_'): continue
+
+            err_var = ['' for x in range(7)]
+
+            mask = meta['masks'][ma]
+            if 'text' in mask:
+                text = mask['text']
+                err_var = err_appender(text, err_var, '', 'x', text_key)
+            for x, item in enumerate(mask['items']):
+                if 'text' in item:
+                    text = item['text']
+                    err_var = err_appender(text, err_var, 'item ',
+                                                str(x), text_key)
+                if 'source' in item:
+                    if (isinstance(item['source'], basestring)
+                        and '@' in item['source']):
+                        try:
+                            ref = item['source'].split('@')
+                            if not ref[-1] in meta[ref[0]]:
+                                err_var[5] = append_loop(err_var[5],
+                                                         'item ', x)
+                        except:
+                            err_var[5] = append_loop(err_var[5], 'item ', x)
+                    else:
+                        err_var[5] = append_loop(err_var[5], 'item ', x)
+            if not 'values' in mask:
+                err_var[3] = 'x'
+            elif not (isinstance(mask['values'], list) or
+                      isinstance(mask['values'], basestring) and
+                      mask['values'].split('@')[-1] in meta['lib']['values']):
+                err_var[4] = 'x'
+
+            if not ('').join(err_var) == '':
+                new_err = pd.DataFrame([err_var], index=[ma],
+                                       columns=err_columns)
+                err_df = err_df.append(new_err)
+
+        excepts = [col for col in data if col not in meta['columns']]
+
+        for col in meta['columns']:
+            if col.startswith('qualityControl_'): continue
+
+            err_var = ['' for x in range(7)]
+
+            column = meta['columns'][col]
+            if 'text' in column:
+                text = column['text']
+                err_var = err_appender(text, err_var, '', 'x', text_key)
+            if 'values' in column:
+                if not (isinstance(column['values'], list) or
+                        isinstance(column['values'], basestring) and
+                        column['values'].split('@')[-1] in meta['lib']['values']):
+                    err_var[4] = 'x'
+                for x, val in enumerate(column['values']):
+                    if 'text' in val:
+                        text = val['text']
+                        err_var = err_appender(text, err_var, 'value ',
+                                                    str(x), text_key)
+            elif ('values' not in column and
+                 column['type'] in ['delimited set', 'single']):
+                err_var[3] = 'x'
+
+
+            if (self._has_categorical_data(col) and err_var[3] == '' and
+                err_var[4] == ''):
+                if data_vs_meta_codes(col):
+                    err_var[6] = 'x'
+
+
+
+            if not ('').join(err_var) == '':
+                new_err = pd.DataFrame([err_var], index=[col],
+                                       columns=err_columns)
+                err_df = err_df.append(new_err)
+
+        for col in excepts:
+            if col.startswith('id_'): continue
+            else:
+                new_err = pd.DataFrame([['x' for x in range(7)]], index=[col],
+                                       columns=err_columns)
+                err_df = err_df.append(new_err)
+
+        if verbose:
+            if not len(err_df) == 0:
+                print msg
+                return err_df.sort()
+            else:
+                print 'no issues found in dataset'
+        else:
+            return err_df.sort()
+
+
+    def validate_backup(self, text=True, categorical=True, codes=True):
+        """
+        Validates variables/ text objects/ ect in the dataset
+        """
+
+        meta = self._meta
+        data = self._data
+
         # validate text-objects
         if text:
             self.validate_text_objects(test_object=None, name=None)
@@ -3043,111 +3151,3 @@
             for i, item in enumerate(test_object):
                 new_name = name + '[' + str(i) + ']'
                 self.validate_text_objects(item,new_name)
-=======
-        text_key = self.text_key
-
-        msg = ("Error explanations:\n"
-               "\tErr1: Text object is not a dict.\n"
-               "\tErr2: Text onject doesn't contain dataset text_key '{}'.\n"
-               "\tErr3: Text object has empty text mapping.\n"
-               "\tErr4: Categorical object doesn't contain any 'Values'.\n"
-               "\tErr5: Categorical object has badly formatted 'Values'.\n"
-               "\t\t (not a list or reference doesn't exsist)\n"
-               "\tErr6: 'Source' reference doesn't exsist.\n"
-               "\tErr7: 'Data' contains codes that are not in 'Meta'.\n").format(
-               text_key)
-
-        err_columns = ['Err{}'.format(x) for x in range(1,8)]
-        err_df = pd.DataFrame(columns=err_columns)
-
-        for ma in meta['masks']:
-            if ma.startswith('qualityControl_'): continue 
-
-            err_var = ['' for x in range(7)]
-
-            mask = meta['masks'][ma]
-            if 'text' in mask:
-                text = mask['text']
-                err_var = err_appender(text, err_var, '', 'x', text_key)
-            for x, item in enumerate(mask['items']):
-                if 'text' in item: 
-                    text = item['text']
-                    err_var = err_appender(text, err_var, 'item ',
-                                                str(x), text_key)
-                if 'source' in item:
-                    if (isinstance(item['source'], basestring) 
-                        and '@' in item['source']):
-                        try:
-                            ref = item['source'].split('@')
-                            if not ref[-1] in meta[ref[0]]:
-                                err_var[5] = append_loop(err_var[5], 
-                                                         'item ', x)
-                        except:
-                            err_var[5] = append_loop(err_var[5], 'item ', x)
-                    else:
-                        err_var[5] = append_loop(err_var[5], 'item ', x)
-            if not 'values' in mask:
-                err_var[3] = 'x'
-            elif not (isinstance(mask['values'], list) or 
-                      isinstance(mask['values'], basestring) and
-                      mask['values'].split('@')[-1] in meta['lib']['values']):
-                err_var[4] = 'x'
-            
-            if not ('').join(err_var) == '':
-                new_err = pd.DataFrame([err_var], index=[ma], 
-                                       columns=err_columns)
-                err_df = err_df.append(new_err)
-
-        excepts = [col for col in data if col not in meta['columns']]
-
-        for col in meta['columns']:
-            if col.startswith('qualityControl_'): continue 
-
-            err_var = ['' for x in range(7)]
-
-            column = meta['columns'][col]
-            if 'text' in column:
-                text = column['text']
-                err_var = err_appender(text, err_var, '', 'x', text_key)
-            if 'values' in column:    
-                if not (isinstance(column['values'], list) or
-                        isinstance(column['values'], basestring) and
-                        column['values'].split('@')[-1] in meta['lib']['values']):
-                    err_var[4] = 'x'
-                for x, val in enumerate(column['values']):
-                    if 'text' in val: 
-                        text = val['text']
-                        err_var = err_appender(text, err_var, 'value ',
-                                                    str(x), text_key)
-            elif ('values' not in column and 
-                 column['type'] in ['delimited set', 'single']):
-                err_var[3] = 'x'
-
-            
-            if (self._has_categorical_data(col) and err_var[3] == '' and 
-                err_var[4] == ''):
-                if data_vs_meta_codes(col):
-                    err_var[6] = 'x'
-            
-
-           
-            if not ('').join(err_var) == '':
-                new_err = pd.DataFrame([err_var], index=[col], 
-                                       columns=err_columns)
-                err_df = err_df.append(new_err)
-
-        for col in excepts:
-            if col.startswith('id_'): continue
-            else:
-                new_err = pd.DataFrame([['x' for x in range(7)]], index=[col],
-                                       columns=err_columns)
-                err_df = err_df.append(new_err)
-
-
-        if not len(err_df) == 0:
-            print msg
-            return err_df.sort()
-        else:
-            print 'no issues found in dataset'
-
->>>>>>> 585287f3
