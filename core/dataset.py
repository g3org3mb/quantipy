 #!/usr/bin/python
# -*- coding: utf-8 -*-
import numpy as np
import pandas as pd

import quantipy as qp
from quantipy.core.tools.dp.io import (
    read_quantipy as r_quantipy,
    read_dimensions as r_dimensions,
    read_decipher as r_decipher,
    read_spss as r_spss,
    read_ascribe as r_ascribe,
    write_spss as w_spss,
    write_quantipy as w_quantipy)
from quantipy.core.helpers.functions import emulate_meta
from quantipy.core.tools.view.logic import (
    has_any, has_all, has_count,
    not_any, not_all, not_count,
    is_lt, is_ne, is_gt,
    is_le, is_eq, is_ge,
    union, intersection, get_logic_index)
from quantipy.core.tools.dp.prep import (
    hmerge as _hmerge,
    vmerge as _vmerge,
    recode as _recode,
    frequency as fre,
    crosstab as ct,
    frange)

from cache import Cache

import copy as org_copy
import json
import warnings

class DataSet(object):
    """
    A set of casedata (required) and meta data (optional).

    DESC.
    """
    def __init__(self, name):
        self.path = None
        self.name = name
        self.filtered = 'no_filter'
        self._data = None
        self._meta = None
        self.text_key = None
        self._verbose_errors = True
        self._verbose_infos = True
        self._cache = Cache()

    # ------------------------------------------------------------------------
    # item access / instance handlers
    # ------------------------------------------------------------------------
    def __getitem__(self, var):
        var = self._prep_varlist(var)
        if len(var) == 1: var = var[0]
        return self._data[var]

    def __setitem__(self, name, val):
        self._data[name] = val

    def set_verbose_errmsg(self, verbose=True):
        """
        """
        if not isinstance(verbose, bool):
            msg = 'Can only assign boolean values, found {}'
            raise ValueError(msg.format(type(verbose)))
        self._verbose_errors = verbose
        return None

    def set_verbose_infomsg(self, verbose=True):
        """
        """
        if not isinstance(verbose, bool):
            msg = 'Can only assign boolean values, found {}'
            raise ValueError(msg.format(type(verbose)))
        self._verbose_infos = verbose
        return None

    @classmethod
    def set_encoding(cls, encoding):
        """
        Hack sys.setdefaultencoding() to escape ASCII hell.

        Parameters
        ----------
        encoding : str
            The name of the encoding to default to.
        """
        import sys
        default_stdout = sys.stdout
        default_stderr = sys.stderr
        reload(sys)
        sys.setdefaultencoding(encoding)
        sys.stdout = default_stdout
        sys.stderr = default_stderr

    def copy(self):
        """
        Get a deep copy of the ``DataSet`` instance.
        """
        copied = org_copy.deepcopy(self)
        return copied

    def split(self, save=False):
        """
        Return the ``meta`` and ``data`` components of the DataSet instance.

        Parameters
        ----------
        save : bool, deafult False
            If True, the ``meta`` and ``data`` objects will be saved to disk,
            using the instance's ``name`` and ``path`` attributes to determine
            the file location.

        Returns
        -------
        meta, data : dict, pandas.DataFrame
            The meta dict and the case data DataFrame as separate objects.
        """
        meta, data = self._meta, self._data
        if save:
            path = self.path
            name = self.name
            w_quantipy(meta, data, path+name+'.json', path+name+'.csv')
        return meta, data

    def meta(self, name=None, text_key=None):
        """
        Provide a *pretty* summary for variable meta given as per ``name``.

        Parameters
        ----------
        name : str, default None
            The column variable name keyed in ``_meta['columns']`` or
            ``_meta['masks']``. If None, the entire ``meta`` component of the
            ``DataSet`` instance will be returned.
        text_key : str, default None
            The text_key that should be used when taking labels from the
            source meta. If the given text_key is not found for any
            particular text object, the ``DataSet.text_key`` will be used
            instead.
        Returns
        ------
        meta : dict or pandas.DataFrame
            Either a DataFrame that sums up the meta information on a ``mask``
            or ``column`` or the meta dict as a whole is
        """
        if not name:
            return self._meta
        else:
            return self.describe(name, text_key=text_key)

    def data(self):
        """
        Return the ``data`` component of the ``DataSet`` instance.
        """
        return self._data

    def _cache(self):
        return self._cache

    # ------------------------------------------------------------------------
    # file i/o / conversions
    # ------------------------------------------------------------------------
    def read_quantipy(self, path_meta, path_data):
        """
        Load Quantipy .csv/.json files, connecting as data and meta components.

        Parameters
        ----------
        path_meta : str
            The full path (optionally with extension ``'.json'``, otherwise
            assumed as such) to the meta data defining ``'.json'`` file.
        path_data : str
            The full path (optionally with extension ``'.csv'``, otherwise
            assumed as such) to the case data defining ``'.csv'`` file.

        Returns
        -------
        None
            The ``DataSet`` is modified inplace, connected to Quantipy native
            data and meta components.
        """
        if path_meta.endswith('.json'): path_meta = path_meta.replace('.json', '')
        if path_data.endswith('.csv'): path_data = path_data.replace('.csv', '')
        self._meta, self._data = r_quantipy(path_meta+'.json', path_data+'.csv')
        self._set_file_info(path_data, path_meta)
        return None

    def read_dimensions(self, path_meta, path_data):
        """
        Load Dimensions .ddf/.mdd files, connecting as data and meta components.

        Parameters
        ----------
        path_meta : str
            The full path (optionally with extension ``'.mdd'``, otherwise
            assumed as such) to the meta data defining ``'.mdd'`` file.
        path_data : str
            The full path (optionally with extension ``'.ddf'``, otherwise
            assumed as such) to the case data defining ``'.ddf'`` file.

        Returns
        -------
        None
            The ``DataSet`` is modified inplace, connected to Quantipy data
            and meta components that have been converted from their Dimensions
            source files.
        """
        if path_meta.endswith('.mdd'): path_meta = path_meta.replace('.mdd', '')
        if path_data.endswith('.ddf'): path_data = path_data.replace('.ddf', '')
        self._meta, self._data = r_dimensions(path_meta+'.mdd', path_data+'.ddf')
        self._set_file_info(path_data, path_meta)
        return None

    def read_spss(self, path_sav, **kwargs):
        """
        Load SPSS Statistics .sav files, converting and connecting data/meta.

        Parameters
        ----------
        path_sav : str
            The full path (optionally with extension ``'.sav'``, otherwise
            assumed as such) to the ``'.sav'`` file.

        Returns
        -------
        None
            The ``DataSet`` is modified inplace, connected to Quantipy data
            and meta components that have been converted from the SPSS
            source file.
        """
        if path_sav.endswith('.sav'): path_sav = path_sav.replace('.sav', '')
        self._meta, self._data = r_spss(path_sav+'.sav', ioLocale=None)
        self._set_file_info(path_sav)
        return None

    def write_quantipy(self, path_meta=None, path_data=None):
        """
        Write the data and meta components to .csv/.json files.

        The resulting files are well-defined native Quantipy source files.

        Parameters
        ----------
        path_meta : str, default None
            The full path (optionally with extension ``'.json'``, otherwise
            assumed as such) for the saved the DataSet._meta component.
            If not provided, the instance's ``name`` and ```path`` attributes
            will be used to determine the file location.
        path_data : str, default None
            The full path (optionally with extension ``'.ddf'``, otherwise
            assumed as such) for the saved DataSet._data component.
            If not provided, the instance's ``name`` and ```path`` attributes
            will be used to determine the file location.

        Returns
        -------
        None
        """
        meta, data = self._meta, self._data
        if path_data is None and path_meta is None:
            path = self.path
            name = self.name
            path_meta = '{}/{}.json'.format(path, name)
            path_data = '{}/{}.csv'.format(path, name)
        elif path_data is not None and path_meta is not None:
            if not path_meta.endswith('.json'):
                path_meta = '{}.json'.format(path_meta)
            if not path_data.endswith('.csv'):
                path_data = '{}.csv'.format(path_data)
        else:
            msg = 'Must either specify or omit both `path_meta` and `path_data`!'
            raise ValueError(msg)
        w_quantipy(meta, data, path_meta, path_data)
        return None

    def write_spss(self, path_sav=None, index=True, text_key=None,
                   mrset_tag_style='__', drop_delimited=True, from_set=None,
                   verbose=True):
        """
        Parameters
        ----------
        path_sav : str, default None
            The full path (optionally with extension ``'.json'``, otherwise
            assumed as such) for the saved the DataSet._meta component.
            If not provided, the instance's ``name`` and ```path`` attributes
            will be used to determine the file location.
        index : bool, default False
            Should the index be inserted into the dataframe before the
            conversion happens?
        text_key : str, default None
            The text_key that should be used when taking labels from the
            source meta. If the given text_key is not found for any
            particular text object, the ``DataSet.text_key`` will be used
            instead.
        mrset_tag_style : str, default '__'
            The delimiting character/string to use when naming dichotomous
            set variables. The mrset_tag_style will appear between the
            name of the variable and the dichotomous variable's value name,
            as taken from the delimited set value that dichotomous
            variable represents.
        drop_delimited : bool, default True
            Should Quantipy's delimited set variables be dropped from
            the export after being converted to dichotomous sets/mrsets?
        from_set : str
            The set name from which the export should be drawn.
        Returns
        -------
        None
        """
        self.set_encoding('cp1252')
        meta, data = self._meta, self._data
        if not text_key: text_key = self.text_key
        if not path_sav:
            path_sav = '{}/{}.sav'.format(self.path, self.name)
        else:
            if not path_sav.endswith('.sav'):
                path_sav = '{}.sav'.format(path_sav)
        w_spss(path_sav, meta, data, index=index, text_key=text_key,
               mrset_tag_style=mrset_tag_style, drop_delimited=drop_delimited,
               from_set=from_set, verbose=verbose)
        self.set_encoding('utf-8')
        return None

    def from_components(self, data_df, meta_dict=None):
        """
        Attach a data and meta directly to the ``DataSet`` instance.

        .. note:: Except testing for appropriate object types, this method
        offers no additional safeguards or consistency/compability checks
        with regard to the passed data and meta documents!

        Parameters
        ----------
        data_df : pandas.DataFrame
            A DataFrame that contains case data entries for the ``DataSet``.
        meta_dict: dict, default None
            A dict that stores meta data describing the columns of the data_df.
            It is assumed to be well-formed following the Quantipy meta data
            structure.

        Returns
        -------
        None
        """
        if not isinstance(data_df, pd.DataFrame):
            msg = 'data_df must be a pandas.DataFrame, passed {}.'
            raise TypeError(msg.format(type(data_df)))
        if not isinstance(meta_dict, dict):
            msg = 'meta_dict must be of type dict, passed {}.'
            raise TypeError(msg.format(type(meta_dict)))
        self._data = data_df
        if meta_dict:
            self._meta = meta_dict
        self.text_key = self._meta['lib']['default text']
        return None

    def _set_file_info(self, path_data, path_meta=None):
        self.path = '/'.join(path_data.split('/')[:-1]) + '/'
        if path_meta:
            self.text_key = self._meta['lib']['default text']
        else:
            self.text_key = None
        self._data['@1'] = np.ones(len(self._data))
        self._meta['columns']['@1'] = {'type': 'int'}
        self._data.index = list(xrange(0, len(self._data.index)))
        if self._verbose_infos: self._show_file_info()
        return None

    def _show_file_info(self):
        file_spec = 'DataSet: {}\nrows: {} - columns: {}'
        file_name = '{}{}'.format(self.path, self.name)
        print file_spec.format(file_name, len(self._data.index),
                               len(self._data.columns)-1)
        return None

    def list_variables(self, text=False, numeric=False, blacklist=None):
        """
        Get list with all variable names except date,boolean,(string,numeric)

        Parameters
        ----------
        text : bool, default False
            If True, string variables are included in list.
        numeric : bool, default False
            If True, int/float variables are included in list.
        blacklist: list of str,
            Variables that should be excluded

        Returns
        -------
        list of str
        """
        meta = self._meta
        items_list = meta['sets']['data file']['items']

        except_list = ['date','boolean']
        if not text: except_list.append('string')
        if not numeric: except_list.extend(['int','float'])

        var_list =[]
        if not isinstance(blacklist, list):
            blacklist = [blacklist]
        if not blacklist: blacklist=[]
        for item in items_list:
            key, var_name = item.split('@')
            if key == 'masks':
                for element in meta[key][var_name]['items']:
                    blacklist.append(element['source'].split('@')[-1])
            if var_name in blacklist: continue
            if meta[key][var_name]['type'] in except_list: continue
            var_list.append(var_name)
        return var_list




    # ------------------------------------------------------------------------
    # extending / merging
    # ------------------------------------------------------------------------
    def hmerge(self, dataset, on=None, left_on=None, right_on=None,
               overwrite_text=False, from_set=None, inplace=True, verbose=True):

        """
        Merge Quantipy datasets together using an index-wise identifer.

        This function merges two Quantipy datasets together, updating variables
        that exist in the left dataset and appending others. New variables
        will be appended in the order indicated by the 'data file' set if
        found, otherwise they will be appended in alphanumeric order.
        This merge happend horizontally (column-wise). Packed kwargs will be
        passed on to the pandas.DataFrame.merge() method call, but that merge
        will always happen using how='left'.

        Parameters
        ----------
        dataset : ``quantipy.DataSet``
            The dataset to merge into the current ``DataSet``.
        on : str, default=None
            The column to use as a join key for both datasets.
        left_on : str, default=None
            The column to use as a join key for the left dataset.
        right_on : str, default=None
            The column to use as a join key for the right dataset.
        overwrite_text : bool, default=False
            If True, text_keys in the left meta that also exist in right
            meta will be overwritten instead of ignored.
        from_set : str, default=None
            Use a set defined in the right meta to control which columns are
            merged from the right dataset.
        inplace : bool, default True
            If True, the ``DataSet`` will be modified inplace with new/updated
            columns. Will return a new ``DataSet`` instance if False.
        verbose : bool, default=True
            Echo progress feedback to the output pane.

        Returns
        -------
        None or new_dataset : ``quantipy.DataSet``
            If the merge is not applied ``inplace``, a ``DataSet`` instance
            is returned.
        """
        ds_left = (self._meta, self._data)
        ds_right = (dataset._meta, dataset._data)
        merged_meta, merged_data = _hmerge(
            ds_left, ds_right, on=on, left_on=left_on, right_on=right_on,
            overwrite_text=overwrite_text, from_set=from_set, verbose=verbose)
        if inplace:
            self._data = merged_data
            self._meta = merged_meta
            return None
        else:
            new_dataset = self.copy()
            new_dataset._data = merged_data
            new_dataset._meta = merged_meta
            return new_dataset

    def update(self, data, on='identity'):
        """
        Update the ``DataSet`` with the case data entries found in ``data``.

        Parameters
        ----------
        data : ``pandas.DataFrame``
            A dataframe that contains a subset of columns from the ``DataSet``
            case data component.
        on : str, default 'identity'
            The column to use as a join key.

        Returns
        -------
        None
            DataSet is modified inplace.
        """
        ds_left = (self._meta, self._data)
        update_meta = self._meta.copy()
        update_items = ['columns@{}'.format(name) for name
                        in data.columns.tolist()]
        update_meta['sets']['update'] = {'items': update_items}
        ds_right = (update_meta, data)
        merged_meta, merged_data = _hmerge(
            ds_left, ds_right, on=on, from_set='update', verbose=False)
        self._meta, self._data = merged_meta, merged_data
        del self._meta['sets']['update']
        return None

    def vmerge(self, dataset, on=None, left_on=None, right_on=None,
               row_id_name=None, left_id=None, right_id=None, row_ids=None,
               overwrite_text=False, from_set=None, reset_index=True,
               inplace=True, verbose=True):
        """
        Merge Quantipy datasets together by appending rows.

        This function merges two Quantipy datasets together, updating variables
        that exist in the left dataset and appending others. New variables
        will be appended in the order indicated by the 'data file' set if
        found, otherwise they will be appended in alphanumeric order. This
        merge happens vertically (row-wise).

        Parameters
        ----------
        dataset : (A list of multiple) ``quantipy.DataSet``
            One or multiple datasets to merge into the current ``DataSet``.
        on : str, default=None
            The column to use to identify unique rows in both datasets.
        left_on : str, default=None
            The column to use to identify unique in the left dataset.
        right_on : str, default=None
            The column to use to identify unique in the right dataset.
        row_id_name : str, default=None
            The named column will be filled with the ids indicated for each
            dataset, as per left_id/right_id/row_ids. If meta for the named
            column doesn't already exist a new column definition will be
            added and assigned a reductive-appropriate type.
        left_id : str/int/float, default=None
            Where the row_id_name column is not already populated for the
            dataset_left, this value will be populated.
        right_id : str/int/float, default=None
            Where the row_id_name column is not already populated for the
            dataset_right, this value will be populated.
        row_ids : list of str/int/float, default=None
            When datasets has been used, this list provides the row ids
            that will be populated in the row_id_name column for each of
            those datasets, respectively.
        overwrite_text : bool, default=False
            If True, text_keys in the left meta that also exist in right
            meta will be overwritten instead of ignored.
        from_set : str, default=None
            Use a set defined in the right meta to control which columns are
            merged from the right dataset.
        reset_index : bool, default=True
            If True pandas.DataFrame.reindex() will be applied to the merged
            dataframe.
        inplace : bool, default True
            If True, the ``DataSet`` will be modified inplace with new/updated
            rows. Will return a new ``DataSet`` instance if False.
        verbose : bool, default=True
            Echo progress feedback to the output pane.

        Returns
        -------
        None or new_dataset : ``quantipy.DataSet``
            If the merge is not applied ``inplace``, a ``DataSet`` instance
            is returned.
        """
        if isinstance(dataset, list):
            dataset_left = None
            dataset_right = None
            datasets = [(self._meta, self._data)]
            merge_ds = [(ds._meta, ds._data) for ds in dataset]
            datasets.extend(merge_ds)
        else:
            dataset_left = (self._meta, self._data)
            dataset_right = (dataset._meta, dataset._data)
            datasets = None
        merged_meta, merged_data = _vmerge(
            dataset_left, dataset_right, datasets, on=on, left_on=left_on,
            right_on=right_on, row_id_name=row_id_name, left_id=left_id,
            right_id=right_id, row_ids=row_ids, overwrite_text=overwrite_text,
            from_set=from_set, reset_index=reset_index, verbose=verbose)
        if inplace:
            self._data = merged_data
            self._meta = merged_meta
            return None
        else:
            new_dataset = self.copy()
            new_dataset._data = merged_data
            new_dataset._meta = merged_meta
            return new_dataset

    def merge_texts(self, dataset):
        """
        Add additional ``text`` versions from other ``text_key`` meta.

        Case data will be ignored during the merging process.

        Parameters
        ----------
        dataset : (A list of multiple) ``quantipy.DataSet``
            One or multiple datasets that provide new ``text_key`` meta.

        Returns
        -------
        None
        """
        if not isinstance(dataset, list):
            dataset = [dataset]
        for ds in dataset:
            empty_data = ds._data.copy()
            ds._data = ds._data[ds._data.index < 0]
        self.vmerge(dataset, verbose=False)
        return None

    # ------------------------------------------------------------------------
    # meta data editing
    # ------------------------------------------------------------------------
    def add_meta(self, name, qtype, label, categories=None, items=None, text_key=None,
                 dimensions_like_grids=False):
        """
        Create and insert a well-formed meta object into the existing meta document.

        Parameters
        ----------
        name : str
            The column variable name keyed in ``meta['columns']``.
        qtype : [``int``, ``float``, ``single``, ``delimited set``]
            The structural type of the data the meta describes.
        label : str
            The ``text`` label information.
        categories : list of str or tuples in form of (int, str), default None
            When a list of str is given, the categorical values will simply be
            enumerated and mapped to the category labels. Alternatively codes
            can be mapped to categorical labels, e.g.:
            [(1, 'Elephant'), (2, 'Mouse'), (999, 'No animal')]
        items : list of str or tuples in form of (int, str), default None
            If provided will automatically create an array type mask.
            When a list of str is given, the item number will simply be
            enumerated and mapped to the category labels. Alternatively
            numerical values can be mapped explicitly to items labels, e.g.:
            [(1 'The first item'), (2, 'The second item'), (99, 'Last item')]
        text_key : str, default None
            Text key for text-based label information. Uses the
            ``DataSet.text_key`` information if not provided.

        Returns
        -------
        None
            ``DataSet`` is modified inplace, meta data and ``_data`` columns
            will be added
        """
        make_array_mask = True if items else False
        if make_array_mask and dimensions_like_grids:
            test_name = self._dims_array_name(name)
        else:
            test_name = name
        self._verify_variable_meta_not_exist(test_name, make_array_mask)
        if not text_key: text_key = self.text_key
        if make_array_mask:
            self._add_array(name, qtype, label, items, categories, text_key,
                            dimensions_like_grids)
            return None
        categorical = ['delimited set', 'single']
        numerical = ['int', 'float']
        if not qtype in ['delimited set', 'single', 'float', 'int']:
            raise NotImplementedError('Type {} data unsupported'.format(qtype))
        if qtype in categorical and not categories:
            val_err = "Must provide 'categories' when requesting data of type {}."
            raise ValueError(val_err.format(qtype))
        elif qtype in numerical and categories:
            val_err = "Numerical data of type {} does not accept 'categories'."
            raise ValueError(val_err.format(qtype))
        else:
            if not isinstance(categories, list) and qtype in categorical:
                raise TypeError("'Categories' must be a list of labels "
                                "('str') or  a list of tuples of codes ('int') "
                                "and lables ('str').")
        new_meta = {'text': {text_key: label}, 'type': qtype, 'name': name}
        if categories:
            if isinstance(categories[0], dict):
                new_meta['values'] = categories
            else:
                new_meta['values'] = self._make_values_list(categories, text_key)
        self._meta['columns'][name] = new_meta
        datafile_setname = 'columns@{}'.format(name)
        if datafile_setname not in self._meta['sets']['data file']['items']:
            self._meta['sets']['data file']['items'].append(datafile_setname)
        self._data[name] = '' if qtype == 'delimited set' else np.NaN
        return None

    def rename(self, name, new_name):
        """
        Change meta and data column name references of the variable defintion.

        Parameters
        ----------
        name : str
            The originating column variable name keyed in ``meta['columns']``.
        new_name : str
            The new variable name.

        Returns
        -------
        None
            DataSet is modified inplace. The new name reference is placed into
            both the data and meta component.
        """
        if self._is_array(name):
            raise NotImplementedError('Cannot rename array masks!')
        if new_name in self._data.columns:
            msg = "Cannot rename '{}' into '{}'. Column name already exists!"
            raise ValueError(msg.format(name, new_name))
        self._data.rename(columns={name: new_name}, inplace=True)
        self._meta['columns'][new_name] = self._meta['columns'][name].copy()
        del self._meta['columns'][name]
        old_set_entry = 'columns@{}'.format(name)
        new_set_entry = 'columns@{}'.format(new_name)
        new_datafile_items = [i if i != old_set_entry else new_set_entry for i
                              in self._meta['sets']['data file']['items']]
        self._meta['sets']['data file']['items'] = new_datafile_items
        return None

    def reorder_values(self, name, new_order):
        """
        Apply a new order to the value codes defined by the meta data component.

        Parameters
        ----------
        name : str
            The column variable name keyed in ``_meta['columns']`` or
            ``_meta['masks']``.
        new_order : list of int
            The new code order of the DataSet variable.

        Returns
        -------
        None
            DataSet is modified inplace.
        """
        self._verify_old_vs_new_codes(name, new_order)
        values = self._get_value_loc(name)
        new_values = [value for i in new_order for value in values
                      if value['value'] == i]
        if self._get_type(name) == 'array':
            self._meta['lib']['values'][name] = new_values
        else:
            self._meta['columns'][name]['values'] = new_values
        return None

    def remove_values(self, name, remove):
        """
        Erase value codes safely from both meta and case data components.

        Parameters
        ----------
        name : str
            The originating column variable name keyed in ``meta['columns']``.
        remove : int or list of int
            The codes to be removed from the DataSet variable.

        Returns
        -------
        None
            DataSet is modified inplace.
        """
        if self._is_array(name):
            raise NotImplementedError('Cannot remove codes from array masks!')
        if not isinstance(remove, list): remove = [remove]
        values = self._get_value_loc(name)
        new_values = [value for value in values
                      if value['value'] not in remove]
        # LEFT IN FOR LATER - WILL CURRENTLY RAISE WHEN INPUT IS ARRAY
        if self._get_type(name) == 'array':
            self._meta['lib']['values'][name] = new_values
        else:
            self._meta['columns'][name]['values'] = new_values
        if self._is_delimited_set(name):
            self._remove_from_delimited_set_data(name, remove)
        else:
            self._data.replace(remove, np.NaN, inplace=True)
        self._verify_data_vs_meta_codes(name)
        return None

    def extend_values(self, name, ext_values, text_key=None):
        """
        Add to the 'values' object of existing column or mask meta data.

        Parameters
        ----------
        name : str
            The column variable name keyed in ``_meta['columns']`` or
            ``_meta['masks']``.
        ext_values : list of str or tuples in form of (int, str), default None
            When a list of str is given, the categorical values will simply be
            enumerated and maped to the category labels. Alternatively codes can
            mapped to categorical labels, e.g.:
            [(1, 'Elephant'), (2, 'Mouse'), (999, 'No animal')]
        text_key : str, default None
            Text key for text-based label information. Will automatically fall
            back to the instance's text_key property information if not provided.

        Returns
        -------
        None
            The ``DataSet`` is modified inplace.
        """
        is_array = self._is_array(name)
        if not self._has_categorical_data(name):
            raise TypeError('{} does not contain categorical values meta!')
        if not text_key: text_key = self.text_key
        if not isinstance(ext_values, list): ext_values = [ext_values]
        value_obj = self._get_valuemap(name, text_key=text_key)
        codes = [code for code, text in value_obj]
        if isinstance(ext_values[0], tuple):
            dupes = []
            for ext_value in ext_values:
                if ext_value[0] in codes:
                    dupes.append(ext_value)
            if dupes:
                msg = 'Cannot add codes since they already exists: \n {}'
                raise ValueError(msg.format(dupes))
            ext_values = [self._value(v[0], text_key, v[1]) for v in ext_values]
        else:
            start_here = self._next_consecutive_code(codes)
            ext_values = self._make_values_list(ext_values, text_key, start_here)
        if is_array:
            self._meta['lib']['values'][name].extend(ext_values)
        else:
            self._meta['columns'][name]['values'].extend(ext_values)
        return None

    def set_text_key(self, text_key):
        """
        Set the default text_key of the ``DataSet``.

        .. note:: A lot of the instance methods will fall back to the default
            text key in ``_meta['lib']['default text']``. It is therefore
            important to use this method with caution, i.e. ensure that the
            meta contains ``text`` entries for the ``text_key`` set.

        Parameters
        ----------
        text_key : {'en-GB', 'da-DK', 'fi-FI', 'nb-NO', 'sv-SE', 'de-DE'}
            The text key that will be set in ``_meta['lib']['default text']``.

        Returns
        -------
        None
        """
        self._is_valid_text_key(text_key)
        self.text_key = text_key
        self._meta['lib']['default text'] = text_key
        return None

    def force_texts(self, name=None, copy_to=None, copy_from=None, 
                    update_existing=False):
        """
        Copy info from existing text_key to a new one or update the existing

        Parameters
        ----------
        name : str / list of str / None
            Variable names for that the text info are forced
            None -> all meta objects in masks and columns
        copy_to : str
            {'en-GB', 'da-DK', 'fi-FI', 'nb-NO', 'sv-SE', 'de-DE'}
            None -> _meta['lib']['default text']
            The text key that will be filled.
        copy from : str / list
            {'en-GB', 'da-DK', 'fi-FI', 'nb-NO', 'sv-SE', 'de-DE'}
            You can also enter a list with text_keys, if the first text_key 
            doesn't exist, it takes the next one
        update_existing : bool
            True : copy_to will be filled in any case
            False: copy_to will be filled if it's empty/not existing          

        Returns
        -------
        None
        """
        def _force_texts(tk_dict, copy_to, copy_from, update_existing):
<<<<<<< HEAD
            new_text_key = None
            for new_tk in reversed(copy_from):
                if new_tk in tk_dict.keys(): 
                    new_text_key = new_tk
            if not new_text_key:
                raise ValueError('{} is no existing text_key'.format(copy_from))
            if update_existing:
                tk_dict.update({copy_to: tk_dict[new_text_key]})
            else:
                if not copy_to in tk_dict.keys():
                    tk_dict.update({copy_to: tk_dict[new_text_key]})
=======
            if isinstance(tk_dict, dict):
                new_text_key = None
                for new_tk in reversed(copy_from):
                    if new_tk in tk_dict.keys(): 
                        new_text_key = new_tk
                if not new_text_key:
                    raise ValueError('{} is no existing text_key'.format(copy_from))
                if update_existing:
                    tk_dict.update({copy_to: tk_dict[new_text_key]})
                else:
                    if not copy_to in tk_dict.keys():
                        tk_dict.update({copy_to: tk_dict[new_text_key]})
>>>>>>> 99b643c1
            return tk_dict 


        meta = self._meta

        if not isinstance(name, list) and name != None: name = [name]
        if copy_to == None: copy_to = meta['lib']['default text']
        if copy_from == None:
            raise ValueError('parameter copy_from needs an input')
        elif not isinstance(copy_from, list): copy_from = [copy_from]

        #grids / masks
        for mask_name, mask_def in meta['masks'].items():
            if not (name == None or mask_name in name): continue
            mask_def['text'] = _force_texts(tk_dict= mask_def['text'],
                                        copy_to=copy_to,
                                        copy_from=copy_from,
                                        update_existing=update_existing)
            for no, item in enumerate(mask_def['items']):
<<<<<<< HEAD
                item['text'] = _force_texts(tk_dict= item['text'],
                                        copy_to=copy_to,
                                        copy_from=copy_from,
                                        update_existing=update_existing)
                mask_def['items'][no]['text'] = item['text']
=======
                if 'text' in item.keys():
                    item['text'] = _force_texts(tk_dict= item['text'],
                                            copy_to=copy_to,
                                            copy_from=copy_from,
                                            update_existing=update_existing)
                    mask_def['items'][no]['text'] = item['text']
>>>>>>> 99b643c1

            #lib
            for no, value in enumerate(meta['lib']['values'][mask_name]):
                value['text'] == _force_texts(tk_dict= value['text'],
                                        copy_to=copy_to,
                                        copy_from=copy_from,
                                        update_existing=update_existing)
                meta['lib']['values'][mask_name][no]['text'] = value['text']

        #columns
        for column_name, column_def in meta['columns'].items():
            if not (name == None or column_name in name) or column_name == '@1':
                continue
            column_def['text'] = _force_texts(tk_dict= column_def['text'],
                                        copy_to=copy_to,
                                        copy_from=copy_from,
                                        update_existing=update_existing)
<<<<<<< HEAD
            if 'values' in column_def.keys():
=======
            if ('values' in column_def.keys() and 
                isinstance(column_def['values'], list)):
>>>>>>> 99b643c1
                for no, value in enumerate(column_def['values']):
                    value['text'] = _force_texts(tk_dict= value['text'],
                                        copy_to=copy_to,
                                        copy_from=copy_from,
                                        update_existing=update_existing)
                    column_def['values'][no]['text'] = value['text']

    @classmethod
    def _is_valid_text_key(cls, tk):
        """
        """
        valid_tks = ['en-GB', 'da-DK', 'fi-FI', 'nb-NO', 'sv-SE', 'de-DE']
        if tk not in valid_tks:
            msg = "{} is not a valid text_key! Supported are: \n {}"
            msg = msg.format(tk, valid_tks)
            raise ValueError(msg)
        else:
            return True

    def clean_texts(self, clean_html=True, replace_terms=None):
        """
        Cycle through all meta ``text`` objects replacing unwanted tags/terms.

        Parameters
        ----------
        clean_html : bool, default True
            If True, all ``text``s will be stripped from any html tags.
            Currently uses the regular expression: '<.*?>'
        replace : dict, default None
            A dictionary mapping {unwanted string: replacement string}.

        Returns
        -------
        None
        """
        def remove_html(text):
            """
            """
            import re
            remove = re.compile('<.*?>')
            return re.sub(remove, '', text)

        def replace_from_dict(obj, tk, replace_map):
            """
            """
            for k, v, in replace_map.items():
                text = obj['text'][tk]
                obj['text'][tk] = text.replace(k, v)

        meta = self._meta
        try:
            for mask_name, mask_def in meta['masks'].items():
                for tk in mask_def['text']:
                    text = mask_def['text'][tk]
                    if clean_html:
                       mask_def['text'][tk] = remove_html(text)
                    if replace_terms:
                        replace_from_dict(mask_def, tk, replace_terms)
                for no, item in enumerate(mask_def['items']):
                    for tk in item['text']:
                        text = item['text'][tk]
                        if clean_html:
                            mask_def['items'][no]['text'][tk] = remove_html(text)
                        if replace_terms:
                            replace_from_dict(item, tk, replace_terms)
                mask_vals = meta['lib']['values'][mask_name]
                for no, val in enumerate(mask_vals):
                    for tk in val['text']:
                        text = val['text'][tk]
                        if clean_html:
                            mask_vals[no]['text'][tk] = remove_html(text)
                        if replace_terms:
                            replace_from_dict(val, tk, replace_terms)
        except:
            pass
        for column_name, column_def in meta['columns'].items():
            try:
                for tk in column_def['text']:
                    text = column_def['text'][tk]
                    if clean_html:
                        column_def['text'][tk] = remove_html(text)
                    if replace_terms:
                        replace_from_dict(column_def, tk, replace_terms)
                if 'values' in column_def:
                    for no, value in enumerate(column_def['values']):
                        for tk in value['text']:
                            text = value['text'][tk]
                            if clean_html:
                                column_def['values'][no]['text'][tk] = remove_html(text)
                            if replace_terms:
                                replace_from_dict(value, tk, replace_terms)
            except:
                pass

    def set_value_texts(self, name, renamed_vals, text_key=None):
        """
        Rename or add value texts in the 'values' object.

        This method works for array masks and column meta data.

        Parameters
        ----------
        name : str
            The column variable name keyed in ``_meta['columns']`` or
            ``_meta['masks']``.
        renamed_vals : dict
            A dict mapping with following structure:
            ``{1: 'new label for code=1', 5: 'new label for code=5'}``
            Codes will be ignored if they do not exist in the 'values' object.
        text_key : str, default None
            Text key for text-based label information. Will automatically fall
            back to the instance's ``text_key`` property information if not
            provided.

        Returns
        -------
        None
            The ``DataSet`` is modified inplace.
        """
        if not self._has_categorical_data(name):
            raise TypeError('{} does not contain categorical values meta!')
        if not text_key: text_key = self.text_key

        if not self._is_array(name):
            obj_values = self._meta['columns'][name]['values']
            new_obj_values = []
        else:
            obj_values = self._meta['lib']['values'][name]
            new_obj_values = []
        for item in obj_values:
            val = item['value']
            if val in renamed_vals.keys():
                value_texts = item['text']
                if text_key in value_texts.keys():
                    item['text'][text_key] = renamed_vals[val]
                else:
                    item['text'].update({text_key: renamed_vals[val]})
            new_obj_values.append(item)
        if not self._is_array(name):
            self._meta['columns'][name]['values'] = new_obj_values
        else:
            self._meta['lib']['values'][name] = new_obj_values
        return None

    def set_col_text_edit(self, name, edited_text, axis='x'):
        """
        Inject a question label edit that will take effect at build stage.

        Parameters
        ----------
        name : str
            The column variable name keyed in ``_meta['columns']``.
        edited_text : str
            The desired question label text.
        axis: {'x', 'y', ['x', 'y']}, default 'x'
            The axis the edited text should appear on.

        Returns
        -------
        None
        """
        if not isinstance(axis, list): axis = [axis]
        if axis not in [['x'], ['y'], ['x', 'y'], ['y', 'x']]:
            raise ValueError('No valid axis provided!')
        for ax in axis:
            tk = 'x edits' if ax == 'x' else 'y edits'
            self.set_column_text(name, edited_text, tk)

    def set_val_text_edit(self, name, edited_vals, axis='x'):
        """
        Inject cat. value label edits that will take effect in at build stage.

        Parameters
        ----------
        name : str
            The column variable name keyed in ``_meta['columns']``.
        edited_vals : dict
            Mapping of value code to ``'text'`` label.
        axis: {'x', 'y', ['x', 'y']}, default 'x'
            The axis the edited text should appear on.

        Returns
        -------
        None
        """
        if not isinstance(axis, list): axis = [axis]
        if axis not in [['x'], ['y'], ['x', 'y'], ['y', 'x']]:
            raise ValueError('No valid axis provided!')
        for ax in axis:
            tk = 'x edits' if ax == 'x' else 'y edits'
            self.set_value_texts(name, edited_vals, tk)

    def set_sliced(self, name, slicer, axis='y'):
        """
        Set or update ``rules[axis]['slicex']`` meta for the named column.

        Quantipy builds will respect the kept codes and *show them exclusively*
        in results.

        .. note:: This is not a replacement for ``DataSet.set_missings()`` as
        missing values are respected also in computations.

        Parameters
        ----------
        name : str
            The column variable name keyed in ``_meta['columns']``.
        slice : int or list of int
            Values indicated by their ``int`` codes will be shown in
            ``Quantipy.View.dataframe``s, respecting the provided order.
        axis : {'x', 'y'}, default 'y'
            The axis to slice the values on.

        Returns
        -------
        None
        """
        if self._is_array(name):
            raise NotImplementedError('Cannot slice codes from arrays!')
        if 'rules' not in self._meta['columns'][name]:
            self._meta['columns'][name]['rules'] = {'x': {}, 'y': {}}
        if not isinstance(slicer, list): slicer = [slicer]
        slicer = self._clean_codes_against_meta(name, slicer)
        rule_update = {'slicex': {'values': slicer}}
        self._meta['columns'][name]['rules'][axis].update(rule_update)
        return None


    def set_hidden(self, name, hide, axis='y'):
        """
        Set or update ``rules[axis]['dropx']`` meta for the named column.

        Quantipy builds will respect the hidden codes and *cut* them from
        results.

        .. note:: This is not equivalent to ``DataSet.set_missings()`` as
        missing values are respected also in computations.

        Parameters
        ----------
        name : str
            The column variable name keyed in ``_meta['columns']``.
        hide : int or list of int
            Values indicated by their ``int`` codes will be dropped from
            ``Quantipy.View.dataframe``s.
        axis : {'x', 'y'}, default 'y'
            The axis to drop the values from.

        Returns
        -------
        None
        """
        if self._is_array(name):
            raise NotImplementedError('Cannot hide codes on arrays!')
        if 'rules' not in self._meta['columns'][name]:
            self._meta['columns'][name]['rules'] = {'x': {}, 'y': {}}
        if not isinstance(hide, list): hide = [hide]
        hide = self._clean_codes_against_meta(name, hide)
        if set(hide) == set(self._get_valuemap(name, 'codes')):
            msg = "Cannot hide all values of '{}'' on '{}'-axis"
            raise ValueError(msg.format(name, axis))
        rule_update = {'dropx': {'values': hide}}
        self._meta['columns'][name]['rules'][axis].update(rule_update)
        return None

    def set_sorting(self, name, fix=None, ascending=False):
        """
        Set or update ``rules['x']['sortx']`` meta for the named column.

        Parameters
        ----------
        name : str
            The column variable name keyed in ``_meta['columns']``.
        fix : int or list of int, default None
            Values indicated by their ``int`` codes will be ignored in
            the sorting operation.
        ascending : bool, default False
            By default frequencies are sorted in descending order. Specify
            ``True`` to sort ascending.

        Returns
        -------
        None
        """
        if self._is_array(name):
            raise NotImplementedError('Cannot sort arrays / array items!')
        if 'rules' not in self._meta['columns'][name]:
            self._meta['columns'][name]['rules'] = {'x': {}, 'y': {}}
        if fix:
            if not isinstance(fix, list): fix = [fix]
        else:
            fix = []
        fix = self._clean_codes_against_meta(name, fix)
        rule_update = {'sortx': {'ascending': ascending, 'fixed': fix}}
        self._meta['columns'][name]['rules']['x'].update(rule_update)
        return None

    def set_column_text(self, name, new_text, text_key=None):
        """
        TO DO

        Parameters
        ----------

        Returns
        -------
        """
        self._verify_column_in_meta(name)
        if not text_key: text_key = self.text_key
        if text_key in self._meta['columns'][name]['text'].keys():
            self._meta['columns'][name]['text'][text_key] = new_text
        else:
            self._meta['columns'][name]['text'].update({text_key: new_text})
        return None

    def _add_array(self, name, qtype, label, items, categories, text_key, dims_like):
        """
        """
        if dims_like:
            array_name = self._dims_array_name(name)
        else:
            array_name = name
        item_objects = []
        if isinstance(items[0], (str, unicode)):
            items = [(no, label) for no, label in enumerate(items, start=1)]
        value_ref = 'lib@values@{}'.format(array_name)
        values = None
        for i in items:
            item_no = i[0]
            item_lab = i[1]
            item_name = self._array_item_name(i[0], name, dims_like)
            item_objects.append(self._item(item_name, text_key, item_lab))
            column_lab = '{} - {}'.format(label, item_lab)
            self.add_meta(name=item_name, qtype=qtype, label=column_lab,
                          categories=categories, items=None, text_key=text_key)
            if not values:
                values = self._meta['columns'][item_name]['values']
            self._meta['columns'][item_name]['values'] = value_ref
            self._meta['sets']['data file']['items'].remove('columns@{}'.format(item_name))
        mask_meta = {'items': item_objects, 'type': 'array',
                     'values': value_ref, 'text': {text_key: label}}
        self._meta['lib']['values'][array_name] = values
        self._meta['masks'][array_name] = mask_meta
        datafile_setname = 'masks@{}'.format(array_name)
        if datafile_setname not in self._meta['sets']['data file']['items']:
            self._meta['sets']['data file']['items'].append(datafile_setname)
        self._meta['sets'][array_name] = {'items': [i['source'] for i in item_objects]}
        return None

    def copy_var(self, name, suffix='rec'):
        """
        Copy meta and case data of the variable defintion given per ``name``.

        Parameters
        ----------
        name : str
            The originating column variable name keyed in ``meta['columns']``.
        suffix : str, default 'rec'
            The new variable name will be constructed by suffixing the original
            ``name`` with ``_suffix``, e.g. ``'age_rec``.

        Returns
        -------
        None
            DataSet is modified inplace, adding a copy to both the data and meta
            component.
        """
        if self._is_array(name):
            raise NotImplementedError('Cannot copy array masks!')
        copy_name = '{}_{}'.format(name, suffix)
        self._data[copy_name] = self._data[name].copy()
        meta_copy = copy.deepcopy(self._meta['columns'][name])
        self._meta['columns'][copy_name] = meta_copy
        self._meta['sets']['data file']['items'].append('columns@' + copy_name)

    def crosstab(self, x, y=None, w=None, pct=False, decimals=1, text=True,
                 rules=False, xtotal=False):
        """
        """
        meta, data = self.split()
        y = '@' if not y else y
        get = 'count' if not pct else 'normalize'
        show = 'values' if not text else 'text'
        return ct(meta, data, x=x, y=y, get=get, weight=w, show=show,
                  rules=rules, xtotal=xtotal, decimals=decimals)

    def _verify_variable_meta_not_exist(self, name, is_array):
        """
        """
        msg = ''
        if not is_array:
            if name in self._meta['columns']:
                msg = "Overwriting meta for '{}', column already exists!"
        else:
            if name in self._meta['masks']:
                msg = "Overwriting meta for '{}', mask already exists!"
        if msg:
            print msg.format(name)
        else:
            return None

    def _clean_codes_against_meta(self, name, codes):
        return [c for c in codes if c in self._get_valuemap(name, 'codes')]

    @staticmethod
    def _item(item_name, text_key, text):
        """
        """
        return {'source': 'columns@{}'.format(item_name),
                'text': {text_key: text}}

    def _make_items_object(self, item_definition, text_key):
        pass

    def unify_values(self, name, code_map):
        """
        Use a mapping of old to new codes to replace code values in ```_data``.

        .. note:: Experimental! Check results carefully!

        Parameters
        ----------
        name : str
            The column variable name keyed in ``meta['columns']``.
        code_map : dict
            A mapping of ``{old: new}``; ``old`` and ``new`` must be the
            int-type code values from the column meta data.

        Returns
        -------
        None
        """
        for old_code, new_code in code_map.items():
            self.recode(name, {new_code: {name: [old_code]}})
            self.remove_values(name, old_code)
        return None

    @staticmethod
    def _dims_array_name(name):
        return '{}.{}_grid'.format(name, name)

    @staticmethod
    def _array_item_name(item_no, var_name, dims_like):
        item_name = '{}_{}'.format(var_name, item_no)
        if dims_like:
            item_name = var_name + '[{' + item_name + '}].' + var_name + '_grid'
        return item_name

    def _make_items_list(self, name, text_key):
        """
        Is this equivalent to make_values_list() needed?
        """
        pass

    def _verify_same_value_codes_meta(self, name_a, name_b):
        value_codes_a = self._get_valuemap(name_a, non_mapped='codes')
        value_codes_b = self._get_valuemap(name_b, non_mapped='codes')
        if not set(value_codes_a) == set(value_codes_b):
            msg = "'{}' and '{}' do not share the same code values!"
            raise ValueError(msg.format(name_a, name_b))
        return None

    def copy_array_data(self, source, target, source_items=None,
                        target_items=None):
        """
        """
        self._verify_same_value_codes_meta(source, target)
        all_source_items = self._get_itemmap(source, non_mapped='items')
        all_target_items = self._get_itemmap(target, non_mapped='items')
        if source_items:
            source_items = [all_source_items[i-1] for i in source_items]
        else:
            source_items = all_source_items
        if target_items:
            target_items = [all_target_items[i-1] for i in target_items]
        else:
            target_items = all_target_items
        for s, t in zip(source_items, target_items):
                self[t] = self[s]
        return None

    def transpose_array(self, name, new_name=None, ignore_items=None,
                        ignore_values=None, text_key=None):
        """
        Create a new array mask with transposed items / values structure.

        This method will automatically create meta and case data additions in
        the ``DataSet`` instance.

        Parameters
        ----------
        name : str
            The originating mask variable name keyed in ``meta['masks']``.
        new_name : str, default None
            The name of the new mask. If not provided explicitly, the new_name
            will be constructed constructed by suffixing the original
            ``name`` with ``_suffix``, e.g. ``'Q2Array_trans``.
        ignore_items : int or list of int, default None
            If provided, the items listed by their order number in the
            ``_meta['masks'][name]['items']`` object will not be part of the
            transposed array. This means they will be ignored while creating
            the new value codes meta.
        ignore_codes : int or list of int, default None
            If provided, the listed code values will not be part of the
            transposed array. This means they will not be part of the new
            item meta.
        text_key : str
            The text key to be used when generating text objects, i.e.
            item and value labels.

        Returns
        -------
        None
            DataSet is modified inplace.
        """
        if not self._get_type(name) == 'array':
            raise TypeError("'{}' is not an array mask!".format(name))
        org_name = name
        # Get array item and value structure
        reg_items_object = self._get_itemmap(name)
        if ignore_items:
            if not isinstance(ignore_items, list):
                ignore_items = [ignore_items]
            reg_items_object = [i for idx, i in
                                enumerate(reg_items_object, start=1)
                                if idx not in ignore_items]
        reg_item_names = [item[0] for item in reg_items_object]
        reg_item_texts = [item[1] for item in reg_items_object]

        reg_value_object = self._get_valuemap(name)
        if ignore_values:
            if not isinstance(ignore_values, list):
                ignore_values = [ignore_values]
            reg_value_object = [v for v in reg_value_object if v[0]
                                not in ignore_values]
        reg_val_codes = [v[0] for v in reg_value_object]
        reg_val_texts = [v[1] for v in reg_value_object]

        # Transpose the array structure: values --> items, items --> values
        trans_items = [(code, value) for code, value in
                       zip(reg_val_codes, reg_val_texts)]
        trans_values = [(idx, text) for idx, text in
                        enumerate(reg_item_texts, start=1)]
        label = self._get_label(name, text_key=text_key)

        # Figure out if a Dimensions grid is the input
        if '.' in name:
            name = name.split('.')[0]
            dimensions_like = True
        else:
            dimensions_like = False
        if not new_name:
            new_name = '{}_{}'.format(name, suffix)

        # Create the new meta data entry for the transposed array structure
        qtype = 'delimited set'
        self.add_meta(new_name, qtype, label, trans_values, trans_items,
                      text_key, dimensions_like_grids=dimensions_like)
        if dimensions_like:
            new_name = '{}.{}_grid'.format(new_name, new_name)

        # Do the case data transformation by looping through items and
        # convertig value code entries...
        trans_items = self._get_itemmap(new_name, 'items')
        trans_values = self._get_valuemap(new_name, 'codes')
        for reg_item_name, new_val_code in zip(reg_item_names, trans_values):
            for reg_val_code, trans_item in zip(reg_val_codes, trans_items):
                if trans_item not in self._data.columns:
                    if qtype == 'delimited set':
                        self[trans_item] = ''
                    else:
                        self[trans_item] = np.NaN
                slicer = {reg_item_name: [reg_val_code]}
                update_with = new_val_code
                self.fill_conditional(trans_item, slicer, update_with)
        print 'Transposed array: {} into {}'.format(org_name, new_name)

    def slicer(self, condition):
        """
        Create an index slicer to select rows from the DataFrame component.

        Parameters
        ----------
        condition : Quantipy logic expression
            A logical condition expressed as Quantipy logic that determines
            which subset of the case data rows to be kept.

        Returns
        -------
        slicer : pandas.Index
            The indices fulfilling the passed logical condition.
        """
        full_data = self._data.copy()
        series_data = full_data[full_data.columns[0]].copy()
        slicer, _ = get_logic_index(series_data, condition, full_data)
        return slicer

    def fill_conditional(self, name, selection, update, append=True):
        """
        Use a quantipy logical condition to select and update case data codes.

        Parameters
        ----------
        name : str
            The originating column variable name keyed in ``_meta['columns']``.
        selection : Quantipy logic expression
            A logical condition expressed as Quantipy logic that determines
            which subset of the case data rows to be kept.
        update : int
            The code to insert into the selected column data.
        append : bool, default True
            Defines if the ``update`` code is appended when a ``delimited set``
            type column is found or existing data entries will be overwritten.

        Returns
        -------
        None
            The ``DataSet._data`` component is modified inplace.
        """
        selection  = self.slicer(selection)
        if self._is_delimited_set(name):
            update = '{};'.format(update)
        else:
            append = False
        if append:
            data = self._data.loc[selection, name]
            data.replace(np.NaN, '', inplace=True)
            self._data.loc[selection, name] = data.astype(str) + update
        else:
            self._data.loc[selection, name] = update
        return None

    def recode(self, target, mapper, default=None, append=False,
               intersect=None, initialize=None, fillna=None, inplace=True):
        """
        Create a new or copied series from data, recoded using a mapper.

        This function takes a mapper of {key: logic} entries and injects the
        key into the target column where its paired logic is True. The logic
        may be arbitrarily complex and may refer to any other variable or
        variables in data. Where a pre-existing column has been used to
        start the recode, the injected values can replace or be appended to
        any data found there to begin with. Note that this function does
        not edit the target column, it returns a recoded copy of the target
        column. The recoded data will always comply with the column type
        indicated for the target column according to the meta.

        Parameters
        ----------
        target : str
            The column variable name keyed in ``_meta['columns']`` that is the
            target of the recode. If not found in ``_meta`` this will fail
            with an error. If ``target`` is not found in data.columns the
            recode will start from an empty series with the same index as
            ``_data``. If ``target`` is found in data.columns the recode will
            start from a copy of that column.
        mapper : dict
            A mapper of {key: logic} entries.
        default : str, default None
            The column name to default to in cases where unattended lists
            are given in your logic, where an auto-transformation of
            {key: list} to {key: {default: list}} is provided. Note that
            lists in logical statements are themselves a form of shorthand
            and this will ultimately be interpreted as:
            {key: {default: has_any(list)}}.
        append : bool, default False
            Should the new recodd data be appended to values already found
            in the series? If False, data from series (where found) will
            overwrite whatever was found for that item instead.
        intersect : logical statement, default None
            If a logical statement is given here then it will be used as an
            implied intersection of all logical conditions given in the
            mapper.
        initialize : str or np.NaN, default None
            If not None, a copy of the data named column will be used to
            populate the target column before the recode is performed.
            Alternatively, initialize can be used to populate the target
            column with np.NaNs (overwriting whatever may be there) prior
            to the recode.
        fillna : int, default=None
            If not None, the value passed to fillna will be used on the
            recoded series as per pandas.Series.fillna().
        inplace : bool, default True
            If True, the ``DataSet`` will be modified inplace with new/updated
            columns. Will return a new recoded ``pandas.Series`` instance if
            False.

        Returns
        -------
        None or recode_series
            Either the ``DataSet._data`` is modfied inplace or a new
            ``pandas.Series`` is returned.
        """
        meta = self._meta
        data = self._data
        if not target in meta['columns']:
            raise ValueError(("{} not found in meta['columns'].".format(target),
                              "Please create meta data first!"))
        recode_series = _recode(meta, data, target, mapper,
                                default, append, intersect, initialize, fillna)
        if inplace:
            self._data[target] = recode_series
            self._verify_data_vs_meta_codes(target)
            return None
        else:
            return recode_series

    def derive_categorical(self, name, qtype, label, cond_map, text_key=None):
        """
        Create meta and recode case data by specifying derived category logics.

        Parameters
        ----------
        name : str
            The column variable name keyed in ``meta['columns']``.
        qtype : [``int``, ``float``, ``single``, ``delimited set``]
            The structural type of the data the meta describes.
        label : str
            The ``text`` label information.
        cond_map : list of tuples
            Tuples of three elements with following structure:
            (code, 'Label goes here', <qp logic expression here>), e.g.:
            (1, 'Men between 30 and 40',
             intersection([{'gender': [1]}, {'age': frange('30-40')}]))
        text_key : str, default None
            Text key for text-based label information. Will automatically fall
            back to the instance's text_key property information if not provided.

        Returns
        -------
        None
            ``DataSet`` is modified inplace.
        """
        if not text_key: text_key = self.text_key
        append = qtype == 'delimited set'
        categories = [(cond[0], cond[1]) for cond in cond_map]
        idx_mapper = {cond[0]: cond[2] for cond in cond_map}
        self.add_meta(name, qtype, label, categories, items=None, text_key=text_key)
        self.recode(name, idx_mapper, append=append)
        return None

    def band_numerical(self, name, label, num_name, bands, text_key=None):
        """
        Group numeric data with band defintions treated as group text labels.

        Wrapper around ``derive_categorical()`` for quick banding of ``int``
        data.

        Parameters
        ----------
        ToDo

        Returns
        -------
        ToDo

        """
        if not self._meta['columns'][num_name]['type'] == 'int':
            msg = "Can only band int type data! {} is {}."
            msg = msg.format(num_name, self._meta['columns'][num_name]['type'])
            raise TypeError(msg)
        if not text_key: text_key = self.text_key
        bands = [str(band).replace(' ', '') for band in bands]
        for band in bands:
            msg = "Cannot convert {} to range or single 'int'".format(band)
            err = ValueError(msg)
            check_me = band.split('-')
            if len(check_me) == 1:
                try:
                    check_me = int(check_me[0])
                except:
                    raise err
            elif len(check_me) == 2:
                try:
                    check_me[0] = int(check_me[0])
                    check_me[1] = int(check_me[1])
                except:
                    raise err
            else:
                raise err
        bands = [(idx, band, {num_name: frange(band)}) for idx, band
                 in enumerate(bands, start=1)]
        self.derive_categorical(name, 'single', label, bands, text_key)
        return None

    def _make_values_list(self, categories, text_key, start_at=None):
        if not start_at:
            start_at = 1
        if not all([isinstance(cat, tuple) for cat in categories]):
            vals = [self._value(no, text_key, lab) for no, lab in
                    enumerate(categories, start_at)]
        else:
            vals = [self._value(cat[0], text_key, cat[1]) for cat in categories]
        return vals

    def weight(self, weight_scheme, unique_key='identity', report=True,
               inplace=True):
        """
        Weight the ``DataSet`` according to a well-defined weight scheme.

        Parameters
        ----------
        weight_scheme : quantipy.Rim instance
            A rim weights setup with defined targets. Can include multiple
            weight groups and/or filters.
        unique_key : str, default 'identity'.
            A variable inside the ``DataSet`` instance that will be used to
            the map individual case weights to their matching rows.
        report : bool, default True
            If True, will report a summary of the weight algorithm run
            and factor outcomes.
        inplace : bool, default True
            If True, the weight factors are merged back into the ``DataSet``
            instance. Will otherwise return the ``pandas.DataFrame`` that
            contains the weight factors, the ``unique_key`` and all variables
            that have been used to compute the weights (filters, target
            variables, etc.).

        Returns
        -------
        None or ``pandas.DataFrame``
            Will either create a new column called ``'weight'`` in the
            ``DataSet`` instance or return a ``DataFrame`` that contains
            the weight factors.
        """
        meta, data = self.split()
        engine = qp.WeightEngine(data, meta)
        engine.add_scheme(weight_scheme, key=unique_key)
        engine.run()
        if report:
            print engine.get_report()
        if inplace:
            scheme_name = weight_scheme.name
            weight_name = 'weights_{}'.format(scheme_name)
            weight_description = '{} weights'.format(scheme_name)
            data_wgt = engine.dataframe(scheme_name)[[unique_key, weight_name]]
            data_wgt.rename(columns={weight_name: 'weight'}, inplace=True)
            if 'weight' not in self._meta['columns']:
                self.add_meta('weight', 'float', weight_description)
            self.update(data_wgt, on=unique_key)
        else:
            return data_wgt

    @staticmethod
    def _value(value, text_key, text):
        """
        Return a well-formed Quantipy value object from the given arguments.

        Parameters
        ----------
        value : int
            The numeric value to be given to the returned value object.
        text_key : str
            The text key to be used when generating the returned value
            object's text object.
        text : str
            The label to be given to the returned value object.
        """
        return {'value': value, 'text': {text_key: text}}

    def _clean_missing_map(self, var, missing_map):
        """
        Generate a map of missings that only contains valid flag names
        and existing meta value texts.
        """
        valid_flags = ['d.exclude', 'exclude']
        valid_codes = self._get_valuemap(var, non_mapped='codes')
        valid_map = {}
        for mtype, mcodes in missing_map.items():
            if not isinstance(mcodes, list): mcodes = [mcodes]
            if mtype in valid_flags:
                codes = [c for c in mcodes if c in valid_codes]
                if codes: valid_map[mtype] = codes
        return valid_map

    def set_missings(self, var=None, missing_map='default', ignore=None):
        """
        Flag category defintions for exclusion in aggregations.

        Parameters
        ----------
        var : str or list of str
            Variable(s) to apply the meta flags to.
        missing_map: 'default' or dict of {code(s): 'flag'}, default 'default'
            A mapping of codes to flags that can either be 'exclude' (globally
            ignored) or 'd.exclude' (only ignored in descriptive statistics).
            Passing 'default' is using a preset list of (TODO: specify) values
            for exclusion.
        ignore : str or list of str, default None
            A list of variables that should be ignored when applying missing
            flags via the 'default' list method.

        Returns
        -------
        None
        """
        unflag = False
        if not missing_map: unflag = True
        if unflag:
            var = self._prep_varlist(var)
            for v in var:
                if 'missings' in self.meta()['columns'][v]:
                    del self.meta()['columns'][v]['missings']
        else:
            if not missing_map == 'default':
                missing_map = self._clean_missing_map(var, missing_map)
            var = self._prep_varlist(var)
            ignore = self._prep_varlist(ignore, keep_unexploded=True)
            if missing_map == 'default':
                self._set_default_missings(ignore)
            else:
                for v in var:
                    if self._has_missings(v):
                        self.meta()['columns'][v].update({'missings': missing_map})
                    else:
                        self.meta()['columns'][v]['missings'] = missing_map
            return None

    @classmethod
    def _consecutive_codes(cls, codes):
        return sorted(codes) == range(min(codes), max(codes)+1)

    @classmethod
    def _highest_code(cls, codes):
        return max(codes)

    @classmethod
    def _lowest_code(cls, codes):
        return min(codes)

    @classmethod
    def _next_consecutive_code(cls, codes):
        if cls._consecutive_codes(codes):
            return len(codes) + 1
        else:
            return cls._highest_code(codes) + 1

    def _remove_from_delimited_set_data(self, name, remove):
        """
        """
        data = self._data[name].copy()
        data.replace(np.NaN, '-NAN-', inplace=True)
        data = data.apply(lambda x: x.split(';'))
        data = data.apply(lambda x: x[0] if (x == ['-NAN-'] or x == [''])
                          else x)
        data = data.apply(lambda x: [c for c in x if c != ''
                                     and int(c) not in remove]
                                     if isinstance(x, list) else x)
        data = data.apply(lambda x: ';'.join(x) + ';' if x != '-NAN-'
                          else np.NaN)
        self._data[name] = data
        return None

    def variables(self, only_type=None):
        """
        Get an overview of all the variables ordered by their type.

        Parameters
        ----------
        only_type : str or list of str, default None
            Restrict the overview to these data types.

        Returns
        -------
        overview : pandas.DataFrame
            The variables per data type inside the ``DataSet``.
        """
        return self.describe(only_type=only_type)

    def describe(self, var=None, only_type=None, text_key=None):
        """
        Inspect the DataSet's global or variable level structure.
        """
        if text_key is None: text_key = self.text_key
        if var is not None:
            return self._get_meta(var, only_type, text_key)
        if self._meta['columns'] is None:
            return 'No meta attached to data_key: %s' %(data_key)
        else:
            types = {
                'int': [],
                'float': [],
                'single': [],
                'delimited set': [],
                'string': [],
                'date': [],
                'time': [],
                'array': [],
                'N/A': []
            }
            not_found = []
            for col in self._data.columns:
                if not col in ['@1', 'id_L1', 'id_L1.1']:
                    try:
                        types[
                              self._meta['columns'][col]['type']
                             ].append(col)
                    except:
                        types['N/A'].append(col)
            for mask in self._meta['masks'].keys():
                types[self._meta['masks'][mask]['type']].append(mask)
            idx_len = max([len(t) for t in types.values()])
            for t in types.keys():
                typ_padded = types[t] + [''] * (idx_len - len(types[t]))
                types[t] = typ_padded
            types = pd.DataFrame(types)
            if only_type:
                if not isinstance(only_type, list): only_type = [only_type]
                types = types[only_type]
                types = types.replace('', np.NaN).dropna(how='all')
            else:
                types =  types[['single', 'delimited set', 'array', 'int',
                                'float', 'string', 'date', 'time', 'N/A']]
            types.columns.name = 'size: {}'.format(len(self._data))
            return types

    def unmask(self, var):
        if not self._is_array(var):
            raise KeyError('{} is not a mask.'.format(var))
        else:
            return self._get_itemmap(var=var, non_mapped='items')

    def _set_default_missings(self, ignore=None):
        excludes = ['weißnicht', 'keineangabe', 'weißnicht/keineangabe',
                    'keineangabe/weißnicht', 'kannmichnichterinnern',
                    'weißichnicht', 'nichtindeutschland']
        d = self.describe()
        cats = []
        valids = ['array', 'single', 'delimited set']
        for valid in valids:
            cats.extend(d[valid].replace('', np.NaN).dropna().values.tolist())
        for cat in cats:
            if cat not in ignore:
                flags_code = []
                vmap = self._get_valuemap(cat)
                for exclude in excludes:
                    code = self._code_from_text(vmap, exclude)
                    if code:
                        flags_code.append(code)
                if flags_code:
                    flags_code = set(flags_code)
                    mis_map = {'exclude': list(flags_code)}
                    self.set_missings(cat, mis_map)
        return None

    def _get_missing_map(self, var):
        if self._is_array(var):
            var = self._get_itemmap(var, non_mapped='items')
        else:
            if not isinstance(var, list): var = [var]
        for v in var:
            if self._has_missings(v):
                return self.meta()['columns'][v]['missings']
            else:
                return None

    def _get_missing_list(self, var, globally=True):
        if self._has_missings(var):
            miss = self._get_missing_map(var)
            if globally:
                return miss['exclude']
            else:
                miss_list = []
                for miss_type in miss.keys():
                    miss_list.extend(miss[miss_type])
                return miss_list
        else:
            return None

    def _prep_varlist(self, varlist, keep_unexploded=False):
        if varlist:
            if not isinstance(varlist, list): varlist = [varlist]
            clean_varlist = []
            for v in varlist:
                if self._is_array(v):
                    clean_varlist.extend(self._get_itemmap(v, non_mapped='items'))
                    if keep_unexploded: clean_varlist.append(v)
                else:
                    clean_varlist.append(v)
            return clean_varlist
        else:
            return [varlist]

    def _code_from_text(self, valuemap, text):
        check = dict(valuemap)
        for c, t in check.items():
            t = t.replace(' ', '').lower()
            if t == text: return c

    def _get_type(self, var):
        if var in self._meta['masks'].keys():
            return self._meta['masks'][var]['type']
        else:
             return self._meta['columns'][var]['type']

    def _has_missings(self, var):
        has_missings = False
        if self._get_type(var) == 'array':
            var = self._get_itemmap(var, non_mapped='items')[0]
        if 'missings' in self.meta()['columns'][var].keys():
            if len(self.meta()['columns'][var]['missings'].keys()) > 0:
                has_missings = True
        return has_missings

    def _is_numeric(self, var):
        return self._get_type(var) in ['float', 'int']

    def _is_array(self, var):
        return self._get_type(var) == 'array'

    def _is_multicode_array(self, mask_element):
        return self[mask_element].dtype == 'object'

    def _is_delimited_set(self, name):
        return self._meta['columns'][name]['type'] == 'delimited set'

    def _has_categorical_data(self, name):
        if self._is_array(name):
            name = self._get_itemmap(name, non_mapped='items')[0]
        if self._meta['columns'][name]['type'] in ['single', 'delimited set']:
            return True
        else:
            return False

    def _verify_data_vs_meta_codes(self, name):
        """
        """
        if self._is_delimited_set(name):
            data_codes = self._data[name].str.get_dummies(';').columns.tolist()
            data_codes = [int(c) for c in data_codes]
        else:
            data_codes = pd.get_dummies(self._data[name]).columns.tolist()
        meta_codes = self._get_valuemap(name, non_mapped='codes')
        wild_codes = [code for code in data_codes if code not in meta_codes]
        if wild_codes:
            if self._verbose_errors:
                msg = "Warning: Meta not consistent with case data for '{}'!"
                print '*' * 60
                print msg.format(name)
                print '*' * 60
                print 'Found in data: {}'.format(data_codes)
                print 'Defined as per meta: {}'.format(meta_codes)
            raise ValueError('Please review your data processing!')
        return None

    def _verify_old_vs_new_codes(self, name, new_codes):
        """
        """
        org_codes = [value['value'] for value in self._get_value_loc(name)]
        equal = set(org_codes) == set(new_codes)
        if not equal:
            missing_codes = [c for c in org_codes if c not in new_codes]
            wild_codes = [c for c in new_codes if c not in org_codes]
            if self._verbose_errors:
                print '*' * 60
                if missing_codes:
                    msg = "Warning: Code order is incomplete for '{}'!"
                    print msg.format(name)
                if wild_codes:
                    msg = "Warning: Order contains unknown codes for '{}'!"
                    print msg.format(name)
                print '*' * 60
                if missing_codes: print 'Missing: {}'.format(missing_codes)
                if wild_codes: print 'Unknown: {}'.format(wild_codes)
            raise ValueError('Please review your data processing!')
        return None

    def _verify_column_in_meta(self, name):
        if not isinstance(name, list): name = [name]
        for n in name:
            if n not in self._meta['columns']:
                raise KeyError("'{}' not found in meta data!".format(n))
        return None
    def _get_label(self, var, text_key=None):
        if text_key is None: text_key = self.text_key
        if self._get_type(var) == 'array':
            return self._meta['masks'][var]['text'][text_key]
        else:
            return self._meta['columns'][var]['text'][text_key]

    def _get_meta_loc(self, var):
        if self._get_type(var) == 'array':
            return self._meta['lib']['values']
        else:
            return self._meta['columns']

    def _get_value_loc(self, var):
        if self._is_numeric(var):
            raise KeyError("Numerical columns do not have 'values' meta.")
        loc = self._get_meta_loc(var)
        if not self._is_array(var):
            return emulate_meta(self._meta, loc[var].get('values', None))
        else:
            return emulate_meta(self._meta, loc[var])

    def _get_valuemap(self, var, non_mapped=None,  text_key=None):
        if text_key is None: text_key = self.text_key
        vals = self._get_value_loc(var)
        if non_mapped in ['codes', 'lists', None]:
            codes = [int(v['value']) for v in vals]
            if non_mapped == 'codes':
                return codes
        if non_mapped in ['texts', 'lists', None]:
            texts = [v['text'][text_key] if text_key in v['text'] else None
                     for v in vals]
            if non_mapped == 'texts':
                return texts
        if non_mapped == 'lists':
            return codes, texts
        else:
            return zip(codes, texts)

    def _get_itemmap(self, var, non_mapped=None, text_key=None):
        if text_key is None: text_key = self.text_key
        if non_mapped in ['items', 'lists', None]:
            items = [i['source'].split('@')[-1]
                     for i in self._meta['masks'][var]['items']]
            if non_mapped == 'items':
                return items
        if non_mapped in ['texts', 'lists', None]:
            items_texts = [i['text'][text_key] for i in
                           self._meta['masks'][var]['items']]
            if non_mapped == 'texts':
                return items_texts
        if non_mapped == 'lists':
            return items, items_texts
        else:
            return zip(items, items_texts)

    def _get_meta(self, var, type=None,  text_key=None):
        if not var in self._meta['masks'] and not var in self._meta['columns']:
            raise KeyError("'{}' not found in DataSet!".format(var))
        if text_key is None: text_key = self.text_key
        var_type = self._get_type(var)
        label = self._get_label(var, text_key)
        missings = self._get_missing_map(var)
        if not self._is_numeric(var):
            codes, texts = self._get_valuemap(var, non_mapped='lists')
            if missings:
                codes_copy = codes[:]
                for miss_types, miss_codes in missings.items():
                    for code in miss_codes:
                        codes_copy[codes_copy.index(code)] = miss_types
                missings = [c  if isinstance(c, (str, unicode)) else None
                            for c in codes_copy]
            else:
                missings = [None] * len(codes)
            if var_type == 'array':
                items, items_texts = self._get_itemmap(var, non_mapped='lists')
                idx_len = max((len(codes), len(items)))
                if len(codes) > len(items):
                    pad = (len(codes) - len(items))
                    items = self._pad_meta_list(items, pad)
                    items_texts = self._pad_meta_list(items_texts, pad)
                elif len(codes) < len(items):
                    pad = (len(items) - len(codes))
                    codes = self._pad_meta_list(codes, pad)
                    texts = self._pad_meta_list(texts, pad)
                    missings = self._pad_meta_list(missings, pad)
                elements = [items, items_texts, codes, texts, missings]
                columns = ['items', 'item texts', 'codes', 'texts', 'missing']
            else:
                idx_len = len(codes)
                elements = [codes, texts, missings]
                columns = ['codes', 'texts', 'missing']
            meta_s = [pd.Series(element, index=range(0, idx_len))
                      for element in elements]
            meta_df = pd.concat(meta_s, axis=1)
            meta_df.columns = columns
            meta_df.columns.name = var_type
            meta_df.index.name = '{}: {}'.format(var, label)
        else:
            meta_df = pd.DataFrame(['N/A'])
            meta_df.columns = [var_type]
            meta_df.index = ['{}: {}'.format(var, label)]
        return meta_df

    @staticmethod
    def _pad_meta_list(meta_list, pad_to_len):
        return meta_list + ([''] * pad_to_len)

    # ------------------------------------------------------------------------
    # DATA MANIPULATION/HANDLING
    # ------------------------------------------------------------------------
    def make_dummy(self, var, partitioned=False):
        if not self._is_array(var):
            if self[var].dtype == 'object': # delimited set-type data
                dummy_data = self[var].str.get_dummies(';')
                if self.meta is not None:
                    var_codes = self._get_valuemap(var, non_mapped='codes')
                    dummy_data.columns = [int(col) for col in dummy_data.columns]
                    dummy_data = dummy_data.reindex(columns=var_codes)
                    dummy_data.replace(np.NaN, 0, inplace=True)
                if not self.meta:
                    dummy_data.sort_index(axis=1, inplace=True)
            else: # single, int, float data
                dummy_data = pd.get_dummies(self[var])
                if self.meta and not self._is_numeric(var):
                    var_codes = self._get_valuemap(var, non_mapped='codes')
                    dummy_data = dummy_data.reindex(columns=var_codes)
                    dummy_data.replace(np.NaN, 0, inplace=True)
                dummy_data.rename(
                    columns={
                        col: int(col)
                        if float(col).is_integer()
                        else col
                        for col in dummy_data.columns
                    },
                    inplace=True)
            if not partitioned:
                cols = ['{}_{}'.format(var, c) for c in var_codes]
                dummy_data.columns = cols
                return dummy_data
            else:
                return dummy_data.values, dummy_data.columns.tolist()
        else: # array-type data
            items = self._get_itemmap(var, non_mapped='items')
            codes = self._get_valuemap(var, non_mapped='codes')
            dummy_data = []
            if self._is_multicode_array(items[0]):
                for i in items:
                    i_dummy = self[i].str.get_dummies(';')
                    i_dummy.columns = [int(col) for col in i_dummy.columns]
                    dummy_data.append(i_dummy.reindex(columns=codes))
            else:
                for i in items:
                    dummy_data.append(
                        pd.get_dummies(self[i]).reindex(columns=codes))
            dummy_data = pd.concat(dummy_data, axis=1)
            if not partitioned:
                cols = ['{}_{}'.format(i, c) for i in items for c in codes]
                dummy_data.columns = cols
                return dummy_data
            else:
                return dummy_data.values, codes, items

    def filter(self, alias, condition, inplace=False):
        """
        Filter the DataSet using a Quantipy logical expression.
        """
        if not inplace:
            data = self._data.copy()
        else:
            data = self._data
        filter_idx = get_logic_index(pd.Series(data.index), condition, data)
        filtered_data = data.iloc[filter_idx[0], :]
        if inplace:
            self.filtered = alias
            self._data = filtered_data
        else:
            new_ds = DataSet(self.name)
            new_ds._data = filtered_data
            new_ds._meta = self._meta
            new_ds.filtered = alias
            return new_ds

    # ------------------------------------------------------------------------
    # LINK OBJECT CONVERSION & HANDLERS
    # ------------------------------------------------------------------------
    def link(self, filters=None, x=None, y=None, views=None):
        """
        Create a Link instance from the DataSet.
        """
        #raise NotImplementedError('Links from DataSet currently not supported!')
        if filters is None: filters = 'no_filter'
        l = qp.sandbox.Link(self, filters, x, y)
        return l<|MERGE_RESOLUTION|>--- conflicted
+++ resolved
@@ -882,19 +882,6 @@
         None
         """
         def _force_texts(tk_dict, copy_to, copy_from, update_existing):
-<<<<<<< HEAD
-            new_text_key = None
-            for new_tk in reversed(copy_from):
-                if new_tk in tk_dict.keys(): 
-                    new_text_key = new_tk
-            if not new_text_key:
-                raise ValueError('{} is no existing text_key'.format(copy_from))
-            if update_existing:
-                tk_dict.update({copy_to: tk_dict[new_text_key]})
-            else:
-                if not copy_to in tk_dict.keys():
-                    tk_dict.update({copy_to: tk_dict[new_text_key]})
-=======
             if isinstance(tk_dict, dict):
                 new_text_key = None
                 for new_tk in reversed(copy_from):
@@ -907,7 +894,6 @@
                 else:
                     if not copy_to in tk_dict.keys():
                         tk_dict.update({copy_to: tk_dict[new_text_key]})
->>>>>>> 99b643c1
             return tk_dict 
 
 
@@ -927,20 +913,12 @@
                                         copy_from=copy_from,
                                         update_existing=update_existing)
             for no, item in enumerate(mask_def['items']):
-<<<<<<< HEAD
-                item['text'] = _force_texts(tk_dict= item['text'],
-                                        copy_to=copy_to,
-                                        copy_from=copy_from,
-                                        update_existing=update_existing)
-                mask_def['items'][no]['text'] = item['text']
-=======
                 if 'text' in item.keys():
                     item['text'] = _force_texts(tk_dict= item['text'],
                                             copy_to=copy_to,
                                             copy_from=copy_from,
                                             update_existing=update_existing)
                     mask_def['items'][no]['text'] = item['text']
->>>>>>> 99b643c1
 
             #lib
             for no, value in enumerate(meta['lib']['values'][mask_name]):
@@ -958,12 +936,8 @@
                                         copy_to=copy_to,
                                         copy_from=copy_from,
                                         update_existing=update_existing)
-<<<<<<< HEAD
-            if 'values' in column_def.keys():
-=======
             if ('values' in column_def.keys() and 
                 isinstance(column_def['values'], list)):
->>>>>>> 99b643c1
                 for no, value in enumerate(column_def['values']):
                     value['text'] = _force_texts(tk_dict= value['text'],
                                         copy_to=copy_to,
