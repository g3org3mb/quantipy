 #!/usr/bin/python
# -*- coding: utf-8 -*-
import numpy as np
import pandas as pd

import quantipy as qp
from quantipy.core.tools.dp.io import (
    read_quantipy as r_quantipy,
    read_dimensions as r_dimensions,
    read_decipher as r_decipher,
    read_spss as r_spss,
    read_ascribe as r_ascribe,
    write_spss as w_spss,
    write_quantipy as w_quantipy)

from quantipy.core.helpers.functions import (
    filtered_set,
    emulate_meta)

from quantipy.core.tools.view.logic import (
    has_any, has_all, has_count,
    not_any, not_all, not_count,
    is_lt, is_ne, is_gt,
    is_le, is_eq, is_ge,
    union, intersection, get_logic_index)

from quantipy.core.tools.dp.prep import (
    hmerge as _hmerge,
    vmerge as _vmerge,
    recode as _recode,
    frequency as fre,
    crosstab as ct,
    frange)

from cache import Cache

import copy as org_copy
import json
import warnings

from itertools import product

class DataSet(object):
    """
    A set of casedata (required) and meta data (optional).

    DESC.
    """
    def __init__(self, name):
        self.path = None
        self.name = name
        self.filtered = 'no_filter'
        self._data = None
        self._meta = None
        self.text_key = None
        self._verbose_errors = True
        self._verbose_infos = True
        self._cache = Cache()
        self.columns = None
        self.masks = None
        self.sets = None
        self.singles = None
        self.delimited_sets = None
        self.ints = None
        self.floats = None
        self.dates = None
        self.strings = None

    # ------------------------------------------------------------------------
    # item access / instance handlers
    # ------------------------------------------------------------------------
    def __getitem__(self, var):
        if isinstance(var, tuple):
            sliced_access = True
            slicer = var[0]
            var = var[1]
        else:
            sliced_access = False
        var = self._prep_varlist(var)
        if len(var) == 1: var = var[0]
        if sliced_access:
            return self._data.ix[slicer, var]
        else:
            return self._data[var]

    def __setitem__(self, name, val):
        if isinstance(name, tuple):
            sliced_insert = True
            slicer = name[0]
            name = name[1]
        else:
            sliced_insert = False
        scalar_insert = isinstance(val, (int, float, str, unicode))
        if scalar_insert and self._has_categorical_data(name):
            if not val in self.codes(name) and not np.isnan(val):
                msg = "{} is undefined for '{}'! Valid: {}"
                raise ValueError(msg.format(val, name, self.codes(name)))
        if sliced_insert:
            self._data.loc[slicer, name] = val
        else:
            self._data[name] = val

    def parrot(self):
        from IPython.display import Image
        from IPython.display import display
        try:
            return display(Image(url="https://m.popkey.co/3a9f4b/jZZ83.gif"))
        except:
            print ':sad_parrot: Looks like the parrot url is not longer there!'

    @staticmethod
    def start_meta(text_key='main'):
        """
        Starts a new/empty Quantipy meta document.

        Parameters
        ----------
        text_key : str, default None
            The default text key to be set into the new meta document.

        Returns
        -------
        meta : dict
            Quantipy meta object
        """
        meta = {
            'info': {
                'text': ''
            },
            'lib': {
                'default text': text_key,
                'values': {}
            },
            'columns': {},
            'masks': {},
            'sets': {
                'data file': {
                    'text': {text_key: 'Variable order in source file'},
                    'items': []
                }
            },
            'type': 'pandas.DataFrame'
        }
        return meta

    def _get_columns(self, vtype=None):
        meta = self._meta['columns']
        if vtype:
            return [c for c in meta.keys() if self._get_type(c) == vtype]
        else:
            return meta.keys()

    def _get_masks(self):
        return self._meta['masks'].keys()

    def _get_sets(self):
        return self._meta['sets'].keys()

    def set_verbose_errmsg(self, verbose=True):
        """
        """
        if not isinstance(verbose, bool):
            msg = 'Can only assign boolean values, found {}'
            raise ValueError(msg.format(type(verbose)))
        self._verbose_errors = verbose
        return None

    def set_verbose_infomsg(self, verbose=True):
        """
        """
        if not isinstance(verbose, bool):
            msg = 'Can only assign boolean values, found {}'
            raise ValueError(msg.format(type(verbose)))
        self._verbose_infos = verbose
        return None

    @classmethod
    def set_encoding(cls, encoding):
        """
        Hack sys.setdefaultencoding() to escape ASCII hell.

        Parameters
        ----------
        encoding : str
            The name of the encoding to default to.
        """
        import sys
        default_stdout = sys.stdout
        default_stderr = sys.stderr
        reload(sys)
        sys.setdefaultencoding(encoding)
        sys.stdout = default_stdout
        sys.stderr = default_stderr

    def clone(self):
        """
        Get a deep copy of the ``DataSet`` instance.
        """
        cloned = org_copy.deepcopy(self)
        return cloned

    def split(self, save=False):
        """
        Return the ``meta`` and ``data`` components of the DataSet instance.

        Parameters
        ----------
        save : bool, default False
            If True, the ``meta`` and ``data`` objects will be saved to disk,
            using the instance's ``name`` and ``path`` attributes to determine
            the file location.

        Returns
        -------
        meta, data : dict, pandas.DataFrame
            The meta dict and the case data DataFrame as separate objects.
        """
        meta, data = self._meta, self._data
        if save:
            path = self.path
            name = self.name
            w_quantipy(meta, data, path+name+'.json', path+name+'.csv')
        return meta, data

    def meta(self, name=None, text_key=None):
        """
        Provide a *pretty* summary for variable meta given as per ``name``.

        Parameters
        ----------
        name : str, default None
            The column variable name keyed in ``_meta['columns']`` or
            ``_meta['masks']``. If None, the entire ``meta`` component of the
            ``DataSet`` instance will be returned.
        text_key : str, default None
            The text_key that should be used when taking labels from the
            source meta. If the given text_key is not found for any
            particular text object, the ``DataSet.text_key`` will be used
            instead.

        Returns
        ------
        meta : dict or pandas.DataFrame
            Either a DataFrame that sums up the meta information on a ``mask``
            or ``column`` or the meta dict as a whole is
        """
        if not name:
            return self._meta
        else:
            return self.describe(name, text_key=text_key)

    def variables(self, only_type=None):
        """
        Get an overview of all the variables ordered by their type.

        Parameters
        ----------
        only_type : str or list of str, default None
            Restrict the overview to these data types.

        Returns
        -------
        overview : pandas.DataFrame
            The variables per data type inside the ``DataSet``.
        """
        return self.describe(only_type=only_type)

    def values(self, name, text_key=None):
        """
        Get categorical data's paired code and texts information from the meta.

        Parameters
        ----------
        name : str
            The column variable name keyed in ``_meta['columns']`` or
            ``_meta['masks']``.
        text_key : str, default None
            The text_key that should be used when taking labels from the
            source meta. If the given text_key is not found for any
            particular text object, the ``DataSet.text_key`` will be used
            instead.

        Returns
        -------
        values : list of tuples
            The list of the numerical category codes and their ``texts``
            packed as tuples.
        """
        if not self._has_categorical_data(name):
            err_msg = '{} does not contain categorical values meta!'
            raise TypeError(err_msg.format(name))
        if not text_key: text_key = self.text_key
        return self._get_valuemap(name, text_key=text_key)

    def codes(self, name):
        """
        Get categorical data's numerical code values.

        Parameters
        ----------
        name : str
            The column variable name keyed in ``_meta['columns']``.

        Returns
        -------
        codes : list
            The list of category codes.
        """
        return self._get_valuemap(name, non_mapped='codes')

    def value_texts(self, name, text_key=None):
        """
        Get categorical data's text information.

        Parameters
        ----------
        name : str
            The column variable name keyed in ``_meta['columns']``.

        Returns
        -------
        texts : list
            The list of category texts.
        """
        return self._get_valuemap(name, non_mapped='texts', text_key=text_key)

    def items(self, name, text_key=None):
        """
        Get the array's paired item names and texts information from the meta.

        Parameters
        ----------
        name : str
            The column variable name keyed in ``_meta['masks']``.
        text_key : str, default None
            The text_key that should be used when taking labels from the
            source meta. If the given text_key is not found for any
            particular text object, the ``DataSet.text_key`` will be used
            instead.

        Returns
        -------
        items : list of tuples
            The list of source item names (from ``_meta['columns']``) and their
            ``text`` information packed as tuples.
        """
        if not self._is_array(name):
            err_msg = '{} is not an array mask!'
            raise TypeError(err_msg.format(name))
        if not text_key: text_key = self.text_key
        return self._get_itemmap(name, text_key=text_key)

    def sources(self, name):
        """
        Get the ``_meta['columns']`` elements for the passed array mask name.

        Parameters
        ----------
        name : str
            The mask variable name keyed in ``_meta['masks']``.

        Returns
        -------
        sources : list
            The list of source elements from the array definition.
        """
        return self._get_itemmap(name, non_mapped='items')

    def item_texts(self, name, text_key=None):
        """
        Get the ``text`` meta data for the items of the passed array mask name.

        Parameters
        ----------
        name : str
            The mask variable name keyed in ``_meta['masks']``.
        text_key : str, default None
            The text_key that should be used when taking labels from the
            source meta. If the given text_key is not found for any
            particular text object, the ``DataSet.text_key`` will be used
            instead.

        Returns
        -------
        texts : list
            The list of item texts for the array elements.
        """
        return self._get_itemmap(name, non_mapped='texts', text_key=text_key)


    def data(self):
        """
        Return the ``data`` component of the ``DataSet`` instance.
        """
        return self._data

    def _cache(self):
        return self._cache

    # ------------------------------------------------------------------------
    # file i/o / conversions
    # ------------------------------------------------------------------------
    def read_quantipy(self, path_meta, path_data):
        """
        Load Quantipy .csv/.json files, connecting as data and meta components.

        Parameters
        ----------
        path_meta : str
            The full path (optionally with extension ``'.json'``, otherwise
            assumed as such) to the meta data defining ``'.json'`` file.
        path_data : str
            The full path (optionally with extension ``'.csv'``, otherwise
            assumed as such) to the case data defining ``'.csv'`` file.

        Returns
        -------
        None
            The ``DataSet`` is modified inplace, connected to Quantipy native
            data and meta components.
        """
        if path_meta.endswith('.json'): path_meta = path_meta.replace('.json', '')
        if path_data.endswith('.csv'): path_data = path_data.replace('.csv', '')
        self._meta, self._data = r_quantipy(path_meta+'.json', path_data+'.csv')
        self._set_file_info(path_data, path_meta)
        return None

    def read_dimensions(self, path_meta, path_data):
        """
        Load Dimensions .ddf/.mdd files, connecting as data and meta components.

        Parameters
        ----------
        path_meta : str
            The full path (optionally with extension ``'.mdd'``, otherwise
            assumed as such) to the meta data defining ``'.mdd'`` file.
        path_data : str
            The full path (optionally with extension ``'.ddf'``, otherwise
            assumed as such) to the case data defining ``'.ddf'`` file.

        Returns
        -------
        None
            The ``DataSet`` is modified inplace, connected to Quantipy data
            and meta components that have been converted from their Dimensions
            source files.
        """
        if path_meta.endswith('.mdd'): path_meta = path_meta.replace('.mdd', '')
        if path_data.endswith('.ddf'): path_data = path_data.replace('.ddf', '')
        self._meta, self._data = r_dimensions(path_meta+'.mdd', path_data+'.ddf')
        self._set_file_info(path_data, path_meta)
        return None

    def read_spss(self, path_sav, **kwargs):
        """
        Load SPSS Statistics .sav files, converting and connecting data/meta.

        Parameters
        ----------
        path_sav : str
            The full path (optionally with extension ``'.sav'``, otherwise
            assumed as such) to the ``'.sav'`` file.

        Returns
        -------
        None
            The ``DataSet`` is modified inplace, connected to Quantipy data
            and meta components that have been converted from the SPSS
            source file.
        """
        if path_sav.endswith('.sav'): path_sav = path_sav.replace('.sav', '')
        self._meta, self._data = r_spss(path_sav+'.sav', **kwargs)
        self._set_file_info(path_sav)
        return None

    def write_quantipy(self, path_meta=None, path_data=None):
        """
        Write the data and meta components to .csv/.json files.

        The resulting files are well-defined native Quantipy source files.

        Parameters
        ----------
        path_meta : str, default None
            The full path (optionally with extension ``'.json'``, otherwise
            assumed as such) for the saved the DataSet._meta component.
            If not provided, the instance's ``name`` and ```path`` attributes
            will be used to determine the file location.
        path_data : str, default None
            The full path (optionally with extension ``'.ddf'``, otherwise
            assumed as such) for the saved DataSet._data component.
            If not provided, the instance's ``name`` and ```path`` attributes
            will be used to determine the file location.

        Returns
        -------
        None
        """
        meta, data = self._meta, self._data
        if path_data is None and path_meta is None:
            path = self.path
            name = self.name
            path_meta = '{}/{}.json'.format(path, name)
            path_data = '{}/{}.csv'.format(path, name)
        elif path_data is not None and path_meta is not None:
            if not path_meta.endswith('.json'):
                path_meta = '{}.json'.format(path_meta)
            if not path_data.endswith('.csv'):
                path_data = '{}.csv'.format(path_data)
        else:
            msg = 'Must either specify or omit both `path_meta` and `path_data`!'
            raise ValueError(msg)
        w_quantipy(meta, data, path_meta, path_data)
        return None

    def write_spss(self, path_sav=None, index=True, text_key=None,
                   mrset_tag_style='__', drop_delimited=True, from_set=None,
                   verbose=True):
        """
        Parameters
        ----------
        path_sav : str, default None
            The full path (optionally with extension ``'.json'``, otherwise
            assumed as such) for the saved the DataSet._meta component.
            If not provided, the instance's ``name`` and ```path`` attributes
            will be used to determine the file location.
        index : bool, default False
            Should the index be inserted into the dataframe before the
            conversion happens?
        text_key : str, default None
            The text_key that should be used when taking labels from the
            source meta. If the given text_key is not found for any
            particular text object, the ``DataSet.text_key`` will be used
            instead.
        mrset_tag_style : str, default '__'
            The delimiting character/string to use when naming dichotomous
            set variables. The mrset_tag_style will appear between the
            name of the variable and the dichotomous variable's value name,
            as taken from the delimited set value that dichotomous
            variable represents.
        drop_delimited : bool, default True
            Should Quantipy's delimited set variables be dropped from
            the export after being converted to dichotomous sets/mrsets?
        from_set : str
            The set name from which the export should be drawn.
        Returns
        -------
        None
        """
        self.set_encoding('cp1252')
        meta, data = self._meta, self._data
        if not text_key: text_key = self.text_key
        if not path_sav:
            path_sav = '{}/{}.sav'.format(self.path, self.name)
        else:
            if not path_sav.endswith('.sav'):
                path_sav = '{}.sav'.format(path_sav)
        w_spss(path_sav, meta, data, index=index, text_key=text_key,
               mrset_tag_style=mrset_tag_style, drop_delimited=drop_delimited,
               from_set=from_set, verbose=verbose)
        self.set_encoding('utf-8')
        return None

    def from_components(self, data_df, meta_dict=None, text_key=None):
        """
        Attach a data and meta directly to the ``DataSet`` instance.

        .. note:: Except testing for appropriate object types, this method
            offers no additional safeguards or consistency/compability checks
            with regard to the passed data and meta documents!

        Parameters
        ----------
        data_df : pandas.DataFrame
            A DataFrame that contains case data entries for the ``DataSet``.
        meta_dict: dict, default None
            A dict that stores meta data describing the columns of the data_df.
            It is assumed to be well-formed following the Quantipy meta data
            structure.
        text_key : str, default None
            The text_key to be used. If not provided, it will be attempted to
            use the 'default text' from the ``meta['lib']`` definition.

        Returns
        -------
        None
        """
        if not isinstance(data_df, pd.DataFrame):
            msg = 'data_df must be a pandas.DataFrame, passed {}.'
            raise TypeError(msg.format(type(data_df)))
        if not isinstance(meta_dict, dict):
            msg = 'meta_dict must be of type dict, passed {}.'
            raise TypeError(msg.format(type(meta_dict)))
        self._data = data_df
        if meta_dict:
            self._meta = meta_dict
        if not text_key:
            try:
                self.text_key = self._meta['lib']['default text']
            except KeyError:
                warning = "No 'text_key' provided and unable to derive"
                warning = warning + " 'text_key' information from passed meta!"
                warning = warning + " 'DataSet._meta might be corrupt!"
                warnings.warn(warning)
                self.text_key = None
        return None

    def _set_file_info(self, path_data, path_meta=None):
        self.path = '/'.join(path_data.split('/')[:-1]) + '/'
        try:
            self.text_key = self._meta['lib']['default text']
        except:
            self.text_key = None
        self._data['@1'] = np.ones(len(self._data))
        self._meta['columns']['@1'] = {'type': 'int'}
        self._data.index = list(xrange(0, len(self._data.index)))
        self.columns = self._get_columns()
        self.masks = self._get_masks()
        self.sets = self._get_sets()
        self.singles = self._get_columns('single')
        self.delimited_sets = self._get_columns('delimited set')
        self.ints = self._get_columns('int')
        self.floats = self._get_columns('float')
        self.dates = self._get_columns('date')
        self.strings = self._get_columns('string')
        if self._verbose_infos: self._show_file_info()
        return None

    def _show_file_info(self):
        file_spec = 'DataSet: {}\nrows: {} - columns: {}'
        if not self.path: self.path = '/'
        file_name = '{}{}'.format(self.path, self.name)
        print file_spec.format(file_name, len(self._data.index),
                               len(self._data.columns)-1)
        return None

    def list_variables(self, numeric=False, text=False, blacklist=None):
        """
        Get list with all variable names except date,boolean,(string,numeric)

        Parameters
        ----------
        numeric : bool, default False
            If True, int/float variables are included in list.
        text : bool, default False
            If True, string variables are included in list.
        blacklist: list of str,
            Variables that should be excluded

        Returns
        -------
        list of str
        """
        meta = self._meta
        items_list = meta['sets']['data file']['items']

        except_list = ['date','boolean']
        if not text: except_list.append('string')
        if not numeric: except_list.extend(['int','float'])

        var_list =[]
        if not isinstance(blacklist, list):
            blacklist = [blacklist]
        if not blacklist: blacklist=[]
        for item in items_list:
            key, var_name = item.split('@')
            if key == 'masks':
                for element in meta[key][var_name]['items']:
                    blacklist.append(element['source'].split('@')[-1])
            if var_name in blacklist: continue
            if meta[key][var_name]['type'] in except_list: continue
            var_list.append(var_name)
        return var_list

    def create_set(self, setname='new_set', based_on='data file', included=None,  
                   excluded=None, strings='keep', arrays='both', 
                   overwrite=False):
        """
        Create a new set in ``dataset._meta['sets']``.

        Parameters
        ----------
        setname : str
            Name of the new set.
        based_on : str
            Name of set that can be reduced or expanded.
        included : str or list/set/tuple of str
            Names of the variables to be included in the new set. If None all 
            variables in ``based_on`` are taken.
        excluded : str or list/set/tuple of str
            Names of the variables to be excluded in the new set. 
        strings : {'keep', 'drop', 'only'}
            Keep, drop or only include string variables.
        arrays : {'both', 'masks', 'columns'}
            Add for arrays ``masks@varname`` or ``columns@varname`` or both.
        overwrite: boolean
            Overwrite if ``meta['sets'][name] already exist.
        Returns
        -------
        None
            The ``DataSet`` is modified inplace.
        """
        meta = self._meta
        
        if not isinstance(setname, str): 
            raise TypeError("'setname' must be a str.")
        if not based_on in meta['sets']: 
            raise KeyError("'based_on' is not in `meta['sets'].`")
        if setname in meta['sets'] and not overwrite: 
            raise KeyError("{} is already in `meta['sets'].`".format(setname))
        if not included:
            included = []
            for set_item in meta['sets'][based_on]['items']:
                name = set_item.split('@')[-1]
                if name in meta['columns']:
                    included.append(name)
                elif name in meta['masks']:
                    for mask_item in meta['masks'][name]['items']:
                        included.append(mask_item['source'].split('@')[1])
        if not arrays in ['both', 'masks', 'columns']:
            raise ValueError (
                "'arrays' must be either 'both', 'masks' or 'columns'."
            )
        fset = filtered_set(meta=meta,
                     based_on=based_on,
                     masks=meta['masks'] if arrays=='columns' else None,
                     included=included,
                     excluded=excluded,
                     strings=strings)
        if arrays=='both':
            new_items = []
            items = fset['items']
            for item in items:
                new_items.append(item)
                if item.split('@')[0]=='masks':
                    for i in meta['masks'][item.split('@')[-1]]['items']:
                        new_items.append(i['source'])
            fset['items'] = new_items

        add = {setname: fset}
        meta['sets'].update(add)

        return None
  
    # ------------------------------------------------------------------------
    # extending / merging
    # ------------------------------------------------------------------------
    def hmerge(self, dataset, on=None, left_on=None, right_on=None,
               overwrite_text=False, from_set=None, inplace=True, verbose=True):

        """
        Merge Quantipy datasets together using an index-wise identifer.

        This function merges two Quantipy datasets together, updating variables
        that exist in the left dataset and appending others. New variables
        will be appended in the order indicated by the 'data file' set if
        found, otherwise they will be appended in alphanumeric order.
        This merge happend horizontally (column-wise). Packed kwargs will be
        passed on to the pandas.DataFrame.merge() method call, but that merge
        will always happen using how='left'.

        Parameters
        ----------
        dataset : ``quantipy.DataSet``
            The dataset to merge into the current ``DataSet``.
        on : str, default=None
            The column to use as a join key for both datasets.
        left_on : str, default=None
            The column to use as a join key for the left dataset.
        right_on : str, default=None
            The column to use as a join key for the right dataset.
        overwrite_text : bool, default=False
            If True, text_keys in the left meta that also exist in right
            meta will be overwritten instead of ignored.
        from_set : str, default=None
            Use a set defined in the right meta to control which columns are
            merged from the right dataset.
        inplace : bool, default True
            If True, the ``DataSet`` will be modified inplace with new/updated
            columns. Will return a new ``DataSet`` instance if False.
        verbose : bool, default=True
            Echo progress feedback to the output pane.

        Returns
        -------
        None or new_dataset : ``quantipy.DataSet``
            If the merge is not applied ``inplace``, a ``DataSet`` instance
            is returned.
        """
        ds_left = (self._meta, self._data)
        ds_right = (dataset._meta, dataset._data)
        merged_meta, merged_data = _hmerge(
            ds_left, ds_right, on=on, left_on=left_on, right_on=right_on,
            overwrite_text=overwrite_text, from_set=from_set, verbose=verbose)
        if inplace:
            self._data = merged_data
            self._meta = merged_meta
            return None
        else:
            new_dataset = self.clone()
            new_dataset._data = merged_data
            new_dataset._meta = merged_meta
            return new_dataset

    def update(self, data, on='identity'):
        """
        Update the ``DataSet`` with the case data entries found in ``data``.

        Parameters
        ----------
        data : ``pandas.DataFrame``
            A dataframe that contains a subset of columns from the ``DataSet``
            case data component.
        on : str, default 'identity'
            The column to use as a join key.

        Returns
        -------
        None
            DataSet is modified inplace.
        """
        ds_left = (self._meta, self._data)
        update_meta = self._meta.copy()
        update_items = ['columns@{}'.format(name) for name
                        in data.columns.tolist()]
        update_meta['sets']['update'] = {'items': update_items}
        ds_right = (update_meta, data)
        merged_meta, merged_data = _hmerge(
            ds_left, ds_right, on=on, from_set='update', verbose=False)
        self._meta, self._data = merged_meta, merged_data
        del self._meta['sets']['update']
        return None

    def vmerge(self, dataset, on=None, left_on=None, right_on=None,
               row_id_name=None, left_id=None, right_id=None, row_ids=None,
               overwrite_text=False, from_set=None, uniquify_key=None,
               reset_index=True, inplace=True, verbose=True):
        """
        Merge Quantipy datasets together by appending rows.

        This function merges two Quantipy datasets together, updating variables
        that exist in the left dataset and appending others. New variables
        will be appended in the order indicated by the 'data file' set if
        found, otherwise they will be appended in alphanumeric order. This
        merge happens vertically (row-wise).

        Parameters
        ----------
        dataset : (A list of multiple) ``quantipy.DataSet``
            One or multiple datasets to merge into the current ``DataSet``.
        on : str, default=None
            The column to use to identify unique rows in both datasets.
        left_on : str, default=None
            The column to use to identify unique in the left dataset.
        right_on : str, default=None
            The column to use to identify unique in the right dataset.
        row_id_name : str, default=None
            The named column will be filled with the ids indicated for each
            dataset, as per left_id/right_id/row_ids. If meta for the named
            column doesn't already exist a new column definition will be
            added and assigned a reductive-appropriate type.
        left_id : str/int/float, default=None
            Where the row_id_name column is not already populated for the
            dataset_left, this value will be populated.
        right_id : str/int/float, default=None
            Where the row_id_name column is not already populated for the
            dataset_right, this value will be populated.
        row_ids : list of str/int/float, default=None
            When datasets has been used, this list provides the row ids
            that will be populated in the row_id_name column for each of
            those datasets, respectively.
        overwrite_text : bool, default=False
            If True, text_keys in the left meta that also exist in right
            meta will be overwritten instead of ignored.
        from_set : str, default=None
            Use a set defined in the right meta to control which columns are
            merged from the right dataset.
        uniquify_key : str, default None
            A int-like column name found in all the passed ``DataSet`` objects
            that will be protected from having duplicates. The original version
            of the column will be kept under its name prefixed with 'original_'.
        reset_index : bool, default=True
            If True pandas.DataFrame.reindex() will be applied to the merged
            dataframe.
        inplace : bool, default True
            If True, the ``DataSet`` will be modified inplace with new/updated
            rows. Will return a new ``DataSet`` instance if False.
        verbose : bool, default=True
            Echo progress feedback to the output pane.

        Returns
        -------
        None or new_dataset : ``quantipy.DataSet``
            If the merge is not applied ``inplace``, a ``DataSet`` instance
            is returned.
        """
        if isinstance(dataset, list):
            dataset_left = None
            dataset_right = None
            datasets = [(self._meta, self._data)]
            merge_ds = [(ds._meta, ds._data) for ds in dataset]
            datasets.extend(merge_ds)
        else:
            dataset_left = (self._meta, self._data)
            dataset_right = (dataset._meta, dataset._data)
            datasets = None
        merged_meta, merged_data = _vmerge(
            dataset_left, dataset_right, datasets, on=on, left_on=left_on,
            right_on=right_on, row_id_name=row_id_name, left_id=left_id,
            right_id=right_id, row_ids=row_ids, overwrite_text=overwrite_text,
            from_set=from_set, reset_index=reset_index, verbose=verbose)
        if inplace:
            self._data = merged_data
            self._meta = merged_meta
            if uniquify_key:
                self._make_unique_key(uniquify_key, row_id_name)
            return None
        else:
            new_dataset = self.clone()
            new_dataset._data = merged_data
            new_dataset._meta = merged_meta
            if uniquify_key:
                new_dataset._make_unique_key(uniquify_key, row_id_name)
            return new_dataset

    def check_dupe(self, name='identity'):
        """
        Returns a list with duplicated values for the provided name.

        Parameters
        ----------
        name : str, default 'identity'
            The column variable name keyed in ``meta['columns']``.

        Returns
        -------
        vals : list
            A list of duplicated values found in the named variable.
        """
        qtype = self._get_type(name)
        if qtype in ['array', 'delimited set', 'float']:
<<<<<<< HEAD
            raise TypeError('Can not check duplicates for type {}.'.format(qtype))
=======
            raise TypeError("Can not check duplicates for type '{}'.".format(qtype))
>>>>>>> 7335d15d
        vals = self._data[name].value_counts()
        vals = vals.copy().dropna()
        if qtype == 'string':
            vals = vals.drop('__NA__')
        vals = vals[ids >= 2].index.tolist()
        if not qtype == 'string':
            vals = [int(i) for i in vals]
        return vals


    def _make_unique_key(self, id_key_name, multiplier):
        """
        """
        columns = self._meta['columns']
        if not id_key_name in columns:
            raise KeyError("'id_key_name' is not in 'meta['columns']'!")
        elif columns[id_key_name]['type'] not in ['int', 'float']:
            raise TypeError("'id_key_name' must be of type int, float, single!")
        elif not multiplier in columns:
            raise KeyError("'multiplier' is not in 'meta['columns']'!")
        elif columns[multiplier]['type'] not in ['single', 'int', 'float']:
            raise TypeError("'multiplier' must be of type int, float, single!")
        org_key_col = self._data.copy()[id_key_name]
        new_name = 'original_{}'.format(id_key_name)
        name, qtype, lab = new_name, 'int', 'Original ID'
        self.add_meta(name, qtype, lab)
        self[new_name] = org_key_col
        self[id_key_name] += self[multiplier].astype(int) * 100000000
        return None

    def merge_texts(self, dataset):
        """
        Add additional ``text`` versions from other ``text_key`` meta.

        Case data will be ignored during the merging process.

        Parameters
        ----------
        dataset : (A list of multiple) ``quantipy.DataSet``
            One or multiple datasets that provide new ``text_key`` meta.

        Returns
        -------
        None
        """
        if not isinstance(dataset, list):
            dataset = [dataset]
        for ds in dataset:
            empty_data = ds._data.copy()
            ds._data = ds._data[ds._data.index < 0]
        self.vmerge(dataset, verbose=False)
        return None

    # ------------------------------------------------------------------------
    # meta data editing
    # ------------------------------------------------------------------------
    def add_meta(self, name, qtype, label, categories=None, items=None, text_key=None,
                 dimensions_like_grids=False):
        """
        Create and insert a well-formed meta object into the existing meta document.

        Parameters
        ----------
        name : str
            The column variable name keyed in ``meta['columns']``.
        qtype : {'int', 'float', 'single', 'delimited set', 'date', 'string'}
            The structural type of the data the meta describes.
        label : str
            The ``text`` label information.
        categories : list of str or tuples in form of (int, str), default None
            When a list of str is given, the categorical values will simply be
            enumerated and mapped to the category labels. Alternatively codes
            can be mapped to categorical labels, e.g.:
            [(1, 'Elephant'), (2, 'Mouse'), (999, 'No animal')]
        items : list of str or tuples in form of (int, str), default None
            If provided will automatically create an array type mask.
            When a list of str is given, the item number will simply be
            enumerated and mapped to the category labels. Alternatively
            numerical values can be mapped explicitly to items labels, e.g.:
            [(1 'The first item'), (2, 'The second item'), (99, 'Last item')]
        text_key : str, default None
            Text key for text-based label information. Uses the
            ``DataSet.text_key`` information if not provided.

        Returns
        -------
        None
            ``DataSet`` is modified inplace, meta data and ``_data`` columns
            will be added
        """
        make_array_mask = True if items else False
        if make_array_mask and dimensions_like_grids:
            test_name = self._dims_array_name(name)
        else:
            test_name = name
        self._verify_variable_meta_not_exist(test_name, make_array_mask)
        if not text_key: text_key = self.text_key
        if make_array_mask:
            self._add_array(name, qtype, label, items, categories, text_key,
                            dimensions_like_grids)
            return None
        categorical = ['delimited set', 'single']
        numerical = ['int', 'float']
        if not qtype in ['delimited set', 'single', 'float', 'int',
                         'date', 'string']:
            raise NotImplementedError('Type {} data unsupported'.format(qtype))
        if qtype in categorical and not categories:
            val_err = "Must provide 'categories' when requesting data of type {}."
            raise ValueError(val_err.format(qtype))
        elif qtype in numerical and categories:
            val_err = "Numerical data of type {} does not accept 'categories'."
            raise ValueError(val_err.format(qtype))
        else:
            if not isinstance(categories, list) and qtype in categorical:
                raise TypeError("'Categories' must be a list of labels "
                                "('str') or  a list of tuples of codes ('int') "
                                "and lables ('str').")
        new_meta = {'text': {text_key: label}, 'type': qtype, 'name': name}
        if categories:
            if isinstance(categories[0], dict):
                new_meta['values'] = categories
            else:
                new_meta['values'] = self._make_values_list(categories, text_key)
        self._meta['columns'][name] = new_meta
        datafile_setname = 'columns@{}'.format(name)
        if datafile_setname not in self._meta['sets']['data file']['items']:
            self._meta['sets']['data file']['items'].append(datafile_setname)
        self._data[name] = '' if qtype == 'delimited set' else np.NaN
        return None

    def categorize(self, name):
        """
        """
        org_type = self._get_type(name)
        valid_types = ['int', 'string', 'date']
        if org_type not in valid_types:
            raise TypeError('Can only categorize {}!'.format(valid_types))
        new_var_name = '{}#'.format(name)
        self.copy(name)
        self.convert('{}_rec'.format(name), 'single')
        self.rename('{}_rec'.format(name), new_var_name)
        return None

    def convert(self, name, to):
        """
        Convert meta and case data between compatible variable types.

        Wrapper around the separate ``as_TYPE()`` conversion methods.

        Parameters
        ----------
        name : str
            The column variable name keyed in ``meta['columns']`` that will
            be converted.
        to : {'int', 'float', 'single', 'delimited set', 'string'}
            The variable type to convert to.

        Returns
        -------
        None
            The DataSet variable is modified inplace.
        """
        valid_types = ['int', 'float', 'single', 'delimited set', 'string']
        if not to in valid_types:
            raise TypeError("Cannot convert to type {}!".format(to))
        if to == 'int':
            self.as_int(name)
        elif to == 'float':
            self.as_float(name)
        elif to == 'single':
            self.as_single(name)
        elif to == 'delimited set':
            self.as_delimited_set(name)
        elif to == 'string':
            self.as_string(name)
        return None

    def as_float(self, name):
        """
        Change type from ``single`` or ``int`` to ``float``.

        Parameters
        ----------
        name : str
            The column variable name keyed in ``meta['columns']``.

        Returns
        -------
        None
        """
        warning = "'as_float()' will be removed alongside other individual"
        warning = warning + " conversion methods soon! Use 'convert()' instead!"
        warnings.warn(warning)
        org_type = self._get_type(name)
        if org_type == 'float': return None
        valid = ['single', 'int']
        if not org_type in valid:
            msg = 'Cannot convert variable {} of type {} to float!'
            raise TypeError(msg.format(name, org_type))
        if org_type == 'single':
            self.as_int(name)
        if org_type == 'int':
            self._meta['columns'][name]['type'] = 'float'
            self._data[name] = self._data[name].apply(
                    lambda x: float(x) if not np.isnan(x) else np.NaN)
        return None

    def as_int(self, name):
        """
        Change type from ``single`` to ``int``.

        Parameters
        ----------
        name : str
            The column variable name keyed in ``meta['columns']``.

        Returns
        -------
        None
        """
        warning = "'as_int()' will be removed alongside other individual"
        warning = warning + " conversion methods soon! Use 'convert()' instead!"
        warnings.warn(warning)
        org_type = self._get_type(name)
        if org_type == 'int': return None
        valid = ['single']
        if not org_type in valid:
            msg = 'Cannot convert variable {} of type {} to int!'
            raise TypeError(msg.format(name, org_type))
        self._meta['columns'][name]['type'] = 'int'
        self._meta['columns'][name].pop('values')
        return None

    def as_delimited_set(self, name):
        """
        Change type from ``single`` to ``delimited set``.

        Parameters
        ----------
        name : str
            The column variable name keyed in ``meta['columns']``.

        Returns
        -------
        None
        """
        warning = "'as_delimited_set()' will be removed alongside other individual"
        warning = warning + " conversion methods soon! Use 'convert()' instead!"
        warnings.warn(warning)
        org_type = self._get_type(name)
        if org_type == 'delimited set': return None
        valid = ['single']
        if not org_type in valid:
            msg = 'Cannot convert variable {} of type {} to delimited set!'
            raise TypeError(msg.format(name, org_type))
        self._meta['columns'][name]['type'] = 'delimited set'
        self._data[name] = self._data[name].apply(
            lambda x: str(int(x)) + ';' if not np.isnan(x) else np.NaN)
        return None

    def as_single(self, name):
        """
        Change type from ``int``/``date``/``string`` to ``single``.

        Parameters
        ----------
        name : str
            The column variable name keyed in ``meta['columns']``.

        Returns
        -------
        None
        """
        warning = "'as_single()' will be removed alongside other individual"
        warning = warning + " conversion methods soon! Use 'convert()' instead!"
        warnings.warn(warning)
        org_type = self._get_type(name)
        if org_type == 'single': return None
        valid = ['int', 'date', 'string']
        if not org_type in valid:
            msg = 'Cannot convert variable {} of type {} to single!'
            raise TypeError(msg.format(name, org_type))
        text_key = self.text_key
        if org_type == 'int':
            num_vals = sorted(self._data[name].dropna().astype(int).unique())
            values_obj = [self._value(num_val, text_key, str(num_val))
                          for num_val in num_vals]
        elif org_type == 'date':
            vals = self._data[name].order().astype(str).unique()
            values_obj = [self._value(i, text_key, v) for i,  v
                          in enumerate(vals, start=1)]
            self._data[name] = self._data[name].astype(str)
            replace_map = {v: i for i, v in enumerate(vals, start=1)}
            self._data[name].replace(replace_map, inplace=True)
        elif org_type == 'string':
            self[name] = self[name].replace('__NA__', np.NaN)
            vals = sorted(self[name].dropna().unique().tolist())
            values_obj = [self._value(i, text_key, v) for i, v
                          in enumerate(vals, start=1)]
            replace_map = {v: i for i, v in enumerate(vals, start=1)}
            self._data[name].replace(replace_map, inplace=True)
        self._meta['columns'][name]['type'] = 'single'
        self._meta['columns'][name]['values'] = values_obj
        return None

    def as_string(self, name):
        """
        Change type from ``int``/``float``/``date``/``single`` to ``string``.

        Parameters
        ----------
        name : str
            The column variable name keyed in ``meta['columns']``.

        Returns
        -------
        None
        """
        warning = "'as_string()' will be removed alongside other individual"
        warning = warning + " conversion methods soon! Use 'convert()' instead!"
        warnings.warn(warning)
        org_type = self._get_type(name)
        if org_type == 'string': return None
        valid = ['single', 'int', 'float', 'date']
        if not org_type in valid:
            msg = 'Cannot convert variable {} of type {} to text!'
            raise TypeError(msg.format(name, org_type))
        self._meta['columns'][name]['type'] = 'string'
        if self._get_type == 'single':
            self._meta['columns'][name].pop('values')
        self._data[name] = self._data[name].astype(str)
        return None

    def rename(self, name, new_name):
        """
        Change meta and data column name references of the variable defintion.

        Parameters
        ----------
        name : str
            The originating column variable name keyed in ``meta['columns']``.
        new_name : str
            The new variable name.

        Returns
        -------
        None
            DataSet is modified inplace. The new name reference is placed into
            both the data and meta component.
        """
        if self._is_array(name):
            raise NotImplementedError('Cannot rename array masks!')
        if new_name in self._data.columns:
            msg = "Cannot rename '{}' into '{}'. Column name already exists!"
            raise ValueError(msg.format(name, new_name))
        self._data.rename(columns={name: new_name}, inplace=True)
        self._meta['columns'][new_name] = self._meta['columns'][name].copy()
        del self._meta['columns'][name]
        old_set_entry = 'columns@{}'.format(name)
        new_set_entry = 'columns@{}'.format(new_name)
        new_datafile_items = [i if i != old_set_entry else new_set_entry for i
                              in self._meta['sets']['data file']['items']]
        self._meta['sets']['data file']['items'] = new_datafile_items
        return None

    def reorder_values(self, name, new_order=None):
        """
        Apply a new order to the value codes defined by the meta data component.

        Parameters
        ----------
        name : str
            The column variable name keyed in ``_meta['columns']`` or
            ``_meta['masks']``.
        new_order : list of int, default None
            The new code order of the DataSet variable. If no order is given,
            the ``values`` object is sorted ascending.

        Returns
        -------
        None
            DataSet is modified inplace.
        """
        self._verify_var_in_dataset(name)
        values = self._get_value_loc(name)
        if not new_order:
            new_order = list(sorted(self._get_valuemap(name, 'codes')))
        else:
            self._verify_old_vs_new_codes(name, new_order)
        new_values = [value for i in new_order for value in values
                      if value['value'] == i]
        if self._get_type(name) == 'array':
            self._meta['lib']['values'][name] = new_values
        else:
            self._meta['columns'][name]['values'] = new_values
        return None

    def drop(self, name, ignore_items=False):
        """
        Drops variables from meta and data componenets of the ``DataSet``.

        Parameters
        ----------
        name : str or list of str
            The column variable name keyed in ``_meta['columns']`` or
            ``_meta['masks']``.
        ignore_items: bool
            If False source variables for arrays in ``_meta['columns']``
            are dropped, otherwise kept.
        Returns
        -------
        None
            DataSet is modified inplace.
        """
        def remove_loop(obj, var):
            if isinstance(obj, dict):
                try:
                    obj.pop(var)
                except:
                    pass
                for key in obj:
                    remove_loop(obj[key],var)
        meta = self._meta
        data = self._data
        if not isinstance(name, list): name = [name]
        if not ignore_items:
            for var in name:
                if self._is_array(var):
                    items = [i['source'].split('@')[-1]
                            for i in meta['masks'][var]['items']]
                    name += items
        data_drop = []
        for var in name:
            if not self._is_array(var): data_drop.append(var)
            remove_loop(meta, var)
        data.drop(data_drop, 1, inplace=True)
        return None

    def remove_values(self, name, remove):
        """
        Erase value codes safely from both meta and case data components.

        Attempting to remove all value codes from the variable's value object
        will raise a ``ValueError``!

        Parameters
        ----------
        name : str
            The originating column variable name keyed in ``meta['columns']``
            or ``meta['masks']``.
        remove : int or list of int
            The codes to be removed from the ``DataSet`` variable.
        Returns
        -------
        None
            DataSet is modified inplace.
        """
        self._verify_var_in_dataset(name)
        if not isinstance(remove, list): remove = [remove]
        values = self._get_value_loc(name)
        codes = self.codes(name)
        ignore_codes = [r for r in remove if r not in codes]
        if ignore_codes:
            print 'Warning: Cannot remove values...'
            print '*' * 60
            msg = "Codes {} not found in values object of '{}'!"
            print msg.format(ignore_codes, name)
            print '*' * 60
        new_values = [value for value in values
                      if value['value'] not in remove]
        if not new_values:
            msg = "Cannot remove all codes from the value object of '{}'!"
            raise ValueError(msg.format(name))
        if self._get_type(name) == 'array':
            self._meta['lib']['values'][name] = new_values
        else:
            self._meta['columns'][name]['values'] = new_values
        if self._is_array(name):
            items = self._get_itemmap(name, 'items')
            for i in items:
                self.remove_values(i, remove)
        else:
            if self._is_delimited_set(name):
                self._remove_from_delimited_set_data(name, remove)
            else:
                self._data[name].replace(remove, np.NaN, inplace=True)
            self._verify_data_vs_meta_codes(name)
        return None

    def remove_items(self, name, remove):
        """
        Erase array mask items safely from both meta and case data components.

        Parameters
        ----------
        name : str
            The originating column variable name keyed in ``meta['masks']``.
        remove : int or list of int
            The items listed by their order number in the
            ``_meta['masks'][name]['items']`` object will be droped from the
            ``mask`` definition.

        Returns
        -------
        None
            DataSet is modified inplace.
        """
        if not self._is_array(name):
            raise NotImplementedError('Cannot remove items from non-arrays!')
        if not isinstance(remove, list): remove = [remove]
        items = self._get_itemmap(name, 'items')
        drop_item_names = [item for idx, item in enumerate(items, start=1)
                        if idx in remove]
        keep_item_idxs = [idx for idx, item in enumerate(items, start=1)
                          if idx not in remove]
        new_items = self._meta['masks'][name]['items']
        new_items = [item for idx, item in enumerate(new_items, start=1)
                     if idx in keep_item_idxs]
        self._meta['masks'][name]['items'] = new_items
        for drop_item_name in drop_item_names:
            self._data.drop(drop_item_name, axis=1, inplace=True)
            del self._meta['columns'][drop_item_name]
            col_ref = 'columns@{}'.format(drop_item_name)
            self._meta['sets']['data file']['items'].remove(col_ref)
            self._meta['sets'][name]['items'].remove(col_ref)
        return None

    def extend_values(self, name, ext_values, text_key=None, safe=True):
        """
        Add to the 'values' object of existing column or mask meta data.

        Attempting to add already existing value codes or providing already
        present value texts will both raise a ``ValueError``!

        Parameters
        ----------
        name : str
            The column variable name keyed in ``_meta['columns']`` or
            ``_meta['masks']``.
        ext_values : list of str or tuples in form of (int, str), default None
            When a list of str is given, the categorical values will simply be
            enumerated and maped to the category labels. Alternatively codes can
            mapped to categorical labels, e.g.:
            [(1, 'Elephant'), (2, 'Mouse'), (999, 'No animal')]
        text_key : str, default None
            Text key for text-based label information. Will automatically fall
            back to the instance's text_key property information if not provided.
        safe : bool, default True
            If set to False, duplicate value texts are allowed when extending
            the ``values`` object.

        Returns
        -------
        None
            The ``DataSet`` is modified inplace.
        """
        self._verify_var_in_dataset(name)
        is_array = self._is_array(name)
        if not self._has_categorical_data(name):
            err_msg = '{} does not contain categorical values meta!'
            raise TypeError(err_msg.format(name))
        if not text_key: text_key = self.text_key
        if not isinstance(ext_values, list): ext_values = [ext_values]
        value_obj = self._get_valuemap(name, text_key=text_key)
        codes = self.codes(name)
        texts = self.value_texts(name)
        if not isinstance(ext_values[0], tuple):
            start_here = self._next_consecutive_code(codes)
        else:
            start_here = None
        ext_values = self._make_values_list(ext_values, text_key, start_here)
        dupes = []
        for ext_value in ext_values:
            code, text = ext_value['value'], ext_value['text'][text_key]
            if code in codes or (text in texts and safe):
                dupes.append((code, text))
        if dupes:
            msg = 'Cannot add values since code and/or text already exists: {}'
            raise ValueError(msg.format(dupes))
        if is_array:
            self._meta['lib']['values'][name].extend(ext_values)
            ext_lib_ref = self._meta['lib']['values'][name]
            for item in self._get_itemmap(name, 'items'):
                self._meta['columns'][item]['values'] = ext_lib_ref
        else:
            self._meta['columns'][name]['values'].extend(ext_values)
        return None

    def set_text_key(self, text_key):
        """
        Set the default text_key of the ``DataSet``.

        .. note:: A lot of the instance methods will fall back to the default
            text key in ``_meta['lib']['default text']``. It is therefore
            important to use this method with caution, i.e. ensure that the
            meta contains ``text`` entries for the ``text_key`` set.

        Parameters
        ----------
        text_key : {'en-GB', 'da-DK', 'fi-FI', 'nb-NO', 'sv-SE', 'de-DE'}
            The text key that will be set in ``_meta['lib']['default text']``.

        Returns
        -------
        None
        """
        self._is_valid_text_key(text_key)
        self.text_key = text_key
        self._meta['lib']['default text'] = text_key
        return None

    def find_duplicate_texts(self, name, text_key=None):
        """
        Collect values that share the same text information to find duplicates.

        Parameters
        ----------
        name : str
            The column variable name keyed in ``_meta['columns']`` or
            ``_meta['masks']``.
        text_key : str, default None
            Text key for text-based label information. Will automatically fall
            back to the instance's ``text_key`` property information if not
            provided.
        """
        if not text_key: text_key = self.text_key
        values = self._get_valuemap(name, text_key=text_key)
        dupes_check = []
        text_dupes = []
        for value in values:
            if value[1] in dupes_check:
                text_dupes.append(value[1])
            dupes_check.append(value[1])
        text_dupes = list(set(text_dupes))
        dupes = []
        for value in values:
            if value[1] in text_dupes:
                dupes.append(value)
        dupes = list(sorted(dupes, key=lambda x: x[1]))
        return dupes

    def force_texts(self, name=None, copy_to=None, copy_from=None,
                    update_existing=False, excepts=None):
        """
        Copy info from existing text_key to a new one or update the existing

        Parameters
        ----------
        name : str / list of str / None
            Variable names for that the text info are forced
            None -> all meta objects in masks and columns
        copy_to : str
            {'en-GB', 'da-DK', 'fi-FI', 'nb-NO', 'sv-SE', 'de-DE'}
            None -> _meta['lib']['default text']
            The text key that will be filled.
        copy from : str / list
            {'en-GB', 'da-DK', 'fi-FI', 'nb-NO', 'sv-SE', 'de-DE'}
            You can also enter a list with text_keys, if the first text_key
            doesn't exist, it takes the next one
        update_existing : bool
            True : copy_to will be filled in any case
            False: copy_to will be filled if it's empty/not existing
        excepts : str or list of str
            If provided, the variables passed are ignored while transferring
            ``text`` information.

        Returns
        -------
        None
        """
        def _force_texts(tk_dict, copy_to, copy_from, update_existing):
            if isinstance(tk_dict, dict):
                new_text_key = None
                for new_tk in reversed(copy_from):
                    if new_tk in tk_dict.keys():
                        new_text_key = new_tk
                if not new_text_key:
                    raise ValueError('{} is no existing text_key'.format(copy_from))
                if update_existing:
                    tk_dict.update({copy_to: tk_dict[new_text_key]})
                else:
                    if not copy_to in tk_dict.keys():
                        tk_dict.update({copy_to: tk_dict[new_text_key]})
            return tk_dict

        meta = self._meta
        if not isinstance(name, list) and name != None: name = [name]
        if not isinstance(excepts, list): excepts = [excepts]
        excepts.append('@1')
        if copy_to == None: copy_to = meta['lib']['default text']
        if copy_from == None:
            raise ValueError('parameter copy_from needs an input')
        elif not isinstance(copy_from, list): copy_from = [copy_from]

        #grids / masks
        for mask_name, mask_def in meta['masks'].items():
            if mask_name in excepts or not (name == None or mask_name in name):
                continue
            mask_def['text'] = _force_texts(tk_dict= mask_def['text'],
                                        copy_to=copy_to,
                                        copy_from=copy_from,
                                        update_existing=update_existing)
            for no, item in enumerate(mask_def['items']):
                if 'text' in item.keys():
                    item['text'] = _force_texts(tk_dict= item['text'],
                                            copy_to=copy_to,
                                            copy_from=copy_from,
                                            update_existing=update_existing)
                    mask_def['items'][no]['text'] = item['text']

            #lib
            for no, value in enumerate(meta['lib']['values'][mask_name]):
                value['text'] == _force_texts(tk_dict= value['text'],
                                        copy_to=copy_to,
                                        copy_from=copy_from,
                                        update_existing=update_existing)
                meta['lib']['values'][mask_name][no]['text'] = value['text']

        #columns
        for column_name, column_def in meta['columns'].items():
            if not (name == None or column_name in name) or column_name in excepts:
                continue
            column_def['text'] = _force_texts(tk_dict= column_def['text'],
                                        copy_to=copy_to,
                                        copy_from=copy_from,
                                        update_existing=update_existing)
            if ('values' in column_def.keys() and
                isinstance(column_def['values'], list)):
                for no, value in enumerate(column_def['values']):
                    value['text'] = _force_texts(tk_dict= value['text'],
                                        copy_to=copy_to,
                                        copy_from=copy_from,
                                        update_existing=update_existing)
                    column_def['values'][no]['text'] = value['text']


    @classmethod
    def _is_valid_text_key(cls, tk):
        """
        """
        valid_tks = ['en-GB', 'da-DK', 'fi-FI', 'nb-NO', 'sv-SE', 'de-DE']
        if tk not in valid_tks:
            msg = "{} is not a valid text_key! Supported are: \n {}"
            msg = msg.format(tk, valid_tks)
            raise ValueError(msg)
        else:
            return True

    def clean_texts(self, clean_html=True, replace=None):
        """
        Cycle through all meta ``text`` objects replacing unwanted tags/terms.

        Parameters
        ----------
        clean_html : bool, default True
            If True, all ``text``s will be stripped from any html tags.
            Currently uses the regular expression: '<.*?>'
        replace : dict, default None
            A dictionary mapping {unwanted string: replacement string}.

        Returns
        -------
        None
        """
        def remove_html(text):
            """
            """
            import re
            remove = re.compile('<.*?>')
            text = re.sub(remove, '', text)
            remove = '(<|\$)(.|\n)+?(>|.raw |.raw)'
            return re.sub(remove, '', text)

        def replace_from_dict(obj, tk, replace_map):
            """
            """
            for k, v, in replace_map.items():
                text = obj['text'][tk]
                obj['text'][tk] = text.replace(k, v)

        meta = self._meta
        for mask_name, mask_def in meta['masks'].items():
            try:
                for tk in mask_def['text']:
                    text = mask_def['text'][tk]
                    if clean_html:
                        mask_def['text'][tk] = remove_html(text)
                    if replace:
                        replace_from_dict(mask_def, tk, replace)
            except:
                pass
            try:
                for no, item in enumerate(mask_def['items']):
                    for tk in item['text']:
                        text = item['text'][tk]
                        if clean_html:
                            mask_def['items'][no]['text'][tk] = remove_html(text)
                        if replace:
                            replace_from_dict(item, tk, replace)
            except:
                pass
            mask_vals = meta['lib']['values'][mask_name]
            try:
                for no, val in enumerate(mask_vals):
                    for tk in val['text']:
                        text = val['text'][tk]
                        if clean_html:
                            mask_vals[no]['text'][tk] = remove_html(text)
                        if replace:
                            replace_from_dict(val, tk, replace)
            except:
                pass
        for column_name, column_def in meta['columns'].items():
            try:
                for tk in column_def['text']:
                    text = column_def['text'][tk]
                    if clean_html:
                        column_def['text'][tk] = remove_html(text)
                    if replace:
                        replace_from_dict(column_def, tk, replace)
                if 'values' in column_def:
                    for no, value in enumerate(column_def['values']):
                        for tk in value['text']:
                            text = value['text'][tk]
                            if clean_html:
                                column_def['values'][no]['text'][tk] = remove_html(text)
                            if replace:
                                replace_from_dict(value, tk, replace)
            except:
                pass

    def set_value_texts(self, name, renamed_vals, text_key=None):
        """
        Rename or add value texts in the 'values' object.

        This method works for array masks and column meta data.

        Parameters
        ----------
        name : str
            The column variable name keyed in ``_meta['columns']`` or
            ``_meta['masks']``.
        renamed_vals : dict
            A dict mapping with following structure:
            ``{1: 'new label for code=1', 5: 'new label for code=5'}``
            Codes will be ignored if they do not exist in the 'values' object.
        text_key : str, default None
            Text key for text-based label information. Will automatically fall
            back to the instance's ``text_key`` property information if not
            provided.

        Returns
        -------
        None
            The ``DataSet`` is modified inplace.
        """
        self._verify_var_in_dataset(name)
        if not self._has_categorical_data(name):
            err_msg = '{} does not contain categorical values meta!'
            raise TypeError(err_msg.format(name))
        if not text_key: text_key = self.text_key
        if not self._is_array(name):
            obj_values = self._meta['columns'][name]['values']
            new_obj_values = []
        else:
            obj_values = self._meta['lib']['values'][name]
            new_obj_values = []
        ignore = [k for k in renamed_vals.keys() if k not in self.codes(name)]
        if ignore:
            print 'Warning: Cannot set new value texts...'
            print '*' * 60
            msg = "Codes {} not found in values object of '{}'!"
            print msg.format(ignore, name)
            print '*' * 60
        for item in obj_values:
            val = item['value']
            if val in renamed_vals.keys():
                value_texts = item['text']
                if text_key in value_texts.keys():
                    item['text'][text_key] = renamed_vals[val]
                else:
                    item['text'].update({text_key: renamed_vals[val]})
            new_obj_values.append(item)
        if not self._is_array(name):
            self._meta['columns'][name]['values'] = new_obj_values
        else:
            self._meta['lib']['values'][name] = new_obj_values
        return None

    def set_item_texts(self, name, renamed_items, text_key=None):
        """
        Rename or add item texts in the 'items' object of a ``mask``.

        Parameters
        ----------
        name : str
            The column variable name keyed in ``_meta['masks']``.
        renamed_items : dict
            A dict mapping with following structure (array mask items are
            assumed to be passed by their order number):
            ``{1: 'new label for item #1',
               5: 'new label for item #5'}``
        text_key : str, default None
            Text key for text-based label information. Will automatically fall
            back to the instance's ``text_key`` property information if not
            provided.

        Returns
        -------
        None
            The ``DataSet`` is modified inplace.
        """
        if not self._is_array(name):
            raise KeyError('{} is not a mask.'.format(name))
        if not text_key: text_key = self.text_key
        items = self.sources(name)
        item_obj = self._meta['masks'][name]['items']
        for item_no, item_text in renamed_items.items():
            text_update = {text_key: item_text}
            i = items[item_no - 1]
            self._meta['columns'][i]['text'].update(text_update)
            for i_obj in item_obj:
                if i_obj['source'].split('@')[-1] == i:
                    i_obj['text'].update(text_update)
        return None

    def set_col_text_edit(self, name, edited_text, axis='x'):
        """
        Inject a question label edit that will take effect at build stage.

        Parameters
        ----------
        name : str
            The column variable name keyed in ``_meta['columns']``.
        edited_text : str
            The desired question label text.
        axis: {'x', 'y', ['x', 'y']}, default 'x'
            The axis the edited text should appear on.

        Returns
        -------
        None
        """
        if not isinstance(axis, list): axis = [axis]
        if axis not in [['x'], ['y'], ['x', 'y'], ['y', 'x']]:
            raise ValueError('No valid axis provided!')
        for ax in axis:
            tk = 'x edits' if ax == 'x' else 'y edits'
            self.set_column_text(name, edited_text, tk)

    def set_val_text_edit(self, name, edited_vals, axis='x'):
        """
        Inject cat. value label edits that will take effect in at build stage.

        Parameters
        ----------
        name : str
            The column variable name keyed in ``_meta['columns']``.
        edited_vals : dict
            Mapping of value code to ``'text'`` label.
        axis: {'x', 'y', ['x', 'y']}, default 'x'
            The axis the edited text should appear on.

        Returns
        -------
        None
        """
        if not isinstance(axis, list): axis = [axis]
        if axis not in [['x'], ['y'], ['x', 'y'], ['y', 'x']]:
            raise ValueError('No valid axis provided!')
        for ax in axis:
            tk = 'x edits' if ax == 'x' else 'y edits'
            self.set_value_texts(name, edited_vals, tk)

    def set_property(self, name, prop_name, prop_value, ignore_items=False):
        """
        Access and set the value of a meta object's ``properties`` collection.

        Parameters
        ----------
        name : str
            The originating column variable name keyed in ``meta['columns']``
            or ``meta['masks']``.
        prop_name : str
            The property key name.
        prop_value : any
            The value to be set for the property. Must be of valid type and
            have allowed values(s) with regard to the property.
        ignore_items : bool, default False
            When ``name`` refers to a variable from the ``'masks'`` collection,
            setting to True will ignore any ``items`` and only apply the
            property to the ``mask`` itself.
        Returns
        -------
        None
        """
        valid_props = ['base_text']
        if prop_name not in valid_props:
            raise ValueError("'prop_name' must be one of {}").format(valid_props)
        prop_update = {prop_name: prop_value}
        if  self._is_array(name):
            if not 'properties' in self._meta['masks'][name]:
                self._meta['masks'][name]['properties'] = {}
            self._meta['masks'][name]['properties'].update(prop_update)
            if not ignore_items:
                items = self.sources(name)
                for i in items:
                    self.set_property(i, prop_name, prop_value)
        else:
            if not 'properties' in self._meta['columns'][name]:
                self._meta['columns'][name]['properties'] = {}
            self._meta['columns'][name]['properties'].update(prop_update)
        return None

    def set_sliced(self, name, slicer, axis='y'):
        """
        Set or update ``rules[axis]['slicex']`` meta for the named column.

        Quantipy builds will respect the kept codes and *show them exclusively*
        in results.

        .. note:: This is not a replacement for ``DataSet.set_missings()`` as
            missing values are respected also in computations.

        Parameters
        ----------
        name : str
            The column variable name keyed in ``_meta['columns']``.
        slice : int or list of int
            Values indicated by their ``int`` codes will be shown in
            ``Quantipy.View.dataframe``s, respecting the provided order.
        axis : {'x', 'y'}, default 'y'
            The axis to slice the values on.

        Returns
        -------
        None
        """
        if self._is_array(name):
            raise NotImplementedError('Cannot slice codes from arrays!')
        if 'rules' not in self._meta['columns'][name]:
            self._meta['columns'][name]['rules'] = {'x': {}, 'y': {}}
        if not isinstance(slicer, list): slicer = [slicer]
        slicer = self._clean_codes_against_meta(name, slicer)
        rule_update = {'slicex': {'values': slicer}}
        self._meta['columns'][name]['rules'][axis].update(rule_update)
        return None

    def set_hidden(self, name, hide, axis='y'):
        """
        Set or update ``rules[axis]['dropx']`` meta for the named column.

        Quantipy builds will respect the hidden codes and *cut* them from
        results.

        .. note:: This is not equivalent to ``DataSet.set_missings()`` as
            missing values are respected also in computations.

        Parameters
        ----------
        name : str
            The column variable name keyed in ``_meta['columns']``.
        hide : int or list of int
            Values indicated by their ``int`` codes will be dropped from
            ``Quantipy.View.dataframe``s.
        axis : {'x', 'y'}, default 'y'
            The axis to drop the values from.

        Returns
        -------
        None
        """
        if self._is_array(name):
            raise NotImplementedError('Cannot hide codes on arrays!')
        if 'rules' not in self._meta['columns'][name]:
            self._meta['columns'][name]['rules'] = {'x': {}, 'y': {}}
        if not isinstance(hide, list): hide = [hide]
        hide = self._clean_codes_against_meta(name, hide)
        if set(hide) == set(self._get_valuemap(name, 'codes')):
            msg = "Cannot hide all values of '{}'' on '{}'-axis"
            raise ValueError(msg.format(name, axis))
        rule_update = {'dropx': {'values': hide}}
        self._meta['columns'][name]['rules'][axis].update(rule_update)
        return None

    def set_sorting(self, name, fix=None, ascending=False):
        """
        Set or update ``rules['x']['sortx']`` meta for the named column.

        Parameters
        ----------
        name : str
            The column variable name keyed in ``_meta['columns']``.
        fix : int or list of int, default None
            Values indicated by their ``int`` codes will be ignored in
            the sorting operation.
        ascending : bool, default False
            By default frequencies are sorted in descending order. Specify
            ``True`` to sort ascending.

        Returns
        -------
        None
        """
        if self._is_array(name):
            raise NotImplementedError('Cannot sort arrays / array items!')
        if 'rules' not in self._meta['columns'][name]:
            self._meta['columns'][name]['rules'] = {'x': {}, 'y': {}}
        if fix:
            if not isinstance(fix, list): fix = [fix]
        else:
            fix = []
        fix = self._clean_codes_against_meta(name, fix)
        rule_update = {'sortx': {'ascending': ascending, 'fixed': fix}}
        self._meta['columns'][name]['rules']['x'].update(rule_update)
        return None

    def set_variable_text(self, name, new_text, text_key=None):
        """
        Apply a new or update a column's/masks' meta text object.

        Parameters
        ----------
        name : str
            The originating column variable name keyed in ``meta['columns']``
            or ``meta['masks']``.
        new_text : str
            The ``text`` (label) to be set.
        text_key : str, default None
            Text key for text-based label information. Will automatically fall
            back to the instance's text_key property information if not provided.

        Returns
        -------
        None
            The ``DataSet`` is modified inplace.
        """
        self._verify_var_in_dataset(name)
        if not text_key: text_key = self.text_key
        collection = 'masks' if self._is_array(name) else 'columns'
        if text_key in self._meta[collection][name]['text'].keys():
            self._meta[collection][name]['text'][text_key] = new_text
        else:
            text_update = {text_key: new_text}
            self._meta[collection][name]['text'].update(text_update)
        return None

    # will be removed soon!
    def set_column_text(self, name, new_text, text_key=None):
        """
        Apply a new or update a column's meta text object.

        Parameters
        ----------

        Returns
        -------
        """
        warning = "'set_column_text()' will be removed soon!"
        warning = warning + " Use 'set_variable_text()' instead!"
        warnings.warn(warning)
        self._verify_column_in_meta(name)
        if not text_key: text_key = self.text_key
        if text_key in self._meta['columns'][name]['text'].keys():
            self._meta['columns'][name]['text'][text_key] = new_text
        else:
            self._meta['columns'][name]['text'].update({text_key: new_text})
        return None

    def set_mask_text(self, name, new_text, text_key=None):
        """
        Apply a new or update a masks' meta text object.

        Parameters
        ----------

        Returns
        -------
        """
        warning = "'set_mask_text()' will be removed soon!"
        warning = warning + " Use 'set_variable_text()' instead!"
        warnings.warn(warning)
        if not text_key: text_key = self.text_key
        if text_key in self._meta['masks'][name]['text'].keys():
            self._meta['masks'][name]['text'][text_key] = new_text
        else:
            self._meta['masks'][name]['text'].update({text_key: new_text})
        return None

    def _add_array(self, name, qtype, label, items, categories, text_key, dims_like):
        """
        """
        if dims_like:
            array_name = self._dims_array_name(name)
        else:
            array_name = name
        item_objects = []
        if isinstance(items[0], (str, unicode)):
            items = [(no, label) for no, label in enumerate(items, start=1)]
        value_ref = 'lib@values@{}'.format(array_name)
        values = None
        for i in items:
            item_no = i[0]
            item_lab = i[1]
            item_name = self._array_item_name(i[0], name, dims_like)
            item_objects.append(self._item(item_name, text_key, item_lab))
            column_lab = '{} - {}'.format(label, item_lab)
            self.add_meta(name=item_name, qtype=qtype, label=column_lab,
                          categories=categories, items=None, text_key=text_key)
            if not values:
                values = self._meta['columns'][item_name]['values']
            self._meta['columns'][item_name]['values'] = value_ref
            self._meta['sets']['data file']['items'].remove('columns@{}'.format(item_name))
        mask_meta = {'items': item_objects, 'type': 'array',
                     'values': value_ref, 'text': {text_key: label}}
        self._meta['lib']['values'][array_name] = values
        self._meta['masks'][array_name] = mask_meta
        datafile_setname = 'masks@{}'.format(array_name)
        if datafile_setname not in self._meta['sets']['data file']['items']:
            self._meta['sets']['data file']['items'].append(datafile_setname)
        self._meta['sets'][array_name] = {'items': [i['source'] for i in item_objects]}
        return None

    def copy_var(self, name, suffix='rec', copy_data=True):
        # WILL BE REMOVED SOON
        self.copy(name, suffix, copy_data)

    def copy(self, name, suffix='rec', copy_data=True):
        """
        Copy meta and case data of the variable defintion given per ``name``.

        Parameters
        ----------
        name : str
            The originating column variable name keyed in ``meta['columns']``
            or ``meta['masks']``.
        suffix : str, default 'rec'
            The new variable name will be constructed by suffixing the original
            ``name`` with ``_suffix``, e.g. ``'age_rec``.
        Returns
        -------
        None
            DataSet is modified inplace, adding a copy to both the data and meta
            component.
        """
        self._verify_var_in_dataset(name)
        copy_name = '{}_{}'.format(name, suffix)
        if self._is_array(name):
            items = self._get_itemmap(name, 'items')
            mask_meta_copy = org_copy.deepcopy(self._meta['masks'][name])
            if not 'masks@' + copy_name in self._meta['sets']['data file']['items']:
                self._meta['sets']['data file']['items'].append('masks@' + copy_name)
            mask_set = []
            for i, i_meta in zip(items, mask_meta_copy['items']):
                self.copy(i, suffix, copy_data)
                i_name = '{}_{}'.format(i, suffix)
                i_meta['source'] = 'columns@{}'.format(i_name)
                mask_set.append('columns@{}'.format(i_name))
            lib_ref = 'lib@values@{}'.format(copy_name)
            lib_copy = org_copy.deepcopy(self._meta['lib']['values'][name])
            mask_meta_copy['values'] = lib_ref
            self._meta['masks'][copy_name] = mask_meta_copy
            self._meta['lib']['values'][copy_name] = lib_copy
            self._meta['sets'][copy_name] = {'items': mask_set}
        else:
            if copy_data:
                self._data[copy_name] = self._data[name].copy()
            else:
                self._data[copy_name] = np.NaN
            meta_copy = org_copy.deepcopy(self._meta['columns'][name])
            self._meta['columns'][copy_name] = meta_copy
            self._meta['columns'][copy_name]['name'] = copy_name
            if not 'columns@' + copy_name in self._meta['sets']['data file']['items']:
                self._meta['sets']['data file']['items'].append('columns@' + copy_name)
        return None

    def code_count(self, name, count_only=None):
        """
        Get the total number of codes/entries found per row.

        .. note:: Will be 0/1 for type ``single`` and range between 0 and the
            number of possible values for type ``delimited set``.

        Parameters
        ----------
        name : str
            The column variable name keyed in ``meta['columns']``.
        count_only : int or list of int, default None
            Pass a list of codes that should no be counted.

        Returns
        -------
        count : pandas.Series
            A series with the results as ints.
        """
        if self._is_array(name) or self._is_numeric(name):
            raise TypeError('Can only count codes on categorical data columns!')
        dummy = self.make_dummy(name, partitioned=False)
        if count_only:
            if not isinstance(count_only, list): count_only = [count_only]
            dummy = dummy[count_only]
        count = dummy.sum(axis=1)
        return count

    def is_nan(self, name):
        """
        Detect empty entries in the ``_data`` rows.

        Parameters
        ----------
        name : str
            The column variable name keyed in ``meta['columns']``.

        Returns
        -------
        count : pandas.Series
            A series with the results as bool.
        """
        if self._is_array(name):
            raise TypeError("Can only check 'np.NaN' on non-mask variables!")
        return self._data[name].isnull()

    def any(self, name, codes):
        """
        Return a logical has_any() slicer for the passed codes.

        .. note:: When applied to an array mask, the has_any() logic is ex-
            tended to the item sources, i.e. the it must itself be true for
            *at least one of* the items.

        Parameters
        ----------
        name : str, default None
            The column variable name keyed in ``_meta['columns']`` or
            ``_meta['masks']``.
        codes : int or list of int
            The codes to build the logical slicer from.

        Returns
        -------
        slicer : pandas.Index
            The indices fulfilling has_any([codes]).
        """
        if not isinstance(codes, list): codes = [codes]
        if self._is_array(name):
            logics = []
            for s in self.sources(name):
                logics.append({s: has_any(codes)})
            slicer = self.slicer(union(logics))
        else:
            slicer = self.slicer({name: has_any(codes)})
        return slicer

    def all(self, name, codes):
        """
        Return a logical has_all() slicer for the passed codes.

        .. note:: When applied to an array mask, the has_all() logic is ex-
            tended to the item sources, i.e. the it must itself be true for
            *all* the items.

        Parameters
        ----------
        name : str, default None
            The column variable name keyed in ``_meta['columns']`` or
            ``_meta['masks']``.
        codes : int or list of int
            The codes to build the logical slicer from.

        Returns
        -------
        slicer : pandas.Index
            The indices fulfilling has_all([codes]).
        """
        if not isinstance(codes, list): codes = [codes]
        if self._is_array(name):
            logics = []
            for s in self.sources(name):
                logics.append({s: has_all(codes)})
            slicer = self.slicer(intersection(logics))
        else:
            slicer = self.slicer({name: has_all(codes)})
        return slicer

    def crosstab(self, x, y=None, w=None, pct=False, decimals=1, text=True,
                 rules=False, xtotal=False):
        """
        """
        meta, data = self.split()
        y = '@' if not y else y
        get = 'count' if not pct else 'normalize'
        show = 'values' if not text else 'text'
        return ct(meta, data, x=x, y=y, get=get, weight=w, show=show,
                  rules=rules, xtotal=xtotal, decimals=decimals)

    def _verify_variable_meta_not_exist(self, name, is_array):
        """
        """
        msg = ''
        if not is_array:
            if name in self._meta['columns']:
                msg = "Overwriting meta for '{}', column already exists!"
        else:
            if name in self._meta['masks']:
                msg = "Overwriting meta for '{}', mask already exists!"
        if msg:
            print msg.format(name)
        else:
            return None

    def _clean_codes_against_meta(self, name, codes):
        return [c for c in codes if c in self._get_valuemap(name, 'codes')]

    @staticmethod
    def _item(item_name, text_key, text):
        """
        """
        return {'source': 'columns@{}'.format(item_name),
                'text': {text_key: text}}

    def copy_array_data(self, source, target, source_items=None,
                        target_items=None, slicer=None):
        """
        """
        self._verify_same_value_codes_meta(source, target)
        all_source_items = self._get_itemmap(source, non_mapped='items')
        all_target_items = self._get_itemmap(target, non_mapped='items')
        if slicer: mask = self.slicer(slicer)
        if source_items:
            source_items = [all_source_items[i-1] for i in source_items]
        else:
            source_items = all_source_items
        if target_items:
            target_items = [all_target_items[i-1] for i in target_items]
        else:
            target_items = all_target_items
        for s, t in zip(source_items, target_items):
                if slicer:
                    self._data.loc[mask, t] = self._data.loc[mask, s]
                else:
                    self[t] = self[s]
        return None

    def unify_values(self, name, code_map, slicer=None, exclusive=False):
        """
        Use a mapping of old to new codes to replace code values in ```_data``.

        .. note:: Experimental! Check results carefully!

        Parameters
        ----------
        name : str
            The column variable name keyed in ``meta['columns']``.
        code_map : dict
            A mapping of ``{old: new}``; ``old`` and ``new`` must be the
            int-type code values from the column meta data.
        slicer : Quantipy logic statement, default None
            If provided, the values will only be unified for cases where the
            condition holds.
        exclusive : bool, default False
            If True, the recoded unified value will replace whatever is already
            found in the ``_data`` column, ignoring ``delimited set`` typed data
            to which normally would get appended to.

        Returns
        -------
        None
        """
        append = self._is_delimited_set(name)
        if exclusive: append = False
        for old_code, new_code in code_map.items():
            self.recode(name, {new_code: {name: [old_code]}},
                        append=append, intersect=slicer)
            if not slicer:
                self.remove_values(name, old_code)
            else:
                msg = "Unified {} >> {} on data slice. Remove values meta if needed!"
                print msg.format(old_code, new_code)
        return None

    @staticmethod
    def _dims_array_name(name):
        return '{}.{}_grid'.format(name, name)

    @staticmethod
    def _array_item_name(item_no, var_name, dims_like):
        item_name = '{}_{}'.format(var_name, item_no)
        if dims_like:
            item_name = var_name + '[{' + item_name + '}].' + var_name + '_grid'
        return item_name

    def _make_items_list(self, name, text_key):
        """
        Is this equivalent to make_values_list() needed?
        """
        pass

    def _verify_same_value_codes_meta(self, name_a, name_b):
        value_codes_a = self._get_valuemap(name_a, non_mapped='codes')
        value_codes_b = self._get_valuemap(name_b, non_mapped='codes')
        if not set(value_codes_a) == set(value_codes_b):
            msg = "'{}' and '{}' do not share the same code values!"
            raise ValueError(msg.format(name_a, name_b))
        return None

    def transpose_array(self, name, new_name=None, ignore_items=None,
                        ignore_values=None, copy_data=True, text_key=None):
        """
        Create a new array mask with transposed items / values structure.

        This method will automatically create meta and case data additions in
        the ``DataSet`` instance.

        Parameters
        ----------
        name : str
            The originating mask variable name keyed in ``meta['masks']``.
        new_name : str, default None
            The name of the new mask. If not provided explicitly, the new_name
            will be constructed constructed by suffixing the original
            ``name`` with '_trans', e.g. ``'Q2Array_trans``.
        ignore_items : int or list of int, default None
            If provided, the items listed by their order number in the
            ``_meta['masks'][name]['items']`` object will not be part of the
            transposed array. This means they will be ignored while creating
            the new value codes meta.
        ignore_codes : int or list of int, default None
            If provided, the listed code values will not be part of the
            transposed array. This means they will not be part of the new
            item meta.
        text_key : str
            The text key to be used when generating text objects, i.e.
            item and value labels.

        Returns
        -------
        None
            DataSet is modified inplace.
        """
        if not self._get_type(name) == 'array':
            raise TypeError("'{}' is not an array mask!".format(name))
        org_name = name
        # Get array item and value structure
        reg_items_object = self._get_itemmap(name)
        if ignore_items:
            if not isinstance(ignore_items, list):
                ignore_items = [ignore_items]
            reg_items_object = [i for idx, i in
                                enumerate(reg_items_object, start=1)
                                if idx not in ignore_items]
        reg_item_names = [item[0] for item in reg_items_object]
        reg_item_texts = [item[1] for item in reg_items_object]

        reg_value_object = self._get_valuemap(name)
        if ignore_values:
            if not isinstance(ignore_values, list):
                ignore_values = [ignore_values]
            reg_value_object = [v for v in reg_value_object if v[0]
                                not in ignore_values]
        reg_val_codes = [v[0] for v in reg_value_object]
        reg_val_texts = [v[1] for v in reg_value_object]

        # Transpose the array structure: values --> items, items --> values
        trans_items = [(code, value) for code, value in
                       zip(reg_val_codes, reg_val_texts)]
        trans_values = [(idx, text) for idx, text in
                        enumerate(reg_item_texts, start=1)]
        label = self._get_label(name, text_key=text_key)

        # Figure out if a Dimensions grid is the input
        if '.' in name:
            name = name.split('.')[0]
            dimensions_like = True
        else:
            dimensions_like = False
        if not new_name:
            new_name = '{}_trans'.format(name)

        # Create the new meta data entry for the transposed array structure
        qtype = 'delimited set'
        self.add_meta(new_name, qtype, label, trans_values, trans_items,
                      text_key, dimensions_like_grids=dimensions_like)
        if dimensions_like:
            new_name = '{}.{}_grid'.format(new_name, new_name)

        # Do the case data transformation by looping through items and
        # convertig value code entries...
        trans_items = self._get_itemmap(new_name, 'items')
        trans_values = self._get_valuemap(new_name, 'codes')
        for reg_item_name, new_val_code in zip(reg_item_names, trans_values):
            for reg_val_code, trans_item in zip(reg_val_codes, trans_items):
                if trans_item not in self._data.columns:
                    if qtype == 'delimited set':
                        self[trans_item] = ''
                    else:
                        self[trans_item] = np.NaN
                if copy_data:
                    slicer = {reg_item_name: [reg_val_code]}
                    update_with = new_val_code
                    self.recode(trans_item, {update_with: slicer},
                                append=True)
        print 'Transposed array: {} into {}'.format(org_name, new_name)

    def slicer(self, condition):
        """
        Create an index slicer to select rows from the DataFrame component.

        Parameters
        ----------
        condition : Quantipy logic expression
            A logical condition expressed as Quantipy logic that determines
            which subset of the case data rows to be kept.

        Returns
        -------
        slicer : pandas.Index
            The indices fulfilling the passed logical condition.
        """
        full_data = self._data.copy()
        series_data = full_data[full_data.columns[0]].copy()
        slicer, _ = get_logic_index(series_data, condition, full_data)
        return slicer

    def recode(self, target, mapper, default=None, append=False,
               intersect=None, initialize=None, fillna=None, inplace=True):
        """
        Create a new or copied series from data, recoded using a mapper.

        This function takes a mapper of {key: logic} entries and injects the
        key into the target column where its paired logic is True. The logic
        may be arbitrarily complex and may refer to any other variable or
        variables in data. Where a pre-existing column has been used to
        start the recode, the injected values can replace or be appended to
        any data found there to begin with. Note that this function does
        not edit the target column, it returns a recoded copy of the target
        column. The recoded data will always comply with the column type
        indicated for the target column according to the meta.

        Parameters
        ----------
        target : str
            The column variable name keyed in ``_meta['columns']`` that is the
            target of the recode. If not found in ``_meta`` this will fail
            with an error. If ``target`` is not found in data.columns the
            recode will start from an empty series with the same index as
            ``_data``. If ``target`` is found in data.columns the recode will
            start from a copy of that column.
        mapper : dict
            A mapper of {key: logic} entries.
        default : str, default None
            The column name to default to in cases where unattended lists
            are given in your logic, where an auto-transformation of
            {key: list} to {key: {default: list}} is provided. Note that
            lists in logical statements are themselves a form of shorthand
            and this will ultimately be interpreted as:
            {key: {default: has_any(list)}}.
        append : bool, default False
            Should the new recodd data be appended to values already found
            in the series? If False, data from series (where found) will
            overwrite whatever was found for that item instead.
        intersect : logical statement, default None
            If a logical statement is given here then it will be used as an
            implied intersection of all logical conditions given in the
            mapper.
        initialize : str or np.NaN, default None
            If not None, a copy of the data named column will be used to
            populate the target column before the recode is performed.
            Alternatively, initialize can be used to populate the target
            column with np.NaNs (overwriting whatever may be there) prior
            to the recode.
        fillna : int, default=None
            If not None, the value passed to fillna will be used on the
            recoded series as per pandas.Series.fillna().
        inplace : bool, default True
            If True, the ``DataSet`` will be modified inplace with new/updated
            columns. Will return a new recoded ``pandas.Series`` instance if
            False.

        Returns
        -------
        None or recode_series
            Either the ``DataSet._data`` is modfied inplace or a new
            ``pandas.Series`` is returned.
        """
        meta = self._meta
        data = self._data
        if not target in meta['columns']:
            raise ValueError(("{} not found in meta['columns'].".format(target),
                              "Please create meta data first!"))
        recode_series = _recode(meta, data, target, mapper,
                                default, append, intersect, initialize, fillna)
        if inplace:
            self._data[target] = recode_series
            if not self._is_numeric(target):
                self._verify_data_vs_meta_codes(target)
            return None
        else:
            return recode_series

    def interlock(self, name, label, variables, val_text_sep = '/'):
        """
        Build a new category-intersected variable from >=2 incoming variables.

        Parameters
        ----------
        name : str
            The new column variable name keyed in ``_meta['columns']``.
        label : str
            The new text label for the created variable.
        variables : list of >= 2 str
            The column names of the variables that are feeding into the
            intersecting recode operation.
        val_text_sep : str, default '/'
            The passed character (or any other str value) wil be used to
            separate the incoming individual value texts to make up the inter-
            sected category value texts, e.g.: 'Female/18-30/London'.

        Returns
        -------
        None
        """
        if not isinstance(variables, list) or len(variables) < 2:
            raise ValueError("'variables' must be a list of at least two items!")
        if any(self._is_array(v) for v in variables):
            raise TypeError('Cannot interlock within array-typed variables!')
        if any(self._is_delimited_set(v) for v in variables):
            qtype = 'delimited set'
        else:
            qtype = 'single'
        codes = [self._get_valuemap(v, 'codes') for v in variables]
        texts = [self._get_valuemap(v, 'texts') for v in variables]
        zipped = zip(list(product(*codes)), list(product(*texts)))
        categories = []
        cat_id = 0
        for codes, texts in zipped:
            cat_id += 1
            label = val_text_sep.join(texts)
            rec = [{v: [c]} for v, c in zip(variables, codes)]
            rec = intersection(rec)
            categories.append((cat_id, label, rec))
        self.derive(name, qtype, label, categories)
        return None

    def derive_categorical(self, name, qtype, label, cond_map, text_key=None):
        warning = "'derive_categorical()' will be removed soon!"
        warning = warning + " Use 'derive()' instead!"
        warnings.warn(warning)
        return self.derive(name, qtype, label, cond_map, text_key)

    def derive(self, name, qtype, label, cond_map, text_key=None):
        """
        Create meta and recode case data by specifying derived category logics.

        Parameters
        ----------
        name : str
            The column variable name keyed in ``meta['columns']``.
        qtype : [``int``, ``float``, ``single``, ``delimited set``]
            The structural type of the data the meta describes.
        label : str
            The ``text`` label information.
        cond_map : list of tuples
            Tuples of three elements with following structure:
            (code, 'Label goes here', <qp logic expression here>), e.g.:
            (1, 'Men between 30 and 40',
             intersection([{'gender': [1]}, {'age': frange('30-40')}]))
        text_key : str, default None
            Text key for text-based label information. Will automatically fall
            back to the instance's text_key property information if not provided.

        Returns
        -------
        None
            ``DataSet`` is modified inplace.
        """
        if not text_key: text_key = self.text_key
        append = qtype == 'delimited set'
        categories = [(cond[0], cond[1]) for cond in cond_map]
        idx_mapper = {cond[0]: cond[2] for cond in cond_map}
        self.add_meta(name, qtype, label, categories, items=None, text_key=text_key)
        self.recode(name, idx_mapper, append=append)
        return None

    def band_numerical(self, name, bands, new_name=None, label=None, text_key=None):
        warning = "'band_numerical()' will be removed soon!"
        warning = warning + " Use 'band()' instead!"
        warnings.warn(warning)
        return self.band(name, bands, new_name, label, text_key)

    def band(self, name, bands, new_name=None, label=None, text_key=None):
        """
        Group numeric data with band defintions treated as group text labels.

        Wrapper around ``derive()`` for quick banding of numeric
        data.

        Parameters
        ----------
        name : str
            The column variable name keyed in ``_meta['columns']`` that will
            be banded into summarized categories.
        bands : list of int/tuple *or* dict mapping the former to value texts
            The categorical bands to be used. Bands can be single numeric
            values or ranges, e.g.: [0, (1, 10), 11, 12, (13, 20)].
            Be default, each band will also make up the value text of the
            category created in the ``_meta`` component. To specify custom
            texts, map each band to a category name e.g.:
             [{'A': 0},
              {'B': (1, 10)},
              {'C': 11},
              {'D': 12},
              {'E': (13, 20)}]
        new_name : str, default None
            The created variable will be named ``'<name>_banded'``, unless a
            desired name is provided explicitly here.
        label : str, default None
            The created variable's text label will be identical to the origi-
            nating one's passed in ``name``, unless a desired label is provided
            explicitly here.
        text_key : str, default None
            Text key for text-based label information. Uses the
            ``DataSet.text_key`` information if not provided.

        Returns
        -------
        None
            ``DataSet`` is modified inplace.
        """
        if self._is_array(name):
            raise TypeError('Cannot band array mask!')
        if not self._is_numeric(name):
            msg = "Can only band numeric typed data! {} is {}."
            msg = msg.format(name, self._get_type(name))
            raise TypeError(msg)
        if not text_key: text_key = self.text_key
        if not new_name: new_name = '{}_banded'.format(new_name)
        if not label: label = self._get_label(name, text_key)
        franges = []
        for idx, band in enumerate(bands, start=1):
            lab = None
            if isinstance(band, dict):
                lab = band.keys()[0]
                band = band.values()[0]
            if isinstance(band, tuple):
                r = '{}-{}'.format(band[0], band[1])
            else:
                r = str(band)
            franges.append([idx, lab or r, {name: frange(r)}])
        self.derive(new_name, 'single', label, franges,
                                text_key=text_key)

        return None

    def _make_values_list(self, categories, text_key, start_at=None):
        if not start_at:
            start_at = 1
        if not all([isinstance(cat, tuple) for cat in categories]):
            vals = [self._value(no, text_key, lab) for no, lab in
                    enumerate(categories, start_at)]
        else:
            vals = [self._value(cat[0], text_key, cat[1]) for cat in categories]
        return vals

    def weight(self, weight_scheme, weight_name='weight', unique_key='identity',
               report=True, inplace=True):
        """
        Weight the ``DataSet`` according to a well-defined weight scheme.

        Parameters
        ----------
        weight_scheme : quantipy.Rim instance
            A rim weights setup with defined targets. Can include multiple
            weight groups and/or filters.
        weight_name : str, default 'weight'
            A name for the float variable that is added to pick up the weight
            factors.
        unique_key : str, default 'identity'.
            A variable inside the ``DataSet`` instance that will be used to
            the map individual case weights to their matching rows.
        report : bool, default True
            If True, will report a summary of the weight algorithm run
            and factor outcomes.
        inplace : bool, default True
            If True, the weight factors are merged back into the ``DataSet``
            instance. Will otherwise return the ``pandas.DataFrame`` that
            contains the weight factors, the ``unique_key`` and all variables
            that have been used to compute the weights (filters, target
            variables, etc.).

        Returns
        -------
        None or ``pandas.DataFrame``
            Will either create a new column called ``'weight'`` in the
            ``DataSet`` instance or return a ``DataFrame`` that contains
            the weight factors.
        """
        meta, data = self.split()
        engine = qp.WeightEngine(data, meta)
        engine.add_scheme(weight_scheme, key=unique_key)
        engine.run()
        org_wname = weight_name
        if report:
            print engine.get_report()
        if inplace:
            scheme_name = weight_scheme.name
            weight_name = 'weights_{}'.format(scheme_name)
            weight_description = '{} weights'.format(scheme_name)
            data_wgt = engine.dataframe(scheme_name)[[unique_key, weight_name]]
            data_wgt.rename(columns={weight_name: org_wname}, inplace=True)
            if org_wname not in self._meta['columns']:
                self.add_meta(org_wname, 'float', weight_description)
            self.update(data_wgt, on=unique_key)
        else:
            return data_wgt

    @staticmethod
    def _value(value, text_key, text):
        """
        Return a well-formed Quantipy value object from the given arguments.

        Parameters
        ----------
        value : int
            The numeric value to be given to the returned value object.
        text_key : str
            The text key to be used when generating the returned value
            object's text object.
        text : str
            The label to be given to the returned value object.
        """
        return {'value': value, 'text': {text_key: text}}

    def _clean_missing_map(self, var, missing_map):
        """
        Generate a map of missings that only contains valid flag names
        and existing meta value texts.
        """
        valid_flags = ['d.exclude', 'exclude']
        valid_codes = self._get_valuemap(var, non_mapped='codes')
        valid_map = {}
        for mtype, mcodes in missing_map.items():
            if not isinstance(mcodes, list): mcodes = [mcodes]
            if mtype in valid_flags:
                codes = [c for c in mcodes if c in valid_codes]
                if codes: valid_map[mtype] = codes
        return valid_map

    def set_missings(self, var=None, missing_map='default', ignore=None):
        """
        Flag category defintions for exclusion in aggregations.

        Parameters
        ----------
        var : str or list of str
            Variable(s) to apply the meta flags to.
        missing_map: 'default' or dict of {code(s): 'flag'}, default 'default'
            A mapping of codes to flags that can either be 'exclude' (globally
            ignored) or 'd.exclude' (only ignored in descriptive statistics).
            Passing 'default' is using a preset list of (TODO: specify) values
            for exclusion.
        ignore : str or list of str, default None
            A list of variables that should be ignored when applying missing
            flags via the 'default' list method.

        Returns
        -------
        None
        """
        unflag = False
        if not missing_map: unflag = True
        if unflag:
            var = self._prep_varlist(var)
            for v in var:
                if 'missings' in self.meta()['columns'][v]:
                    del self.meta()['columns'][v]['missings']
        else:
            if not missing_map == 'default':
                missing_map = self._clean_missing_map(var, missing_map)
            var = self._prep_varlist(var)
            ignore = self._prep_varlist(ignore, keep_unexploded=True)
            if missing_map == 'default':
                self._set_default_missings(ignore)
            else:
                for v in var:
                    if self._has_missings(v):
                        self.meta()['columns'][v].update({'missings': missing_map})
                    else:
                        self.meta()['columns'][v]['missings'] = missing_map
            return None

    @classmethod
    def _consecutive_codes(cls, codes):
        return sorted(codes) == range(min(codes), max(codes)+1)

    @classmethod
    def _highest_code(cls, codes):
        return max(codes)

    @classmethod
    def _lowest_code(cls, codes):
        return min(codes)

    @classmethod
    def _next_consecutive_code(cls, codes):
        if cls._consecutive_codes(codes):
            return len(codes) + 1
        else:
            return cls._highest_code(codes) + 1

    def _remove_from_delimited_set_data(self, name, remove):
        """
        """
        data = self._data[name].copy()
        data.replace(np.NaN, '-NAN-', inplace=True)
        data = data.apply(lambda x: x.split(';'))
        data = data.apply(lambda x: x[0] if (x == ['-NAN-'] or x == [''])
                          else x)
        data = data.apply(lambda x: [c for c in x if c != ''
                                     and int(c) not in remove]
                                     if isinstance(x, list) else x)
        data = data.apply(lambda x: ';'.join(x) + ';' if x != '-NAN-'
                          else np.NaN)
        self._data[name] = data
        return None



    def describe(self, var=None, only_type=None, text_key=None):
        """
        Inspect the DataSet's global or variable level structure.
        """
        if text_key is None: text_key = self.text_key
        if var is not None:
            return self._get_meta(var, only_type, text_key)
        if self._meta['columns'] is None:
            return 'No meta attached to data_key: %s' %(data_key)
        else:
            types = {
                'int': [],
                'float': [],
                'single': [],
                'delimited set': [],
                'string': [],
                'date': [],
                'time': [],
                'array': [],
                'N/A': []
            }
            not_found = []
            for col in self._data.columns:
                if not col in ['@1', 'id_L1', 'id_L1.1']:
                    try:
                        types[
                              self._meta['columns'][col]['type']
                             ].append(col)
                    except:
                        types['N/A'].append(col)
            for mask in self._meta['masks'].keys():
                types[self._meta['masks'][mask]['type']].append(mask)
            idx_len = max([len(t) for t in types.values()])
            for t in types.keys():
                typ_padded = types[t] + [''] * (idx_len - len(types[t]))
                types[t] = typ_padded
            types = pd.DataFrame(types)
            if only_type:
                if not isinstance(only_type, list): only_type = [only_type]
                types = types[only_type]
                types = types.replace('', np.NaN).dropna(how='all')
            else:
                types =  types[['single', 'delimited set', 'array', 'int',
                                'float', 'string', 'date', 'time', 'N/A']]
            types.columns.name = 'size: {}'.format(len(self._data))
            return types

    def unmask(self, var):
        if not self._is_array(var):
            raise KeyError('{} is not a mask.'.format(var))
        else:
            return self._get_itemmap(var=var, non_mapped='items')

    def _set_default_missings(self, ignore=None):
        excludes = ['weißnicht', 'keineangabe', 'weißnicht/keineangabe',
                    'keineangabe/weißnicht', 'kannmichnichterinnern',
                    'weißichnicht', 'nichtindeutschland']
        d = self.describe()
        cats = []
        valids = ['array', 'single', 'delimited set']
        for valid in valids:
            cats.extend(d[valid].replace('', np.NaN).dropna().values.tolist())
        for cat in cats:
            if cat not in ignore:
                flags_code = []
                vmap = self._get_valuemap(cat)
                for exclude in excludes:
                    code = self._code_from_text(vmap, exclude)
                    if code:
                        flags_code.append(code)
                if flags_code:
                    flags_code = set(flags_code)
                    mis_map = {'exclude': list(flags_code)}
                    self.set_missings(cat, mis_map)
        return None

    def _get_missing_map(self, var):
        if self._is_array(var):
            var = self._get_itemmap(var, non_mapped='items')
        else:
            if not isinstance(var, list): var = [var]
        for v in var:
            if self._has_missings(v):
                return self.meta()['columns'][v]['missings']
            else:
                return None

    def _get_missing_list(self, var, globally=True):
        if self._has_missings(var):
            miss = self._get_missing_map(var)
            if globally:
                return miss['exclude']
            else:
                miss_list = []
                for miss_type in miss.keys():
                    miss_list.extend(miss[miss_type])
                return miss_list
        else:
            return None

    def _prep_varlist(self, varlist, keep_unexploded=False):
        if varlist:
            if not isinstance(varlist, list): varlist = [varlist]
            clean_varlist = []
            for v in varlist:
                if self._is_array(v):
                    clean_varlist.extend(self._get_itemmap(v, non_mapped='items'))
                    if keep_unexploded: clean_varlist.append(v)
                else:
                    clean_varlist.append(v)
            return clean_varlist
        else:
            return [varlist]

    def _code_from_text(self, valuemap, text):
        check = dict(valuemap)
        for c, t in check.items():
            t = t.replace(' ', '').lower()
            if t == text: return c

    def _get_type(self, var):
        if var in self._meta['masks'].keys():
            return self._meta['masks'][var]['type']
        else:
             return self._meta['columns'][var]['type']

    def _has_missings(self, var):
        has_missings = False
        if self._get_type(var) == 'array':
            var = self._get_itemmap(var, non_mapped='items')[0]
        if 'missings' in self.meta()['columns'][var].keys():
            if len(self.meta()['columns'][var]['missings'].keys()) > 0:
                has_missings = True
        return has_missings

    def _is_numeric(self, var):
        return self._get_type(var) in ['float', 'int']

    def _is_array(self, var):
        return self._get_type(var) == 'array'

    def _is_multicode_array(self, mask_element):
        return self[mask_element].dtype == 'object'

    def _is_delimited_set(self, name):
        return self._meta['columns'][name]['type'] == 'delimited set'

    def _has_categorical_data(self, name):
        if self._is_array(name):
            name = self._get_itemmap(name, non_mapped='items')[0]
        if self._meta['columns'][name]['type'] in ['single', 'delimited set']:
            return True
        else:
            return False

    def _verify_data_vs_meta_codes(self, name, raiseError=True):
        """
        """
        if self._is_delimited_set(name):
            data_codes = self._data[name].str.get_dummies(';').columns.tolist()
            data_codes = [int(c) for c in data_codes]
        else:
            data_codes = pd.get_dummies(self._data[name]).columns.tolist()
        meta_codes = self._get_valuemap(name, non_mapped='codes')
        wild_codes = [code for code in data_codes if code not in meta_codes]
        if wild_codes:
            if self._verbose_errors:
                msg = "Warning: Meta not consistent with case data for '{}'!"
                print '*' * 60
                print msg.format(name)
                if raiseError: print '*' * 60
                print 'Found in data: {}'.format(data_codes)
                print 'Defined as per meta: {}'.format(meta_codes)
            if raiseError:
                raise ValueError('Please review your data processing!')
        return None

    def _verify_old_vs_new_codes(self, name, new_codes):
        """
        """
        org_codes = [value['value'] for value in self._get_value_loc(name)]
        equal = set(org_codes) == set(new_codes)
        if not equal:
            missing_codes = [c for c in org_codes if c not in new_codes]
            wild_codes = [c for c in new_codes if c not in org_codes]
            if self._verbose_errors:
                print '*' * 60
                if missing_codes:
                    msg = "Warning: Code order is incomplete for '{}'!"
                    print msg.format(name)
                if wild_codes:
                    msg = "Warning: Order contains unknown codes for '{}'!"
                    print msg.format(name)
                print '*' * 60
                if missing_codes: print 'Missing: {}'.format(missing_codes)
                if wild_codes: print 'Unknown: {}'.format(wild_codes)
            raise ValueError('Please review your data processing!')
        return None

    def _verify_column_in_meta(self, name):
        if not isinstance(name, list): name = [name]
        for n in name:
            if n not in self._meta['columns']:
                raise KeyError("'{}' not found in meta data!".format(n))
        return None

    def _get_label(self, var, text_key=None):
        if text_key is None: text_key = self.text_key
        if self._get_type(var) == 'array':
            return self._meta['masks'][var]['text'][text_key]
        else:
            return self._meta['columns'][var]['text'][text_key]

    def _get_meta_loc(self, var):
        if self._get_type(var) == 'array':
            return self._meta['lib']['values']
        else:
            return self._meta['columns']

    def _get_value_loc(self, var):
        if self._is_numeric(var):
            raise TypeError("Numerical columns do not have 'values' meta.")
        if not self._has_categorical_data(var):
            raise TypeError("Variable '{}' is not categorical!".format(var))
        loc = self._get_meta_loc(var)
        if not self._is_array(var):
            return emulate_meta(self._meta, loc[var].get('values', None))
        else:
            return emulate_meta(self._meta, loc[var])

    def _get_valuemap(self, var, non_mapped=None, text_key=None):
        if text_key is None: text_key = self.text_key
        vals = self._get_value_loc(var)
        if non_mapped in ['codes', 'lists', None]:
            codes = [int(v['value']) for v in vals]
            if non_mapped == 'codes':
                return codes
        if non_mapped in ['texts', 'lists', None]:
            texts = [v['text'][text_key] if text_key in v['text'] else None
                     for v in vals]
            if non_mapped == 'texts':
                return texts
        if non_mapped == 'lists':
            return codes, texts
        else:
            return zip(codes, texts)

    def _get_itemmap(self, var, non_mapped=None, text_key=None):
        if text_key is None: text_key = self.text_key
        if non_mapped in ['items', 'lists', None]:
            items = [i['source'].split('@')[-1]
                     for i in self._meta['masks'][var]['items']]
            if non_mapped == 'items':
                return items
        if non_mapped in ['texts', 'lists', None]:
            items_texts = [i['text'][text_key] for i in
                           self._meta['masks'][var]['items']]
            if non_mapped == 'texts':
                return items_texts
        if non_mapped == 'lists':
            return items, items_texts
        else:
            return zip(items, items_texts)

    def _verify_var_in_dataset(self, name):
        if not name in self._meta['masks'] and not name in self._meta['columns']:
            raise KeyError("'{}' not found in DataSet!".format(name))

    def _get_meta(self, var, type=None, text_key=None):
        self._verify_var_in_dataset(var)
        if text_key is None: text_key = self.text_key
        var_type = self._get_type(var)
        label = self._get_label(var, text_key)
        missings = self._get_missing_map(var)
        if self._has_categorical_data(var):
            codes, texts = self._get_valuemap(var, non_mapped='lists',
                                              text_key=text_key)
            if missings:
                codes_copy = codes[:]
                for miss_types, miss_codes in missings.items():
                    for code in miss_codes:
                        codes_copy[codes_copy.index(code)] = miss_types
                missings = [c  if isinstance(c, (str, unicode)) else None
                            for c in codes_copy]
            else:
                missings = [None] * len(codes)
            if var_type == 'array':
                items, items_texts = self._get_itemmap(var, non_mapped='lists',
                                                       text_key=text_key)
                idx_len = max((len(codes), len(items)))
                if len(codes) > len(items):
                    pad = (len(codes) - len(items))
                    items = self._pad_meta_list(items, pad)
                    items_texts = self._pad_meta_list(items_texts, pad)
                elif len(codes) < len(items):
                    pad = (len(items) - len(codes))
                    codes = self._pad_meta_list(codes, pad)
                    texts = self._pad_meta_list(texts, pad)
                    missings = self._pad_meta_list(missings, pad)
                elements = [items, items_texts, codes, texts, missings]
                columns = ['items', 'item texts', 'codes', 'texts', 'missing']
            else:
                idx_len = len(codes)
                elements = [codes, texts, missings]
                columns = ['codes', 'texts', 'missing']
            meta_s = [pd.Series(element, index=range(0, idx_len))
                      for element in elements]
            meta_df = pd.concat(meta_s, axis=1)
            meta_df.columns = columns
            meta_df.columns.name = var_type
            meta_df.index = xrange(1, len(meta_df.index) + 1)
            meta_df.index.name = '{}: {}'.format(var, label)
        else:
            meta_df = pd.DataFrame(['N/A'])
            meta_df.columns = [var_type]
            meta_df.index = ['{}: {}'.format(var, label)]
        return meta_df

    @staticmethod
    def _pad_meta_list(meta_list, pad_to_len):
        return meta_list + ([''] * pad_to_len)

    # ------------------------------------------------------------------------
    # DATA MANIPULATION/HANDLING
    # ------------------------------------------------------------------------
    def make_dummy(self, var, partitioned=False):
        if not self._is_array(var):
            vartype = self._get_type(var)
            if vartype == 'delimited set':
                dummy_data = self[var].str.get_dummies(';')
                if self.meta is not None:
                    var_codes = self._get_valuemap(var, non_mapped='codes')
                    dummy_data.columns = [int(col) for col in dummy_data.columns]
                    dummy_data = dummy_data.reindex(columns=var_codes)
                    dummy_data.replace(np.NaN, 0, inplace=True)
                if not self.meta:
                    dummy_data.sort_index(axis=1, inplace=True)
            else: # single, int, float data
                dummy_data = pd.get_dummies(self[var])
                if self.meta and not self._is_numeric(var):
                    var_codes = self._get_valuemap(var, non_mapped='codes')
                    dummy_data = dummy_data.reindex(columns=var_codes)
                    dummy_data.replace(np.NaN, 0, inplace=True)
                dummy_data.rename(
                    columns={
                        col: int(col)
                        if float(col).is_integer()
                        else col
                        for col in dummy_data.columns
                    },
                    inplace=True)
            if not partitioned:
                return dummy_data
            else:
                return dummy_data.values, dummy_data.columns.tolist()
        else: # array-type data
            items = self._get_itemmap(var, non_mapped='items')
            codes = self._get_valuemap(var, non_mapped='codes')
            dummy_data = []
            if self._is_multicode_array(items[0]):
                for i in items:
                    i_dummy = self[i].str.get_dummies(';')
                    i_dummy.columns = [int(col) for col in i_dummy.columns]
                    dummy_data.append(i_dummy.reindex(columns=codes))
            else:
                for i in items:
                    dummy_data.append(
                        pd.get_dummies(self[i]).reindex(columns=codes))
            dummy_data = pd.concat(dummy_data, axis=1)
            if not partitioned:
                return dummy_data
            else:
                return dummy_data.values, codes, items

    def filter(self, alias, condition, inplace=False):
        """
        Filter the DataSet using a Quantipy logical expression.
        """
        data = self._data.copy()
        filter_idx = get_logic_index(pd.Series(data.index), condition, data)
        filtered_data = data.iloc[filter_idx[0], :]
        if inplace:
            self.filtered = alias
            self._data = filtered_data
        else:
            new_ds = DataSet(self.name)
            new_ds._data = filtered_data
            new_ds._meta = self._meta
            new_ds.filtered = alias
            new_ds.text_key = self.text_key
            return new_ds

    # ------------------------------------------------------------------------
    # LINK OBJECT CONVERSION & HANDLERS
    # ------------------------------------------------------------------------
    def link(self, filters=None, x=None, y=None, views=None):
        """
        Create a Link instance from the DataSet.
        """
        #raise NotImplementedError('Links from DataSet currently not supported!')
        if filters is None: filters = 'no_filter'
        l = qp.sandbox.Link(self, filters, x, y)
        return l


    # ------------------------------------------------------------------------
    # validate the dataset
    # ------------------------------------------------------------------------

    def validate(self, verbose=True):
        """
        Identify and report inconsistencies in the ``DataSet`` instance.
        """

        def err_appender(text, err_var, app, count, text_key):
            if not isinstance(text, dict):
                if err_var[0] == '': err_var[0] += app + count
                elif err_var[0] == 'x': err_var[0] += ', ' +app + count
                else: err_var[0] += ', '  + count
            elif self.text_key not in text:
                if err_var[1] == '': err_var[1] += app + count
                elif err_var[1] == 'x': err_var[1] += ', ' +app + count
                else: err_var[1] += ', '  + count
            elif text[text_key] in [None, '', ' ']:
                if err_var[2] == '': err_var[2] += app + count
                elif err_var[2] == 'x': err_var[2] += ', ' +app + count
                else: err_var[2] += ', '  + count
            return err_var


        def append_loop(err_var_item, app, count):
            if app in err_var_item:
                err_var_item += ', ' + str(count)
            else:
                err_var_item += app + ' ' + str(count)
            return err_var_item

        def data_vs_meta_codes(name):
            if not name in self._data: return False
            if self._is_delimited_set(name):
                data_codes = self._data[name].str.get_dummies(';').columns.tolist()
                data_codes = [int(c) for c in data_codes]
            else:
                data_codes = pd.get_dummies(self._data[name]).columns.tolist()
            meta_codes = self._get_valuemap(name, non_mapped='codes')
            wild_codes = [code for code in data_codes if code not in meta_codes]
            return wild_codes

        meta = self._meta
        data = self._data

        text_key = self.text_key

        msg = ("Error explanations:\n"
               "\tErr1: Text object is not a dict.\n"
               "\tErr2: Text object does not contain dataset text_key '{}'.\n"
               "\tErr3: Text object has empty text mapping.\n"
               "\tErr4: Categorical object does not contain any 'Values'.\n"
               "\tErr5: Categorical object has badly formatted 'Values'.\n"
               "\t\t (not a list or reference does not exist)\n"
               "\tErr6: 'Source' reference does not exist.\n"
               "\tErr7: '._data' contains codes that are not in ._meta.\n")
        msg = msg.format(text_key)

        err_columns = ['Err{}'.format(x) for x in range(1,8)]
        err_df = pd.DataFrame(columns=err_columns)

        for ma in meta['masks']:
            if ma.startswith('qualityControl_'): continue

            err_var = ['' for x in range(7)]

            mask = meta['masks'][ma]
            if 'text' in mask:
                text = mask['text']
                err_var = err_appender(text, err_var, '', 'x', text_key)
            for x, item in enumerate(mask['items']):
                if 'text' in item:
                    text = item['text']
                    err_var = err_appender(text, err_var, 'item ',
                                                str(x), text_key)
                if 'source' in item:
                    if (isinstance(item['source'], basestring)
                        and '@' in item['source']):
                        try:
                            ref = item['source'].split('@')
                            if not ref[-1] in meta[ref[0]]:
                                err_var[5] = append_loop(err_var[5],
                                                         'item ', x)
                        except:
                            err_var[5] = append_loop(err_var[5], 'item ', x)
                    else:
                        err_var[5] = append_loop(err_var[5], 'item ', x)
            if not 'values' in mask:
                err_var[3] = 'x'
            elif not (isinstance(mask['values'], list) or
                      isinstance(mask['values'], basestring) and
                      mask['values'].split('@')[-1] in meta['lib']['values']):
                err_var[4] = 'x'

            if not ('').join(err_var) == '':
                new_err = pd.DataFrame([err_var], index=[ma],
                                       columns=err_columns)
                err_df = err_df.append(new_err)

        excepts = [col for col in data if col not in meta['columns']]

        for col in meta['columns']:
            if col.startswith('qualityControl_'): continue

            err_var = ['' for x in range(7)]

            column = meta['columns'][col]
            if 'text' in column:
                text = column['text']
                err_var = err_appender(text, err_var, '', 'x', text_key)
            if 'values' in column:
                if not (isinstance(column['values'], list) or
                        isinstance(column['values'], basestring) and
                        column['values'].split('@')[-1] in meta['lib']['values']):
                    err_var[4] = 'x'
                for x, val in enumerate(column['values']):
                    if 'text' in val:
                        text = val['text']
                        err_var = err_appender(text, err_var, 'value ',
                                                    str(x), text_key)
            elif ('values' not in column and
                 column['type'] in ['delimited set', 'single']):
                err_var[3] = 'x'


            if (self._has_categorical_data(col) and err_var[3] == '' and
                err_var[4] == ''):
                if data_vs_meta_codes(col):
                    err_var[6] = 'x'



            if not ('').join(err_var) == '':
                new_err = pd.DataFrame([err_var], index=[col],
                                       columns=err_columns)
                err_df = err_df.append(new_err)

        for col in excepts:
            if col.startswith('id_'): continue
            else:
                new_err = pd.DataFrame([['x' for x in range(7)]], index=[col],
                                       columns=err_columns)
                err_df = err_df.append(new_err)

        if verbose:
            if not len(err_df) == 0:
                print msg
                return err_df.sort()
            else:
                print 'no issues found in dataset'
        else:
            return err_df.sort()


    def validate_backup(self, text=True, categorical=True, codes=True):
        """
        Validates variables/ text objects/ ect in the dataset
        """

        meta = self._meta
        data = self._data

        # validate text-objects
        if text:
            self.validate_text_objects(test_object=None, name=None)

        # validate categorical objects (single, delimited set, array)
        if codes: categorical = True
        if categorical:
            error_list = self.validate_categorical_objects()

        # validate data vs meta codes
        if codes:
            for key in data.keys():
                if key.startswith('id_') or key in error_list: continue
                elif self._has_categorical_data(key):
                    self._verify_data_vs_meta_codes(key, raiseError=False)



    def _proof_values(self, variable, name, error_list):
        msg = "Warning: Meta is not consistent for '{}'!"

        if not 'values' in variable.keys():
            error_list.append(name)
            print '*' * 60
            print msg.format(name)
            print "Meta doesn't contain any codes"
            return error_list

        values = variable['values']
        if isinstance(values, list):
            return error_list
        elif (isinstance(values, basestring) and
            values.split('@')[-1] in self._meta['lib']['values']):
            return error_list
        else:
            error_list.append(name)
            print '*' * 60
            print msg.format(name)
            print "Codes are not a list or reference doesn't exist"
            return error_list


    def validate_categorical_objects(self):

        meta = self._meta
        data = self._data

        error_list = []

        # validate delimited set, single
        for col in meta['columns']:
            var = meta['columns'][col]
            if var['type'] in ['delimited set', 'single']:
                error_list = self._proof_values(variable=var, name=col,
                                                error_list=error_list)

        # validate array
        for mask in meta['masks']:
            arr = meta['masks'][mask]
            error_list = self._proof_values(variable=arr, name=mask,
                                            error_list=error_list)
            for item in arr['items']:
                ref = item['source'].split('@')
                if ref[-1] in meta[ref[0]]: continue
                else:
                    print '*' * 60
                    print "Warning: Meta is not consistent for '{}'!".format(mask)
                    print "Source reference {} doesn't exist".format(ref[-1])

        return error_list


    @classmethod
    def _validate_text_objects(cls, test_object, text_key, name):

        msg = "Warning: Text object is not consistent: '{}'!"
        if not isinstance(test_object, dict):
            print '*' * 60
            print msg.format(name)
            print 'Text object is not a dict'
        elif text_key not in test_object.keys():
            print '*' * 60
            print msg.format(name)
            print 'Text object does not contain dataset-text_key {}'.format(
                text_key)
        elif test_object[text_key] in [None, '', ' ']:
            print '*' * 60
            print msg.format(name)
            print 'Text object has empty text mapping'


    def validate_text_objects(self, test_object, name=None):
        """
        Prove all text objects in the dataset.
        """

        meta = self._meta
        text_key = self.text_key

        if test_object == None : test_object= self._meta
        if name == None:
            name = 'meta'

        if isinstance(test_object, dict):
            for key in test_object.keys():
                new_name = name + '[' + key + ']'
                if 'text' == key:
                    self._validate_text_objects(test_object['text'],
                                                text_key, new_name)
                elif (key in ['properties', 'data file'] or
                    'qualityControl' in key):
                    continue
                else:
                    self.validate_text_objects(test_object[key], new_name)
        elif isinstance(test_object, list):
            for i, item in enumerate(test_object):
                new_name = name + '[' + str(i) + ']'
                self.validate_text_objects(item,new_name)


    # ------------------------------------------------------------------------
    # checking equality of variables and datasets
    # ------------------------------------------------------------------------

    def _compare(self, var1, var2, check_ds=None, text_key=None):
        """
        Compares types, codes, values, question labels of two variables.

        Parameters
        ----------
        var1: str
            Variablename that gets checked.
        var2: str
            Variablename that gets checked.
        check_ds: DataSet instance
            var2 is in this DataSet instance.
        """
        if not check_ds: check_ds = self
        if not text_key: text_key = self.text_key
        msg = '*' * 60 + "\n'{}' and '{}' are not identical:"
        if not self._get_label(var1, text_key) == check_ds._get_label(var2, text_key):
            msg = msg + '\n  - not the same label.'
        if not self._get_type(var1) == check_ds._get_type(var2):
            msg = msg + '\n  - not the same type.'
        if self._has_categorical_data(var1) and self._has_categorical_data(var2):
            if not (self._get_valuemap(var1, None, text_key) ==
                    check_ds._get_valuemap(var2, None, text_key)):
                msg = msg + '\n  - not the same values object.'
        if (self._is_array(var1) and
            not (self._get_itemmap(var1, None, text_key) ==
            check_ds._get_itemmap(var2, None, text_key))):
            msg = msg + '\n  - not the same items object.'
        if not msg[-1] == ':': print msg.format(var1, var2)
        return None

    def compare(self, dataset=None, variables=None, text_key=None):
        """
        Compares types, codes, values, question labels of two datasets.

        Parameters
        ----------
        dataset : quantipy.DataSet instance
            Test if all variables in the provided ``dataset`` are also in
            ``self`` and compare their metadata definititons.
        variables : tuple of str, e.g. ('var1', 'var2')
            If no other ``dataset`` is provided, both variables are taken from
            ``self``, otherwise 'var1' is from ``self``, 'var2' is from
            ``dataset``.

        Returns
        -------
        None
        """

        if not dataset: dataset = self
        if not text_key: text_key = self.text_key
        meta = self._meta
        check_meta = dataset._meta
        if isinstance(variables, tuple):
            var1, var2 = variables
            if not var1 in meta['columns'].keys() + meta['masks'].keys():
                raise ValueError('{} is not in dataset.'.format(var1))
            if not var2 in check_meta['columns'].keys() + check_meta['masks'].keys():
                raise ValueError('{} is not in dataset.'.format(var2))
            self._compare(var1, var2, dataset, text_key)
        elif not variables:
            vars1 = {item.split('@')[1] : item.split('@')[0]
                     for item in meta['sets']['data file']['items']}
            vars2 = {item.split('@')[1] : item.split('@')[0]
                     for item in check_meta['sets']['data file']['items']}
            prove = [key for key in vars2 if key in vars1]
            for key in prove:
                self._compare(key, key, dataset, text_key)
        else:
            raise ValueError("'variables' must be a tuple of two str or None.")
        return None<|MERGE_RESOLUTION|>--- conflicted
+++ resolved
@@ -939,11 +939,7 @@
         """
         qtype = self._get_type(name)
         if qtype in ['array', 'delimited set', 'float']:
-<<<<<<< HEAD
-            raise TypeError('Can not check duplicates for type {}.'.format(qtype))
-=======
             raise TypeError("Can not check duplicates for type '{}'.".format(qtype))
->>>>>>> 7335d15d
         vals = self._data[name].value_counts()
         vals = vals.copy().dropna()
         if qtype == 'string':
