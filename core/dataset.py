 #!/usr/bin/python
# -*- coding: utf-8 -*-
import numpy as np
import pandas as pd

import quantipy as qp
from quantipy.core.tools.dp.io import (
    read_quantipy as r_quantipy,
    read_dimensions as r_dimensions,
    read_decipher as r_decipher,
    read_spss as r_spss,
    read_ascribe as r_ascribe,
    write_spss as w_spss,
    write_quantipy as w_quantipy)
from quantipy.core.helpers.functions import emulate_meta
from quantipy.core.tools.view.logic import (
    has_any, has_all, has_count,
    not_any, not_all, not_count,
    is_lt, is_ne, is_gt,
    is_le, is_eq, is_ge,
    union, intersection, get_logic_index)
from quantipy.core.tools.dp.prep import (
    hmerge as _hmerge,
    vmerge as _vmerge,
    recode as _recode,
    frequency as _frequency,
    crosstab as _crosstab)

from cache import Cache

import copy as org_copy
import json
import warnings

class DataSet(object):
    """
    A set of casedata (required) and meta data (optional).

    DESC.
    """
    def __init__(self, name):
        self.path = None
        self.name = name
        self.filtered = 'no_filter'
        self._data = None
        self._meta = None
        self._tk = None
        self._cache = Cache()

    # ------------------------------------------------------------------------
    # ITEM ACCESS / OVERRIDING
    # ------------------------------------------------------------------------
    def __getitem__(self, var):
        var = self._prep_varlist(var)
        if len(var) == 1: var = var[0]
        return self._data[var]

    def __setitem__(self, name, val):
        self._data[name] = val

    # ------------------------------------------------------------------------
    # I/O
    # ------------------------------------------------------------------------
    def read_quantipy(self, path_meta, path_data):
        """
        Load Quantipy .csv/.json files, connecting as data and meta components.

        Parameters
        ----------
        path_meta : str
            The full path (optionally with extension ``'.json'``, otherwise
            assumed as such) to the meta data defining ``'.json'`` file.
        path_data : str
            The full path (optionally with extension ``'.csv'``, otherwise
            assumed as such) to the case data defining ``'.csv'`` file.

        Returns
        -------
        None
            The ``DataSet`` is modified inplace, connected to Quantipy native
            data and meta components.
        """
        if path_meta.endswith('.json'): path_meta = path_meta.replace('.json', '')
        if path_data.endswith('.csv'): path_data = path_data.replace('.csv', '')
        self._meta, self._data = r_quantipy(path_meta+'.json', path_data+'.csv')
        self._set_file_info(path_data, path_meta)
        return None

    def read_dimensions(self, path_meta, path_data):
        """
        Load Dimensions .ddf/.mdd files, connecting as data and meta components.

        Parameters
        ----------
        path_meta : str
            The full path (optionally with extension ``'.mdd'``, otherwise
            assumed as such) to the meta data defining ``'.mdd'`` file.
        path_data : str
            The full path (optionally with extension ``'.ddf'``, otherwise
            assumed as such) to the case data defining ``'.ddf'`` file.

        Returns
        -------
        None
            The ``DataSet`` is modified inplace, connected to Quantipy data
            and meta components that have been converted from their Dimensions
            source files.
        """
        if path_meta.endswith('.mdd'): path_meta = path_meta.replace('.mdd', '')
        if path_data.endswith('.ddf'): path_data = path_data.replace('.ddf', '')
        self._meta, self._data = r_dimensions(path_meta+'.mdd', path_data+'.ddf')
        self._set_file_info(path_data, path_meta)
        return None

    def read_spss(self, path_sav, **kwargs):
        if path_sav.endswith('.sav'): path_sav = path_sav.replace('.sav', '')
        self._meta, self._data = r_spss(path_sav+'.sav', ioLocale=None)
        self._set_file_info(path_sav)

    def write_quantipy(self, path_meta=None, path_data=None):
        meta, data = self._meta, self._data
        if path_data is None and path_meta is None:
            path = self.path
            name = self.name
            path_meta = '{}/{}.json'.format(path, name)
            path_data = '{}/{}.csv'.format(path, name)
        w_quantipy(meta, data, path_meta, path_data)

    def _set_file_info(self, path_data, path_meta=None):
        self.path = '/'.join(path_data.split('/')[:-1]) + '/'
        if path_meta:
            self._tk = self._meta['lib']['default text']
        else:
            self._tk = None
        self._data['@1'] = np.ones(len(self._data))
        self._meta['columns']['@1'] = {'type': 'int'}
        self._data.index = list(xrange(0, len(self._data.index)))
        return None

    def split(self, save=False):
        meta, data = self._meta, self._data
        if save:
            path = self.path
            name = self.name
            w_quantipy(meta, data, path+name+'.json', path+name+'.csv')
        return meta, data

    def copy(self):
        copied = org_copy.deepcopy(self)
        return copied

    def data(self):
        return self._data

    # NEW !!!!
    def meta(self, name=None):
        if not name:
            return self._meta
        else:
            return self.describe(name)

    def cache(self):
        return self._cache

    # ------------------------------------------------------------------------
    # Extending DataSets
    # ------------------------------------------------------------------------
    def hmerge(self, dataset, on=None, left_on=None, right_on=None,
               overwrite_text=False, from_set=None, inplace=True, verbose=True):

        """
        Merge Quantipy datasets together using an index-wise identifer.

        This function merges two Quantipy datasets together, updating variables
        that exist in the left dataset and appending others. New variables
        will be appended in the order indicated by the 'data file' set if
        found, otherwise they will be appended in alphanumeric order.
        This merge happend horizontally (column-wise). Packed kwargs will be
        passed on to the pandas.DataFrame.merge() method call, but that merge
        will always happen using how='left'.

        Parameters
        ----------
        dataset : ``quantipy.DataSet``
            The dataset to merge into the current ``DataSet``.
        on : str, default=None
            The column to use as a join key for both datasets.
        left_on : str, default=None
            The column to use as a join key for the left dataset.
        right_on : str, default=None
            The column to use as a join key for the right dataset.
        overwrite_text : bool, default=False
            If True, text_keys in the left meta that also exist in right
            meta will be overwritten instead of ignored.
        from_set : str, default=None
            Use a set defined in the right meta to control which columns are
            merged from the right dataset.
        inplace : bool, default True
            If True, the ``DataSet`` will be modified inplace with new/updated
            columns. Will return a new ``DataSet`` instance if False.
        verbose : bool, default=True
            Echo progress feedback to the output pane.

        Returns
        -------
        None or new_dataset : ``quantipy.DataSet``
            If the merge is not applied ``inplace``, a ``DataSet`` instance
            is returned.
        """
        ds_left = (self._meta, self._data)
        ds_right = (dataset._meta, dataset._data)
        merged_meta, merged_data = _hmerge(
            ds_left, ds_right, on=on, left_on=left_on, right_on=right_on,
            overwrite_text=overwrite_text, from_set=from_set, verbose=verbose)
        if inplace:
            self._data = merged_data
            self._meta = merged_meta
            return None
        else:
            new_dataset = self.copy()
            new_dataset._data = merged_data
            new_dataset._meta = merged_meta
            return new_dataset

    def update(self, data, on='identity'):
        """
        Update the ``DataSet`` with the case data entries found in ``data``.

        Parameters
        ----------
        data : ``pandas.DataFrame``
            A dataframe that contains a subset of columns from the ``DataSet``
            case data component.
        on : str, default 'identity'
            The column to use as a join key.

        Returns
        -------
        None
            DataSet is modified inplace.
        """
        ds_left = (self._meta, self._data)
        update_meta = self._meta.copy()
        update_items = ['columns@{}'.format(name) for name
                        in data.columns.tolist()]
        update_meta['sets']['update'] = {'items': update_items}
        ds_right = (update_meta, data)
        merged_meta, merged_data = _hmerge(
            ds_left, ds_right, on=on, from_set='update', verbose=False)
        self._meta, self._data = merged_meta, merged_data
        del self._meta['sets']['update']
        return None

    def vmerge(self, dataset, on=None, left_on=None, right_on=None,
               row_id_name=None, left_id=None, right_id=None, row_ids=None,
               overwrite_text=False, from_set=None, reset_index=True,
               inplace=True, verbose=True):
        """
        Merge Quantipy datasets together by appending rows.

        This function merges two Quantipy datasets together, updating variables
        that exist in the left dataset and appending others. New variables
        will be appended in the order indicated by the 'data file' set if
        found, otherwise they will be appended in alphanumeric order. This
        merge happens vertically (row-wise).

        Parameters
        ----------
        dataset : (A list of multiple) ``quantipy.DataSet``
            One or multiple datasets to merge into the current ``DataSet``.
        on : str, default=None
            The column to use to identify unique rows in both datasets.
        left_on : str, default=None
            The column to use to identify unique in the left dataset.
        right_on : str, default=None
            The column to use to identify unique in the right dataset.
        row_id_name : str, default=None
            The named column will be filled with the ids indicated for each
            dataset, as per left_id/right_id/row_ids. If meta for the named
            column doesn't already exist a new column definition will be
            added and assigned a reductive-appropriate type.
        left_id : str/int/float, default=None
            Where the row_id_name column is not already populated for the
            dataset_left, this value will be populated.
        right_id : str/int/float, default=None
            Where the row_id_name column is not already populated for the
            dataset_right, this value will be populated.
        row_ids : list of str/int/float, default=None
            When datasets has been used, this list provides the row ids
            that will be populated in the row_id_name column for each of
            those datasets, respectively.
        overwrite_text : bool, default=False
            If True, text_keys in the left meta that also exist in right
            meta will be overwritten instead of ignored.
        from_set : str, default=None
            Use a set defined in the right meta to control which columns are
            merged from the right dataset.
        reset_index : bool, default=True
            If True pandas.DataFrame.reindex() will be applied to the merged
            dataframe.
        inplace : bool, default True
            If True, the ``DataSet`` will be modified inplace with new/updated
            rows. Will return a new ``DataSet`` instance if False.
        verbose : bool, default=True
            Echo progress feedback to the output pane.

        Returns
        -------
        None or new_dataset : ``quantipy.DataSet``
            If the merge is not applied ``inplace``, a ``DataSet`` instance
            is returned.
        """
        if isinstance(dataset, list):
            dataset_left = None
            dataset_right = None
            datasets = [(self._meta, self._data)]
            merge_ds = [(ds._meta, ds._data) for ds in dataset]
            datasets.extend(merge_ds)
        else:
            dataset_left = (self._meta, self._data)
            dataset_right = (dataset._meta, dataset._data)
            datasets = None
        merged_meta, merged_data = _vmerge(
            dataset_left, dataset_right, datasets, on=on, left_on=left_on,
            right_on=right_on, row_id_name=row_id_name, left_id=left_id,
            right_id=right_id, row_ids=row_ids, overwrite_text=overwrite_text,
            from_set=from_set, reset_index=reset_index, verbose=verbose)
        if inplace:
            self._data = merged_data
            self._meta = merged_meta
            return None
        else:
            new_dataset = self.copy()
            new_dataset._data = merged_data
            new_dataset._meta = merged_meta
            return new_dataset


    # ------------------------------------------------------------------------
    # META INSPECTION/MANIPULATION/EDITING/HANDLING
    # ------------------------------------------------------------------------
    def copy_var(self, name, suffix='rec'):
        """
        Copy meta and case data of the variable defintion given per ``name``.

        Parameters
        ----------
        name : str
            The originating column variable name keyed in ``meta['columns']``.
        suffix : str, default 'rec'
            The new variable name will be constructed by suffixing the original
            ``name`` with ``_suffix``, e.g. ``'age_rec``.

        Returns
        -------
        None
            DataSet is modified inplace, adding a copy to both the data and meta
            component.
        """
        if self._is_array(name):
            raise NotImplementedError('Cannot copy array masks!')
        copy_name = '{}_{}'.format(name, suffix)
        self._data[copy_name] = self._data[name].copy()
        meta_copy = copy.deepcopy(self._meta['columns'][name])
        self._meta['columns'][copy_name] = meta_copy
        self._meta['sets']['data file']['items'].append('columns@' + copy_name)

    def rename(self, name, new_name):
        """
        Change meta and case name references of the variable defintion.

        Parameters
        ----------
        name : str
            The originating column variable name keyed in ``meta['columns']``.
        new_name : str
            The new variable name.

        Returns
        -------
        None
            DataSet is modified inplace. The new name reference is placed into
            both the data and meta component.
        """
        if self._is_array(name):
            raise NotImplementedError('Cannot rename array masks!')
        if new_name in self._data.columns:
            msg = "Cannot rename '{}' into '{}'. Column name already exists!"
            raise ValueError(msg.format(name, new_name))
        self._data.rename(columns={name: new_name}, inplace=True)
        self._meta['columns'][new_name] = self._meta['columns'][name].copy()
        del self._meta['columns'][name]
        old_set_entry = 'columns@{}'.format(name)
        new_set_entry = 'columns@{}'.format(new_name)
        new_datafile_items = [i if i != old_set_entry else new_set_entry for i
                              in self._meta['sets']['data file']['items']]
        self._meta['sets']['data file']['items'] = new_datafile_items
        return None

    def _verify_variable_meta_not_exist(self, name, is_array):
        """
        """
        msg = ''
        if not is_array:
            if name in self._meta['columns']:
                msg = "Overwriting meta for '{}', column already exists!"
        else:
            if name in self._meta['masks']:
                msg = "Overwriting meta for '{}', mask already exists!"
        if msg:
            print msg.format(name)
        else:
            return None

    @staticmethod
    def _item(item_name, text_key, text):
        """
        """
        return {'source': 'columns@{}'.format(item_name),
                'text': {text_key: text}}

    def _make_items_object(self, item_definition, text_key):
        pass


    def _add_array(self, name, qtype, label, items, categories, text_key, dims_like):
        """
        """
        if dims_like:
            array_name = self._dims_array_name(name)
        else:
            array_name = name
        item_objects = []
        if isinstance(items[0], (str, unicode)):
            items = [(no, label) for no, label in enumerate(items, start=1)]
        value_ref = 'lib@values@{}'.format(array_name)
        values = None
        for i in items:
            item_no = i[0]
            item_lab = i[1]
            item_name = self._array_item_name(i[0], name, dims_like)
            item_objects.append(self._item(item_name, text_key, item_lab))
            column_lab = '{} - {}'.format(label, item_lab)
            self.add_meta(name=item_name, qtype=qtype, label=column_lab,
                          categories=categories, items=None, text_key=text_key)
            if not values:
                values = self._meta['columns'][item_name]['values']
            self._meta['columns'][item_name]['values'] = value_ref
            self._meta['sets']['data file']['items'].remove('columns@{}'.format(item_name))
        mask_meta = {'items': item_objects, 'type': 'array',
                     'values': value_ref, 'text': {text_key: label}}
        self._meta['lib']['values'][array_name] = values
        self._meta['masks'][array_name] = mask_meta
        self._meta['sets']['data file']['items'].append('masks@{}'.format(array_name))
        self._meta['sets'][array_name] = {'items': [i['source'] for i in item_objects]}
        return None

    def add_meta(self, name, qtype, label, categories=None, items=None, text_key=None,
                 dimensions_like_grids=False):
        """
        Create and insert a well-formed meta object into the existing meta document.

        Parameters
        ----------
        name : str
            The column variable name keyed in ``meta['columns']``.
        qtype : [``int``, ``float``, ``single``, ``delimited set``]
            The structural type of the data the meta describes.
        label : str
            The ``text`` label information.
        categories : list of str or tuples in form of (int, str), default None
            When a list of str is given, the categorical values will simply be
            enumerated and mapped to the category labels. Alternatively codes
            can be mapped to categorical labels, e.g.:
            [(1, 'Elephant'), (2, 'Mouse'), (999, 'No animal')]
        items : list of str or tuples in form of (int, str), default None
            If provided will automatically create an array type mask.
            When a list of str is given, the item number will simply be
            enumerated and mapped to the category labels. Alternatively
            numerical values can be mapped explicitly to items labels, e.g.:
            [(1 'The first item'), (2, 'The second item'), (99, 'Last item')]
        text_key : str, default project.LANGUAGE
            Text key for text-based label information. Uses the ``project.py``
            information by default.

        Returns
        -------
        None
        """
        make_array_mask = True if items else False
        if make_array_mask and dimensions_like_grids:
            test_name = self._dims_array_name(name)
        else:
            test_name = name
        self._verify_variable_meta_not_exist(test_name, make_array_mask)
        if not text_key: text_key = self._tk
        if make_array_mask:
            self._add_array(name, qtype, label, items, categories, text_key,
                            dimensions_like_grids)
            return None
        categorical = ['delimited set', 'single']
        numerical = ['int', 'float']
        if not qtype in ['delimited set', 'single', 'float', 'int']:
            raise NotImplementedError('Type {} data unsupported'.format(qtype))
        if qtype in categorical and not categories:
            val_err = "Must provide 'categories' when requesting data of type {}."
            raise ValueError(val_err.format(qtype))
        elif qtype in numerical and categories:
            val_err = "Numerical data of type {} does not accept 'categories'."
            raise ValueError(val_err.format(qtype))
        else:
            if not isinstance(categories, list) and qtype in categorical:
                raise TypeError("'Categories' must be a list of labels "
                                "('str') or  a list of tuples of codes ('int') "
                                "and lables ('str').")
        new_meta = {'text': {text_key: label}, 'type': qtype, 'name': name}
        if categories:
            if isinstance(categories[0], dict):
                new_meta['values'] = categories
            else:
                new_meta['values'] = self._make_values_list(categories, text_key)
        self._meta['columns'][name] = new_meta
        self._meta['sets']['data file']['items'].append('columns@{}'.format(name))
        return None

    @staticmethod
    def _dims_array_name(name):
        return '{}.{}_grid'.format(name, name)


    @staticmethod
    def _array_item_name(item_no, var_name, dims_like):
        item_name = '{}_{}'.format(var_name, item_no)
        if dims_like:
            item_name = var_name + '[{' + item_name + '}].' + var_name + '_grid'
        return item_name

    def _make_items_list(self, name, text_key):
        """
        Is this equivalent to make_values_list() needed?
        """
        pass

    def _verify_same_value_codes_meta(self, name_a, name_b):
        value_codes_a = self._get_valuemap(name_a, non_mapped='codes')
        value_codes_b = self._get_valuemap(name_b, non_mapped='codes')
        if not set(value_codes_a) == set(value_codes_b):
            msg = "'{}' and '{}' do not share the same code values!"
            raise ValueError(msg.format(name_a, name_b))
        return None

    def copy_array_data(self, source, target, source_items=None,
                        target_items=None):
        """
        """
        self._verify_same_value_codes_meta(source, target)
        all_source_items = self._get_itemmap(source, non_mapped='items')
        all_target_items = self._get_itemmap(target, non_mapped='items')
        if source_items:
            source_items = [all_source_items[i-1] for i in source_items]
        else:
            source_items = all_source_items
        if target_items:
            target_items = [all_target_items[i-1] for i in target_items]
        else:
            target_items = all_target_items
        for s, t in zip(source_items, target_items):
                self[t] = self[s]
        return None

    def transpose_array(self, name, suffix='trans', ignore_items=None,
                        ignore_values=None, text_key=None):
        """
        Create a new array mask with transposed items / values structure.

        This method will automatically create meta and case data additions in
        the ``DataSet`` instance.

        Parameters
        ----------
        name : str
            The originating mask variable name keyed in ``meta['masks']``.
        suffix : str, default 'trans'
            The new mask name will be constructed by suffixing the original
            ``name`` with ``_suffix``, e.g. ``'Q2Array_trans``.
        ignore_items : int or list of int, default None
            If provided, the items listed by their order number in the
            ``_meta['masks'][name]['items']`` object will not be part of the
            transposed array. This means they will be ignored while creating
            the new value codes meta.
        ignore_codes : int or list of int, default None
            If provided, the listed code values will not be part of the
            transposed array. This means they will not be part of the new
            item meta.
        text_key : str
            The text key to be used when generating text objects, i.e.
            item and value labels.

        Returns
        -------
        None
            DataSet is modified inplace.
        """
        if not self._get_type(name) == 'array':
            raise TypeError("'{}' is not an array mask!".format(name))

        # Get array item and value structure
        reg_items_object = self._get_itemmap(name)
        if ignore_items:
            if not isinstance(ignore_items, list):
                ignore_items = [ignore_items]
            reg_items_object = [i for idx, i in
                                enumerate(reg_items_object, start=1)
                                if idx not in ignore_items]
        reg_item_names = [item[0] for item in reg_items_object]
        reg_item_texts = [item[1] for item in reg_items_object]

        reg_value_object = self._get_valuemap(name)
        if ignore_values:
            if not isinstance(ignore_values, list):
                ignore_values = [ignore_values]
            reg_value_object = [v for v in reg_value_object if v[0]
                                not in ignore_values]
        reg_val_codes = [v[0] for v in reg_value_object]
        reg_val_texts = [v[1] for v in reg_value_object]

        # Transpose the array structure: values --> items, items --> values
        trans_items = [(code, value) for code, value in
                       zip(reg_val_codes, reg_val_texts)]
        trans_values = [(idx, text) for idx, text in
                        enumerate(reg_item_texts, start=1)]
        label = self._get_label(name, text_key=text_key)

        # Figure out if a Dimensions grid is the input
        if '.' in name:
            name = name.split('.')[0]
            dimensions_like = True
        else:
            dimensions_like = False
        new_name = '{}_{}'.format(name, suffix)

        # Create the new meta data entry for the transposed array structure
        qtype = 'delimited set'
        self.add_meta(new_name, qtype, label, trans_values, trans_items,
                      text_key, dimensions_like_grids=dimensions_like)
        if dimensions_like:
            new_name = '{}.{}_grid'.format(new_name, new_name)

        # Do the case data transformation by looping through items and
        # convertig value code entries...
        trans_items = self._get_itemmap(new_name, 'items')
        trans_values = self._get_valuemap(new_name, 'codes')
        for reg_item_name, new_val_code in zip(reg_item_names, trans_values):
            for reg_val_code, trans_item in zip(reg_val_codes, trans_items):
                if trans_item not in self._data.columns:
                    if qtype == 'delimited set':
                        self[trans_item] = ''
                    else:
                        self[trans_item] = np.NaN
                slicer = {reg_item_name: [reg_val_code]}
                update_with = new_val_code
                self.fill_conditional(trans_item, slicer, update_with)

    def slicer(self, condition):
        """
        Create an index slicer to select rows from the DataFrame component.

        Parameters
        ----------
        condition : Quantipy logic expression
            A logical condition expressed as Quantipy logic that determines
            which subset of the case data rows to be kept.

        Returns
        -------
        slicer : pandas.Index
            The indices fulfilling the passed logical condition.
        """
        full_data = self._data.copy()
        series_data = full_data[full_data.columns[0]].copy()
        slicer, _ = get_logic_index(series_data, condition, full_data)
        return slicer

    def fill_conditional(self, name, selection, update, append=True):
        """
        Use a quantipy logical condition to select and update case data codes.

        Parameters
        ----------
        name : str
            The originating column variable name keyed in ``_meta['columns']``.
        selection : Quantipy logic expression
            A logical condition expressed as Quantipy logic that determines
            which subset of the case data rows to be kept.
        update : int
            The code to insert into the selected column data.
        append : bool, default True
            Defines if the ``update`` code is appended when a ``delimited set``
            type column is found or existing data entries will be overwritten.

        Returns
        -------
        None
            The ``DataSet._data`` component is modified inplace.
        """
        selection  = self.slicer(selection)
        if self._is_delimited_set(name):
            update = '{};'.format(update)
        else:
            append = False
        if append:
            data = self._data.loc[selection, name]
            self._data.loc[selection, name] = data.astype(str) + update
        else:
            self._data.loc[selection, name] = update
        return None

    def recode(self, target, mapper, default=None, append=False,
               intersect=None, initialize=None, fillna=None, inplace=True):
        """
        """
        meta = self._meta
        data = self._data
        if not target in meta['columns']:
            raise ValueError(("{} not found in meta['columns'].".format(target),
                              "Please create meta data first!"))
        recode_series = _recode(meta, data, target, mapper,
                                default, append, intersect, initialize, fillna)
        if inplace:
            self._data[target] = recode_series
            self._verify_data_vs_meta_codes(target)
            return None
        else:
            return recode_series

    def derive_categorical(self, name, qtype, label, cond_map, text_key=None):
        """
        """
        if not text_key: text_key = self._tk
        append = qtype == 'delimited set'
        categories = [(cond[0], cond[1]) for cond in cond_map]
        idx_mapper = {cond[0]: cond[2] for cond in cond_map}
        self.add_meta(name, qtype, label, categories, items=None, text_key=text_key)
        self.recode(name, idx_mapper, append=append)
        return None

    def _make_values_list(self, categories, text_key, start_at=None):
        if not start_at:
            start_at = 1
        if not all([isinstance(cat, tuple) for cat in categories]):
            vals = [self._value(no, text_key, lab) for no, lab in
                    enumerate(categories, start_at)]
        else:
            vals = [self._value(cat[0], text_key, cat[1]) for cat in categories]
        return vals

    @staticmethod
    def _value(value, text_key, text):
        """
        Return a well-formed Quantipy value object from the given arguments.

        Parameters
        ----------
        value : int
            The numeric value to be given to the returned value object.
        text_key : str
            The text key to be used when generating the returned value
            object's text object.
        text : str
            The label to be given to the returned value object.
        """
        return {'value': value, 'text': {text_key: text}}

    def _clean_missing_map(self, var, missing_map):
        """
        Generate a map of missings that only contains valid flag names
        and existing meta value texts.
        """
        valid_flags = ['d.exclude', 'exclude']
        valid_codes = self._get_valuemap(var, non_mapped='codes')
        valid_map = {}
        for mtype, mcodes in missing_map.items():
            if not isinstance(mcodes, list): mcodes = [mcodes]
            if mtype in valid_flags:
                codes = [c for c in mcodes if c in valid_codes]
                if codes: valid_map[mtype] = codes
        return valid_map


    def set_missings(self, var=None, missing_map='default', ignore=None):
        """
        Flag category defintions for exclusion in aggregations.

        Parameters
        ----------
        var : str or list of str
            Variable(s) to apply the meta flags to.
        missing_map: 'default' or dict of {code(s): 'flag'}, default 'default'
            A mapping of codes to flags that can either be 'exclude' (globally
            ignored) or 'd.exclude' (only ignored in descriptive statistics).
            Passing 'default' is using a preset list of (TODO: specify) value
            for exclusion.
        ignore : str or list of str, default None
            A list of variables that should be ignored when applying missing
            flags via the 'default' list method.

        Returns
        -------
        None
        """
        if not missing_map == 'default':
            missing_map = self._clean_missing_map(var, missing_map)
        var = self._prep_varlist(var)
        ignore = self._prep_varlist(ignore, keep_unexploded=True)
        if missing_map == 'default':
            self._set_default_missings(ignore)
        else:
            for v in var:
                if self._has_missings(v):
                    self.meta()['columns'][v].update({'missings': missing_map})
                else:
                    self.meta()['columns'][v]['missings'] = missing_map
        return None

    def reorder_values(self, name, new_order):
        """
        Apply a new order to the value codes defined by the meta data component.

        Parameters
        ----------
        name : str
            The originating column variable name keyed in ``meta['columns']``.
        new_order : list of int
            The new code order of the DataSet variable.

        Returns
        -------
        None
            DataSet is modified inplace.
        """
        if self._is_array(name):
            raise NotImplementedError('Cannot reorder codes on array masks!')
        self._verify_old_vs_new_codes(name, new_order)
        values = self._get_value_loc(name)
        new_values = [value for i in new_order for value in values
                      if value['value'] == i]
        # LEFT IN FOR LATER - WILL CURRENTLY RAISE WHEN INPUT IS ARRAY
        if self._get_type(name) == 'array':
            self._meta['lib']['values'][name] = new_values
        else:
            self._meta['columns'][name]['values'] = new_values
        return None

    def remove_values(self, name, remove):
        """
        Erase value codes safely from both meta and case data components.

        Parameters
        ----------
        name : str
            The originating column variable name keyed in ``meta['columns']``.
        remove : int or list of int
            The codes to be removed from the DataSet variable.

        Returns
        -------
        None
            DataSet is modified inplace.
        """
        if self._is_array(name):
            raise NotImplementedError('Cannot remove codes from array masks!')
        if not isinstance(remove, list): remove = [remove]
        values = self._get_value_loc(name)
        new_values = [value for i in remove for value in values
                      if value['value'] not in remove]
        # LEFT IN FOR LATER - WILL CURRENTLY RAISE WHEN INPUT IS ARRAY
        if self._get_type(name) == 'array':
            self._meta['lib']['values'][name] = new_values
        else:
            self._meta['columns'][name]['values'] = new_values
        if self._is_delimited_set(name):
            self._remove_from_delimited_set_data(name, remove)
        else:
            self._data.replace(r, np.NaN, inplace=True)
        self._verify_data_vs_meta_codes(name)
        return None

    def extend_values(self, name, ext_values, text_key=None):
        """
        Add to the 'values' object of existing column or mask meta data.

        Parameters
        ----------
        meta : dict
            A Quantipy metadata document.
        name : str
            The column variable name keyed in ``_meta['columns']`` or
            ``_meta['masks']``.
        ext_values : list of str or tuples in form of (int, str), default None
            When a list of str is given, the categorical values will simply be
            enumerated and maped to the category labels. Alternatively codes can
            mapped to categorical labels, e.g.:
            [(1, 'Elephant'), (2, 'Mouse'), (999, 'No animal')]
        text_key : str, default None
            Text key for text-based label information. Will automatically fall
            back to the instance's _tk property information if not provided.

        Returns
        -------
        None
            The ``DataSet`` is modified inplace.
        """
        is_array = self._is_array(name)
        if not self._has_categorical_data(name):
            raise TypeError('{} does not contain categorical values meta!')
        if not text_key: text_key = self._tk
        if not isinstance(ext_values, list): ext_values = [ext_values]
        value_obj = self._get_valuemap(name, text_key=text_key)
        codes = [code for code, text in value_obj]
        if isinstance(ext_values[0], tuple):
            dupes = []
            for ext_value in ext_values:
                if ext_value[0] in codes:
                    dupes.append(ext_value)
            if dupes:
                msg = 'Cannot add codes since they already exists: \n {}'
                raise ValueError(msg.format(dupes))
        else:
            start_here = self._next_consecutive_code(codes)
            ext_values = self._make_values_list(ext_values, text_key, start_here)
        if is_array:
            self._meta['lib']['values'][name].extend(ext_values)
        else:
            self._meta['columns'][name]['values'].extend(ext_values)
        return None

<<<<<<< HEAD
    def rename_values(self, name, renamed_vals, text_key=None): 
        """
        Rename or add value texts in the 'values' object.

        This method works for array masks and column meta data.

        Parameters
        ----------
        name : str
            The column variable name keyed in ``_meta['columns']`` or
            ``_meta['masks']``.
        renamed_vals : dict with codesand new value texts
            {1: 'new label for code=1', 5: 'new label for code=5'}
            key/code will be ignored if it doesn't exist in the 'values' object
        text_key : str, default None
            Text key for text-based label information. Will automatically fall
            back to the instance's _tk property information if not provided.

        Returns
        -------
        None
            The ``DataSet`` is modified inplace.
        """       
=======
    def rename_values(self, name, renamed_vals, text_key=None):
        """
        """
        is_array = self._is_array(name)
>>>>>>> 6d81d675
        if not self._has_categorical_data(name):
            raise TypeError('{} does not contain categorical values meta!')
        if not text_key: text_key = self._tk

        if not self._is_array(name):
            obj_values = self._meta['columns'][name]['values']
            new_obj_values = []
        else:
            obj_values = self._meta['lib']['values'][name]
            new_obj_values = []  
        
        for item in obj_values:
            val = item['value']
            if val in renamed_vals.keys():
                value_texts = item['text']
                if text_key in value_texts.keys():
                    item['text'][text_key] = renamed_vals[val]
                else:
                    item['text'].update({text_key: renamed_vals[val]})
            new_obj_values.append(item)

        if not self._is_array(name):
            self._meta['columns'][name]['values'] = new_obj_values
        else:
            self._meta['lib']['values'][name] = new_obj_values
        return None

    def rename_column(self, name, new_text, text_key=None):
        """
        TO DO

        Parameters
        ----------

        Returns
        -------
        """
        self._verify_column_in_meta(name)
        if not text_key: text_key = self._tk
        if text_key in self._meta['columns'][name]['text'].keys():
            self._meta['columns'][name]['text'][text_key] = new_text
        else:
            self._meta['columns'][name]['text'].update({text_key: new_text})
        return None

    @classmethod
    def _consecutive_codes(cls, codes):
        return sorted(codes) == range(min(codes), max(codes)+1)

    @classmethod
    def _highest_code(cls, codes):
        return max(codes)

    @classmethod
    def _lowest_code(cls, codes):
        return min(codes)

    @classmethod
    def _next_consecutive_code(cls, codes):
        if cls._consecutive_codes(codes):
            return len(codes) + 1
        else:
            return cls._highest_code(codes) + 1

    def _remove_from_delimited_set_data(self, name, remove):
        """
        """
        data = self._data[name].copy()
        data.replace(np.NaN, '-NAN-', inplace=True)
        data = data.apply(lambda x: x.split(';'))
        data = data.apply(lambda x: x[0] if (x == ['-NAN-'] or x == [''])
                          else x)
        data = data.apply(lambda x: [c for c in x if c != ''
                                     and int(c) not in remove]
                                     if isinstance(x, list) else x)
        data = data.apply(lambda x: ';'.join(x) + ';' if x != '-NAN-'
                          else np.NaN)
        self._data[name] = data
        return None


    def describe(self, var=None, type=None, text_key=None):
        """
        Inspect the DataSet's global or variable level structure.
        """
        if text_key is None: text_key = self._tk
        if var is not None:
            return self._get_meta(var, type, text_key)
        if self._meta['columns'] is None:
            return 'No meta attached to data_key: %s' %(data_key)
        else:
            types = {
                'int': [],
                'float': [],
                'single': [],
                'delimited set': [],
                'string': [],
                'date': [],
                'time': [],
                'array': [],
                'N/A': []
            }
            not_found = []
            for col in self._data.columns:
                if not col in ['@1', 'id_L1', 'id_L1.1']:
                    try:
                        types[
                              self._meta['columns'][col]['type']
                             ].append(col)
                    except:
                        types['N/A'].append(col)
            for mask in self._meta['masks'].keys():
                types[self._meta['masks'][mask]['type']].append(mask)
            idx_len = max([len(t) for t in types.values()])
            for t in types.keys():
                typ_padded = types[t] + [''] * (idx_len - len(types[t]))
                types[t] = typ_padded
            types = pd.DataFrame(types)
            types.columns.name = 'size: {}'.format(len(self._data))
            if type:
                types = pd.DataFrame(types[type]).replace('', np.NaN)
                types = types.dropna()
                types.columns.name = 'count: {}'.format(len(types))
            return types

    def unmask(self, var):
        if not self._is_array(var):
            raise KeyError('{} is not a mask.'.format(var))
        else:
            return self._get_itemmap(var=var, non_mapped='items')

    def _set_default_missings(self, ignore=None):
        excludes = ['weißnicht', 'keineangabe', 'weißnicht/keineangabe',
                    'keineangabe/weißnicht', 'kannmichnichterinnern',
                    'weißichnicht', 'nichtindeutschland']
        d = self.describe()
        cats = []
        valids = ['array', 'single', 'delimited set']
        for valid in valids:
            cats.extend(d[valid].replace('', np.NaN).dropna().values.tolist())
        for cat in cats:
            if cat not in ignore:
                flags_code = []
                vmap = self._get_valuemap(cat)
                for exclude in excludes:
                    code = self._code_from_text(vmap, exclude)
                    if code:
                        flags_code.append(code)
                if flags_code:
                    self.set_missings(cat, {'exclude': tuple(flags_code)})

    def _get_missing_map(self, var):
        if self._is_array(var):
            var = self._get_itemmap(var, non_mapped='items')
        else:
            if not isinstance(var, list): var = [var]
        for v in var:
            if self._has_missings(v):
                return self.meta()['columns'][v]['missings']
            else:
                return None

    def _get_missing_list(self, var, globally=True):
        if self._has_missings(var):
            miss = self._get_missing_map(var)
            if globally:
                return miss['exclude']
            else:
                miss_list = []
                for miss_type in miss.keys():
                    miss_list.extend(miss[miss_type])
                return miss_list
        else:
            return None

    def _prep_varlist(self, varlist, keep_unexploded=False):
        if varlist:
            if not isinstance(varlist, list): varlist = [varlist]
            clean_varlist = []
            for v in varlist:
                if self._is_array(v):
                    clean_varlist.extend(self._get_itemmap(v, non_mapped='items'))
                    if keep_unexploded: clean_varlist.append(v)
                else:
                    clean_varlist.append(v)
            return clean_varlist
        else:
            return [varlist]

    def _code_from_text(self, valuemap, text):
        check = dict(valuemap)
        for c, t in check.items():
            t = t.replace(' ', '').lower()
            if t == text: return c

    def _get_type(self, var):
        if var in self._meta['masks'].keys():
            return self._meta['masks'][var]['type']
        else:
             return self._meta['columns'][var]['type']

    def _has_missings(self, var):
        if self._get_type(var) == 'array':
            var = self._get_itemmap(var, non_mapped='items')[0]
        return 'missings' in self.meta()['columns'][var].keys()

    def _is_numeric(self, var):
        return self._get_type(var) in ['float', 'int']

    def _is_array(self, var):
        return self._get_type(var) == 'array'

    def _is_multicode_array(self, mask_element):
        return self[mask_element].dtype == 'object'

    def _is_delimited_set(self, name):
        return self._meta['columns'][name]['type'] == 'delimited set'

    def _has_categorical_data(self, name):
        if self._is_array(name):
            name = self._meta['masks'][name]['items'][0]['source'].split('@')[-1]
        if self._meta['columns'][name]['type'] in ['single', 'delimited set']:
            return True
        else:
            return False

    def _verify_data_vs_meta_codes(self, name):
        """
        """
        if self._is_delimited_set(name):
            data_codes = self._data[name].str.get_dummies(';').columns.tolist()
            data_codes = [int(c) for c in data_codes]
        else:
            data_codes = pd.get_dummies(self._data[name]).columns.tolist()
        meta_codes = self._get_valuemap(name, non_mapped='codes')
        wild_codes = [code for code in data_codes if code not in meta_codes]
        if wild_codes:
            msg = "Warning: Meta not consistent with case data for '{}'!"
            print '*' * 60
            print msg.format(name)
            print '*' * 60
            print 'Found in data: {}'.format(data_codes)
            print 'Defined as per meta: {}'.format(meta_codes)
            raise ValueError('Please review your data processing!')
        return None

    def _verify_old_vs_new_codes(self, name, new_codes):
        """
        """
        org_codes = [value['value'] for value in self._get_value_loc(name)]
        equal = set(org_codes) == set(new_codes)
        if not equal:
            missing_codes = [c for c in org_codes if c not in new_codes]
            wild_codes = [c for c in new_codes if c not in org_codes]
            print '*' * 60
            if missing_codes:
                msg = "Warning: Code order is incomplete for '{}'!"
                print msg.format(name)
            if wild_codes:
                msg = "Warning: Order contains unknown codes for '{}'!"
                print msg.format(name)
            print '*' * 60
            if missing_codes: print 'Missing: {}'.format(missing_codes)
            if wild_codes: print 'Unknown: {}'.format(wild_codes)
            raise ValueError('Please review your data processing!')
        return None

    def _verify_column_in_meta(self, name):
        if not isinstance(name, list): name = [name]
        for n in name:
            if n not in self._meta['columns']:
                raise KeyError("'{}' not found in meta data!".format(n))
        return None
    def _get_label(self, var, text_key=None):
        if text_key is None: text_key = self._tk
        if self._get_type(var) == 'array':
            return self._meta['masks'][var]['text'][text_key]
        else:
            return self._meta['columns'][var]['text'][text_key]

    def _get_meta_loc(self, var):
        if self._get_type(var) == 'array':
            return self._meta['lib']['values']
        else:
            return self._meta['columns']

    def _get_value_loc(self, var):
        if self._is_numeric(var):
            raise KeyError("Numerical columns do not have 'values' meta.")
        loc = self._get_meta_loc(var)
        if not self._is_array(var):
            return emulate_meta(self._meta, loc[var].get('values', None))
        else:
            return emulate_meta(self._meta, loc[var])

    def _get_valuemap(self, var, non_mapped=None,  text_key=None):
        if text_key is None: text_key = self._tk
        vals = self._get_value_loc(var)
        if non_mapped in ['codes', 'lists', None]:
            codes = [int(v['value']) for v in vals]
            if non_mapped == 'codes':
                return codes
        if non_mapped in ['texts', 'lists', None]:
            texts = [v['text'][text_key] if text_key in v['text'] else None
                     for v in vals]
            if non_mapped == 'texts':
                return texts
        if non_mapped == 'lists':
            return codes, texts
        else:
            return zip(codes, texts)

    def _get_itemmap(self, var, non_mapped=None, text_key=None):
        if text_key is None: text_key = self._tk
        if non_mapped in ['items', 'lists', None]:
            items = [i['source'].split('@')[-1]
                     for i in self._meta['masks'][var]['items']]
            if non_mapped == 'items':
                return items
        if non_mapped in ['texts', 'lists', None]:
            items_texts = [i['text'][text_key] for i in
                           self._meta['masks'][var]['items']]
            if non_mapped == 'texts':
                return items_texts
        if non_mapped == 'lists':
            return items, items_texts
        else:
            return zip(items, items_texts)

    def _get_meta(self, var, type=None,  text_key=None):
        if text_key is None: text_key = self._tk
        var_type = self._get_type(var)
        label = self._get_label(var, text_key)
        missings = self._get_missing_map(var)
        if not self._is_numeric(var):
            codes, texts = self._get_valuemap(var, non_mapped='lists')
            if missings:
                codes_copy = codes[:]
                for miss_types, miss_codes in missings.items():
                    for code in miss_codes:
                        codes_copy[codes_copy.index(code)] = miss_types
                missings = [c  if isinstance(c, (str, unicode)) else None
                            for c in codes_copy]
            else:
                missings = [None] * len(codes)
            if var_type == 'array':
                items, items_texts = self._get_itemmap(var, non_mapped='lists')
                idx_len = max((len(codes), len(items)))
                if len(codes) > len(items):
                    pad = (len(codes) - len(items))
                    items = self._pad_meta_list(items, pad)
                    items_texts = self._pad_meta_list(items_texts, pad)
                elif len(codes) < len(items):
                    pad = (len(items) - len(codes))
                    codes = self._pad_meta_list(codes, pad)
                    texts = self._pad_meta_list(texts, pad)
                    missings = self._pad_meta_list(missings, pad)
                elements = [items, items_texts, codes, texts, missings]
                columns = ['items', 'item texts', 'codes', 'texts', 'missing']
            else:
                idx_len = len(codes)
                elements = [codes, texts, missings]
                columns = ['codes', 'texts', 'missing']
            meta_s = [pd.Series(element, index=range(0, idx_len))
                      for element in elements]
            meta_df = pd.concat(meta_s, axis=1)
            meta_df.columns = columns
            meta_df.columns.name = var_type
            meta_df.index.name = '{}: {}'.format(var, label)
        else:
            meta_df = pd.DataFrame(['N/A'])
            meta_df.columns = [var_type]
            meta_df.index = ['{}: {}'.format(var, label)]
        return meta_df

    @staticmethod
    def _pad_meta_list(meta_list, pad_to_len):
        return meta_list + ([''] * pad_to_len)

    # ------------------------------------------------------------------------
    # DATA MANIPULATION/HANDLING
    # ------------------------------------------------------------------------
    def make_dummy(self, var, partitioned=False):
        if not self._is_array(var):
            if self[var].dtype == 'object': # delimited set-type data
                dummy_data = self[var].str.get_dummies(';')
                if self.meta is not None:
                    var_codes = self._get_valuemap(var, non_mapped='codes')
                    dummy_data.columns = [int(col) for col in dummy_data.columns]
                    dummy_data = dummy_data.reindex(columns=var_codes)
                    dummy_data.replace(np.NaN, 0, inplace=True)
                if not self.meta:
                    dummy_data.sort_index(axis=1, inplace=True)
            else: # single, int, float data
                dummy_data = pd.get_dummies(self[var])
                if self.meta and not self._is_numeric(var):
                    var_codes = self._get_valuemap(var, non_mapped='codes')
                    dummy_data = dummy_data.reindex(columns=var_codes)
                    dummy_data.replace(np.NaN, 0, inplace=True)
                dummy_data.rename(
                    columns={
                        col: int(col)
                        if float(col).is_integer()
                        else col
                        for col in dummy_data.columns
                    },
                    inplace=True)
            if not partitioned:
                cols = ['{}_{}'.format(var, c) for c in var_codes]
                dummy_data.columns = cols
                return dummy_data
            else:
                return dummy_data.values, dummy_data.columns.tolist()
        else: # array-type data
            items = self._get_itemmap(var, non_mapped='items')
            codes = self._get_valuemap(var, non_mapped='codes')
            dummy_data = []
            if self._is_multicode_array(items[0]):
                for i in items:
                    i_dummy = self[i].str.get_dummies(';')
                    i_dummy.columns = [int(col) for col in i_dummy.columns]
                    dummy_data.append(i_dummy.reindex(columns=codes))
            else:
                for i in items:
                    dummy_data.append(
                        pd.get_dummies(self[i]).reindex(columns=codes))
            dummy_data = pd.concat(dummy_data, axis=1)
            if not partitioned:
                cols = ['{}_{}'.format(i, c) for i in items for c in codes]
                dummy_data.columns = cols
                return dummy_data
            else:
                return dummy_data.values, codes, items




    def code_count(self, var, ignore=None, total=None):
        data = self.make_dummy(var)
        is_array = self._is_array(var)
        if ignore:
            if ignore == 'meta': ignore = self._get_missing_map(var).keys()
            if is_array:
                ignore = [col for col in data.columns for i in ignore
                          if col.endswith(str(i))]
            slicer = [code for code in data.columns if code not in ignore]
            data = data[slicer]
        if total:
            return data.sum().sum()
        else:
            if is_array:
                items = self._get_itemmap(var, non_mapped='items')
                data = pd.concat([data[[col for col in data.columns
                                        if col.startswith(item)]].sum(axis=1)
                                  for item in items], axis=1)
                data.columns = items
            else:
                data = pd.DataFrame(data.sum(axis=0))
                data.columns = [var]
            return data

    def filter(self, alias, condition, inplace=False):
        """
        Filter the DataSet using a Quantipy logical expression.
        """
        if not inplace:
            data = self._data.copy()
        else:
            data = self._data
        filter_idx = get_logic_index(pd.Series(data.index), condition, data)
        filtered_data = data.iloc[filter_idx[0], :]
        if inplace:
            self.filtered = alias
            self._data = filtered_data
        else:
            new_ds = DataSet(self.name)
            new_ds._data = filtered_data
            new_ds._meta = self._meta
            new_ds.filtered = alias
            return new_ds

    # ------------------------------------------------------------------------
    # LINK OBJECT CONVERSION & HANDLERS
    # ------------------------------------------------------------------------
    def link(self, filters=None, x=None, y=None, views=None):
        """
        Create a Link instance from the DataSet.
        """
        #raise NotImplementedError('Links from DataSet currently not supported!')
        if filters is None: filters = 'no_filter'
        l = qp.sandbox.Link(self, filters, x, y)
        return l<|MERGE_RESOLUTION|>--- conflicted
+++ resolved
@@ -934,7 +934,7 @@
             self._meta['columns'][name]['values'].extend(ext_values)
         return None
 
-<<<<<<< HEAD
+
     def rename_values(self, name, renamed_vals, text_key=None): 
         """
         Rename or add value texts in the 'values' object.
@@ -957,13 +957,7 @@
         -------
         None
             The ``DataSet`` is modified inplace.
-        """       
-=======
-    def rename_values(self, name, renamed_vals, text_key=None):
-        """
-        """
-        is_array = self._is_array(name)
->>>>>>> 6d81d675
+        """ 
         if not self._has_categorical_data(name):
             raise TypeError('{} does not contain categorical values meta!')
         if not text_key: text_key = self._tk
