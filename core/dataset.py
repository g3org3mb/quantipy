 #!/usr/bin/python
# -*- coding: utf-8 -*-
import numpy as np
import pandas as pd

import quantipy as qp
from quantipy.core.tools.dp.io import (
    read_quantipy as r_quantipy,
    read_dimensions as r_dimensions,
    read_decipher as r_decipher,
    read_spss as r_spss,
    read_ascribe as r_ascribe,
    write_spss as w_spss,
    write_quantipy as w_quantipy)

from quantipy.core.helpers.functions import (
    filtered_set,
    emulate_meta)

from quantipy.core.tools.view.logic import (
    has_any, has_all, has_count,
    not_any, not_all, not_count,
    is_lt, is_ne, is_gt,
    is_le, is_eq, is_ge,
    union, intersection, get_logic_index)

from quantipy.core.tools.dp.prep import (
    hmerge as _hmerge,
    vmerge as _vmerge,
    recode as _recode,
    frequency as fre,
    crosstab as ct,
    frange,
    index_mapper)

from cache import Cache

import copy as org_copy
import json
import warnings

from itertools import product

class DataSet(object):
    """
    A set of casedata (required) and meta data (optional).

    DESC.
    """
    def __init__(self, name):
        self.path = None
        self.name = name
        self.filtered = 'no_filter'
        self._data = None
        self._meta = None
        self.text_key = None
        self._verbose_errors = True
        self._verbose_infos = True
        self._cache = Cache()
        self.columns = None
        self.masks = None
        self.sets = None
        self.singles = None
        self.delimited_sets = None
        self.ints = None
        self.floats = None
        self.dates = None
        self.strings = None

    # ------------------------------------------------------------------------
    # item access / instance handlers
    # ------------------------------------------------------------------------
    def __getitem__(self, var):
        if isinstance(var, tuple):
            sliced_access = True
            slicer = var[0]
            var = var[1]
        else:
            sliced_access = False
        var = self._prep_varlist(var)
        if len(var) == 1: var = var[0]
        if sliced_access:
            return self._data.ix[slicer, var]
        else:
            return self._data[var]

    def __setitem__(self, name, val):
        if isinstance(name, tuple):
            sliced_insert = True
            slicer = name[0]
            name = name[1]
        else:
            sliced_insert = False
        scalar_insert = isinstance(val, (int, float, str, unicode))
        if scalar_insert and self._has_categorical_data(name):
            if not val in self.codes(name) and not np.isnan(val):
                msg = "{} is undefined for '{}'! Valid: {}"
                raise ValueError(msg.format(val, name, self.codes(name)))
        if sliced_insert:
            self._data.loc[slicer, name] = val
        else:
            self._data[name] = val


    @staticmethod
    def start_meta(text_key='main'):
        """
        Starts a new/empty Quantipy meta document.

        Parameters
        ----------
        text_key : str, default None
            The default text key to be set into the new meta document.

        Returns
        -------
        meta : dict
            Quantipy meta object
        """
        meta = {
            'info': {
                'text': ''
            },
            'lib': {
                'default text': text_key,
                'values': {}
            },
            'columns': {},
            'masks': {},
            'sets': {
                'data file': {
                    'text': {text_key: 'Variable order in source file'},
                    'items': []
                }
            },
            'type': 'pandas.DataFrame'
        }
        return meta

    def _get_columns(self, vtype=None):
        meta = self._meta['columns']
        if vtype:
            return [c for c in meta.keys() if self._get_type(c) == vtype]
        else:
            return meta.keys()

    def _get_masks(self):
        return self._meta['masks'].keys()

    def _get_sets(self):
        return self._meta['sets'].keys()

    def set_verbose_errmsg(self, verbose=True):
        """
        """
        if not isinstance(verbose, bool):
            msg = 'Can only assign boolean values, found {}'
            raise ValueError(msg.format(type(verbose)))
        self._verbose_errors = verbose
        return None

    def set_verbose_infomsg(self, verbose=True):
        """
        """
        if not isinstance(verbose, bool):
            msg = 'Can only assign boolean values, found {}'
            raise ValueError(msg.format(type(verbose)))
        self._verbose_infos = verbose
        return None

    @classmethod
    def set_encoding(cls, encoding):
        """
        Hack sys.setdefaultencoding() to escape ASCII hell.

        Parameters
        ----------
        encoding : str
            The name of the encoding to default to.
        """
        import sys
        default_stdout = sys.stdout
        default_stderr = sys.stderr
        reload(sys)
        sys.setdefaultencoding(encoding)
        sys.stdout = default_stdout
        sys.stderr = default_stderr

    def clone(self):
        """
        Get a deep copy of the ``DataSet`` instance.
        """
        cloned = org_copy.deepcopy(self)
        return cloned

    def split(self, save=False):
        """
        Return the ``meta`` and ``data`` components of the DataSet instance.

        Parameters
        ----------
        save : bool, default False
            If True, the ``meta`` and ``data`` objects will be saved to disk,
            using the instance's ``name`` and ``path`` attributes to determine
            the file location.

        Returns
        -------
        meta, data : dict, pandas.DataFrame
            The meta dict and the case data DataFrame as separate objects.
        """
        meta, data = self._meta, self._data
        if save:
            path = self.path
            name = self.name
            w_quantipy(meta, data, path+name+'.json', path+name+'.csv')
        return meta, data

    def meta(self, name=None, text_key=None):
        """
        Provide a *pretty* summary for variable meta given as per ``name``.

        Parameters
        ----------
        name : str, default None
            The variable name keyed in ``_meta['columns']`` or ``_meta['masks']``.
            If None, the entire ``meta`` component of the ``DataSet`` instance
            will be returned.
        text_key : str, default None
            The text_key that should be used when taking labels from the
            source meta. If the given text_key is not found for any
            particular text object, the ``DataSet.text_key`` will be used
            instead.

        Returns
        ------
        meta : dict or pandas.DataFrame
            Either a DataFrame that sums up the meta information on a ``mask``
            or ``column`` or the meta dict as a whole is
        """
        if not name:
            return self._meta
        else:
            return self.describe(name, text_key=text_key)

    def variables(self, only_type=None):
        """
        Get an overview of all the variables ordered by their type.

        Parameters
        ----------
        only_type : str or list of str, default None
            Restrict the overview to these data types.

        Returns
        -------
        overview : pandas.DataFrame
            The variables per data type inside the ``DataSet``.
        """
        return self.describe(only_type=only_type)

    def values(self, name, text_key=None):
        """
        Get categorical data's paired code and texts information from the meta.

        Parameters
        ----------
        name : str
            The column variable name keyed in ``_meta['columns']`` or
            ``_meta['masks']``.
        text_key : str, default None
            The text_key that should be used when taking labels from the
            source meta. If the given text_key is not found for any
            particular text object, the ``DataSet.text_key`` will be used
            instead.

        Returns
        -------
        values : list of tuples
            The list of the numerical category codes and their ``texts``
            packed as tuples.
        """
        if not self._has_categorical_data(name):
            err_msg = '{} does not contain categorical values meta!'
            raise TypeError(err_msg.format(name))
        if not text_key: text_key = self.text_key
        return self._get_valuemap(name, text_key=text_key)

    def codes(self, name):
        """
        Get categorical data's numerical code values.

        Parameters
        ----------
        name : str
            The column variable name keyed in ``_meta['columns']``.

        Returns
        -------
        codes : list
            The list of category codes.
        """
        return self._get_valuemap(name, non_mapped='codes')

    def value_texts(self, name, text_key=None):
        """
        Get categorical data's text information.

        Parameters
        ----------
        name : str
            The column variable name keyed in ``_meta['columns']``.

        Returns
        -------
        texts : list
            The list of category texts.
        """
        return self._get_valuemap(name, non_mapped='texts', text_key=text_key)

    def items(self, name, text_key=None):
        """
        Get the array's paired item names and texts information from the meta.

        Parameters
        ----------
        name : str
            The column variable name keyed in ``_meta['masks']``.
        text_key : str, default None
            The text_key that should be used when taking labels from the
            source meta. If the given text_key is not found for any
            particular text object, the ``DataSet.text_key`` will be used
            instead.

        Returns
        -------
        items : list of tuples
            The list of source item names (from ``_meta['columns']``) and their
            ``text`` information packed as tuples.
        """
        if not self._is_array(name):
            err_msg = '{} is not an array mask!'
            raise TypeError(err_msg.format(name))
        if not text_key: text_key = self.text_key
        return self._get_itemmap(name, text_key=text_key)

    def sources(self, name):
        """
        Get the ``_meta['columns']`` elements for the passed array mask name.

        Parameters
        ----------
        name : str
            The mask variable name keyed in ``_meta['masks']``.

        Returns
        -------
        sources : list
            The list of source elements from the array definition.
        """
        return self._get_itemmap(name, non_mapped='items')

    def item_texts(self, name, text_key=None):
        """
        Get the ``text`` meta data for the items of the passed array mask name.

        Parameters
        ----------
        name : str
            The mask variable name keyed in ``_meta['masks']``.
        text_key : str, default None
            The text_key that should be used when taking labels from the
            source meta. If the given text_key is not found for any
            particular text object, the ``DataSet.text_key`` will be used
            instead.

        Returns
        -------
        texts : list
            The list of item texts for the array elements.
        """
        return self._get_itemmap(name, non_mapped='texts', text_key=text_key)


    def data(self):
        """
        Return the ``data`` component of the ``DataSet`` instance.
        """
        return self._data

    def _cache(self):
        return self._cache

    # ------------------------------------------------------------------------
    # file i/o / conversions
    # ------------------------------------------------------------------------
    def read_quantipy(self, path_meta, path_data):
        """
        Load Quantipy .csv/.json files, connecting as data and meta components.

        Parameters
        ----------
        path_meta : str
            The full path (optionally with extension ``'.json'``, otherwise
            assumed as such) to the meta data defining ``'.json'`` file.
        path_data : str
            The full path (optionally with extension ``'.csv'``, otherwise
            assumed as such) to the case data defining ``'.csv'`` file.

        Returns
        -------
        None
            The ``DataSet`` is modified inplace, connected to Quantipy native
            data and meta components.
        """
        if path_meta.endswith('.json'): path_meta = path_meta.replace('.json', '')
        if path_data.endswith('.csv'): path_data = path_data.replace('.csv', '')
        self._meta, self._data = r_quantipy(path_meta+'.json', path_data+'.csv')
        self._set_file_info(path_data, path_meta)
        return None

    def read_dimensions(self, path_meta, path_data):
        """
        Load Dimensions .ddf/.mdd files, connecting as data and meta components.

        Parameters
        ----------
        path_meta : str
            The full path (optionally with extension ``'.mdd'``, otherwise
            assumed as such) to the meta data defining ``'.mdd'`` file.
        path_data : str
            The full path (optionally with extension ``'.ddf'``, otherwise
            assumed as such) to the case data defining ``'.ddf'`` file.

        Returns
        -------
        None
            The ``DataSet`` is modified inplace, connected to Quantipy data
            and meta components that have been converted from their Dimensions
            source files.
        """
        if path_meta.endswith('.mdd'): path_meta = path_meta.replace('.mdd', '')
        if path_data.endswith('.ddf'): path_data = path_data.replace('.ddf', '')
        self._meta, self._data = r_dimensions(path_meta+'.mdd', path_data+'.ddf')
        self._set_file_info(path_data, path_meta)
        return None

    def read_spss(self, path_sav, **kwargs):
        """
        Load SPSS Statistics .sav files, converting and connecting data/meta.

        Parameters
        ----------
        path_sav : str
            The full path (optionally with extension ``'.sav'``, otherwise
            assumed as such) to the ``'.sav'`` file.

        Returns
        -------
        None
            The ``DataSet`` is modified inplace, connected to Quantipy data
            and meta components that have been converted from the SPSS
            source file.
        """
        if path_sav.endswith('.sav'): path_sav = path_sav.replace('.sav', '')
        self._meta, self._data = r_spss(path_sav+'.sav', **kwargs)
        self._set_file_info(path_sav)
        return None

    def write_quantipy(self, path_meta=None, path_data=None):
        """
        Write the data and meta components to .csv/.json files.

        The resulting files are well-defined native Quantipy source files.

        Parameters
        ----------
        path_meta : str, default None
            The full path (optionally with extension ``'.json'``, otherwise
            assumed as such) for the saved the DataSet._meta component.
            If not provided, the instance's ``name`` and ```path`` attributes
            will be used to determine the file location.
        path_data : str, default None
            The full path (optionally with extension ``'.ddf'``, otherwise
            assumed as such) for the saved DataSet._data component.
            If not provided, the instance's ``name`` and ```path`` attributes
            will be used to determine the file location.

        Returns
        -------
        None
        """
        meta, data = self._meta, self._data
        if path_data is None and path_meta is None:
            path = self.path
            name = self.name
            path_meta = '{}/{}.json'.format(path, name)
            path_data = '{}/{}.csv'.format(path, name)
        elif path_data is not None and path_meta is not None:
            if not path_meta.endswith('.json'):
                path_meta = '{}.json'.format(path_meta)
            if not path_data.endswith('.csv'):
                path_data = '{}.csv'.format(path_data)
        else:
            msg = 'Must either specify or omit both `path_meta` and `path_data`!'
            raise ValueError(msg)
        w_quantipy(meta, data, path_meta, path_data)
        return None

    def write_spss(self, path_sav=None, index=True, text_key=None,
                   mrset_tag_style='__', drop_delimited=True, from_set=None,
                   verbose=True):
        """
        Parameters
        ----------
        path_sav : str, default None
            The full path (optionally with extension ``'.json'``, otherwise
            assumed as such) for the saved the DataSet._meta component.
            If not provided, the instance's ``name`` and ```path`` attributes
            will be used to determine the file location.
        index : bool, default False
            Should the index be inserted into the dataframe before the
            conversion happens?
        text_key : str, default None
            The text_key that should be used when taking labels from the
            source meta. If the given text_key is not found for any
            particular text object, the ``DataSet.text_key`` will be used
            instead.
        mrset_tag_style : str, default '__'
            The delimiting character/string to use when naming dichotomous
            set variables. The mrset_tag_style will appear between the
            name of the variable and the dichotomous variable's value name,
            as taken from the delimited set value that dichotomous
            variable represents.
        drop_delimited : bool, default True
            Should Quantipy's delimited set variables be dropped from
            the export after being converted to dichotomous sets/mrsets?
        from_set : str
            The set name from which the export should be drawn.
        Returns
        -------
        None
        """
        self.set_encoding('cp1252')
        meta, data = self._meta, self._data
        if not text_key: text_key = self.text_key
        if not path_sav:
            path_sav = '{}/{}.sav'.format(self.path, self.name)
        else:
            if not path_sav.endswith('.sav'):
                path_sav = '{}.sav'.format(path_sav)
        w_spss(path_sav, meta, data, index=index, text_key=text_key,
               mrset_tag_style=mrset_tag_style, drop_delimited=drop_delimited,
               from_set=from_set, verbose=verbose)
        self.set_encoding('utf-8')
        return None

    def from_components(self, data_df, meta_dict=None, text_key=None):
        """
        Attach a data and meta directly to the ``DataSet`` instance.

        .. note:: Except testing for appropriate object types, this method
            offers no additional safeguards or consistency/compability checks
            with regard to the passed data and meta documents!

        Parameters
        ----------
        data_df : pandas.DataFrame
            A DataFrame that contains case data entries for the ``DataSet``.
        meta_dict: dict, default None
            A dict that stores meta data describing the columns of the data_df.
            It is assumed to be well-formed following the Quantipy meta data
            structure.
        text_key : str, default None
            The text_key to be used. If not provided, it will be attempted to
            use the 'default text' from the ``meta['lib']`` definition.

        Returns
        -------
        None
        """
        if not isinstance(data_df, pd.DataFrame):
            msg = 'data_df must be a pandas.DataFrame, passed {}.'
            raise TypeError(msg.format(type(data_df)))
        if not isinstance(meta_dict, dict):
            msg = 'meta_dict must be of type dict, passed {}.'
            raise TypeError(msg.format(type(meta_dict)))
        self._data = data_df
        if meta_dict:
            self._meta = meta_dict
        if not text_key:
            try:
                self.text_key = self._meta['lib']['default text']
            except KeyError:
                warning = "No 'text_key' provided and unable to derive"
                warning = warning + " 'text_key' information from passed meta!"
                warning = warning + " 'DataSet._meta might be corrupt!"
                warnings.warn(warning)
                self.text_key = None
        return None

    def from_stack(self, stack, datakey=None):
        """
        Use ``quantipy.Stack`` data and meta to create a ``DataSet`` instance.

        Parameters
        ----------
        stack : quantipy.Stack
            The Stack instance to convert.
        datakey : str
            The reference name where meta and data information are stored.

        Returns
        -------
        None
        """

        if datakey is None and len(stack.keys()) > 1:
            msg = 'Please specify the datakey, stack has more than one.'
            raise ValueError(msg)
        elif datakey is None:
            datakey = stack.keys()[0]
        elif not datakey in stack.keys():
            msg = 'datakey does not exist.'
            raise KeyError(msg)

        dk_f = stack[datakey].keys()
        if len(dk_f) > 2:
            msg = 'Method does not support stacks with more than one filter.'
            raise NotImplementedError(msg)
        elif len(dk_f) == 2:
            dk_f = dk_f[0] if not dk_f[0]=='no_filter' else dk_f[1]
        else:
            dk_f = 'no_filter'

        meta = stack[datakey][dk_f].meta
        data = stack[datakey][dk_f].data
        self.name = datakey
        self.filtered = dk_f
        self.from_components(data, meta)

        return None

    def from_excel(self, path_xlsx, merge=True, unique_key='identity'):
        """
        Converts excel files to a dataset or/and merges variables.

        Parameters
        ----------
        path_xlsx : str
            Path where the excel file is stored. The file must have exactly
            one sheet with data.
        merge : bool
            If True the new data from the excel file will be merged on the
            dataset.
        unique_key : str
            If ``merge=True`` an hmerge is done on this variable.

        Returns
        -------
        new_dataset : ``quantipy.DataSet``
            Contains only the data from excel.
            If ``merge=True`` dataset is modified inplace.
        """

        xlsx = pd.read_excel(path_xlsx, sheetname=None)

        if not len(xlsx.keys()) == 1:
            raise KeyError("The XLSX must have exactly 1 sheet.")
        key = xlsx.keys()[0]
        sheet = xlsx[key]
        if merge and not unique_key in sheet.columns:
            raise KeyError(
            "The coding sheet must a column named '{}'.".format(unique_key))

        new_ds = qp.DataSet('excel_data')
        new_ds._data = pd.DataFrame()
        new_ds._meta = new_ds.start_meta()
        for col in sheet.columns.tolist():
            new_ds.add_meta(col, 'int', col)
        new_ds._data = sheet

        if merge:
            self.hmerge(new_ds, on=unique_key, verbose=False)

        return new_ds

    def _set_file_info(self, path_data, path_meta=None):
        self.path = '/'.join(path_data.split('/')[:-1]) + '/'
        try:
            self.text_key = self._meta['lib']['default text']
        except:
            self.text_key = None
        self._data['@1'] = np.ones(len(self._data))
        self._meta['columns']['@1'] = {'type': 'int'}
        self._data.index = list(xrange(0, len(self._data.index)))
        self.columns = self._get_columns()
        self.masks = self._get_masks()
        self.sets = self._get_sets()
        self.singles = self._get_columns('single')
        self.delimited_sets = self._get_columns('delimited set')
        self.ints = self._get_columns('int')
        self.floats = self._get_columns('float')
        self.dates = self._get_columns('date')
        self.strings = self._get_columns('string')
        if self._verbose_infos: self._show_file_info()
        return None

    def _show_file_info(self):
        file_spec = 'DataSet: {}\nrows: {} - columns: {}'
        if not self.path: self.path = '/'
        file_name = '{}{}'.format(self.path, self.name)
        print file_spec.format(file_name, len(self._data.index),
                               len(self._data.columns)-1)
        return None

    def unroll(self, varlist, keep=None, both=None):
        """
        Replace mask with their items, optionally excluding/keeping certain ones.

        Parameters
        ----------
        varlist : list
           A list of meta ``'columns'`` and/or ``'masks'`` names.
        keep : str or list, default None
            The names of masks that will not be replaced with their items.
        both : 'all', str or list of str, default None
            The names of masks that will be included both as themselves and as
            collections of their items.

        Returns
        -------
        unrolled : list
            The modified ``varlist``.
        """
        if not isinstance(varlist, list):
            varlist = [varlist]
        if not keep:
            keep = []
        elif not isinstance(keep, list):
            keep = [keep]
        if not both:
            both = []
        elif both == 'all':
            both = [mask for mask in varlist if mask in self._meta['masks']]
        elif not isinstance(both, list):
            both = [both]
        unrolled = []
        for var in varlist:
            if not self._is_array(var):
                unrolled.append(var)
            else:
                if not var in keep:
                    if var in both:
                        unrolled.append(var)
                    unrolled.extend(self.sources(var))
                else:
                    unrolled.append(var)
        return unrolled

    def list_variables(self, numeric=False, text=False, blacklist=None):
        """
        Get list with all variable names except date, boolean, (string, numeric)

        Parameters
        ----------
        numeric : bool, default False
            If True, int/float variables are included in list.
        text : bool, default False
            If True, string variables are included in list.
        blacklist: list of str,
            Variables that should be excluded

        Returns
        -------
        list of str
        """
        meta = self._meta
        items_list = meta['sets']['data file']['items']

        except_list = ['date','boolean']
        if not text: except_list.append('string')
        if not numeric: except_list.extend(['int','float'])

        var_list =[]
        if not isinstance(blacklist, list):
            blacklist = [blacklist]
        if not blacklist: blacklist=[]
        for item in items_list:
            key, var_name = item.split('@')
            if key == 'masks':
                for element in meta[key][var_name]['items']:
                    blacklist.append(element['source'].split('@')[-1])
            if var_name in blacklist: continue
            if meta[key][var_name]['type'] in except_list: continue
            var_list.append(var_name)
        return var_list


    def create_set(self, setname='new_set', based_on='data file', included=None,
                   excluded=None, strings='keep', arrays='both', replace=None,
                   overwrite=False):
        """
        Create a new set in ``dataset._meta['sets']``.

        Parameters
        ----------
        setname : str, default 'new_set'
            Name of the new set.
        based_on : str, default 'data file'
            Name of set that can be reduced or expanded.
        included : str or list/set/tuple of str
            Names of the variables to be included in the new set. If None all
            variables in ``based_on`` are taken.
        excluded : str or list/set/tuple of str
            Names of the variables to be excluded in the new set.
        strings : {'keep', 'drop', 'only'}, default 'keep'
            Keep, drop or only include string variables.
        arrays : {'both', 'masks', 'columns'}, default both
            Add for arrays ``masks@varname`` or ``columns@varname`` or both.
        replace : dict
            Replace a variable in the set with an other.
            Example: {'q1': 'q1_rec'}, 'q1' and 'q1_rec' must be included in
                     ``based_on``. 'q1' will be removed and 'q1_rec' will be
                     moved to this position.
        overwrite : bool, default False
            Overwrite if ``meta['sets'][name] already exist.
        Returns
        -------
        None
            The ``DataSet`` is modified inplace.
        """
        meta = self._meta
        # prove setname
        if not isinstance(setname, str):
            raise TypeError("'setname' must be a str.")
        if setname in meta['sets'] and not overwrite:
            raise KeyError("{} is already in `meta['sets'].`".format(setname))
        # prove based_on
        if not based_on in meta['sets']:
            raise KeyError("'based_on' is not in `meta['sets'].`")

        # prove included
        if not included:
            included = [var.split('@')[-1]
                        for var in meta['sets'][based_on]['items']]
        elif not isinstance(included, list): included = [included]

        # prove replace
        if not replace: replace = {}
        elif not isinstance(replace, dict):
            raise TypeError("'replace' must be a dict.")
        else:
            for var in replace.keys() + replace.values():
                if var not in included:
                    raise KeyError("{} is not in 'included'".format(var))

        # prove arrays
        if not arrays in ['both', 'masks', 'columns']:
            raise ValueError (
                "'arrays' must be either 'both', 'masks' or 'columns'.")

        # filter set and create new set
        fset = filtered_set(meta=meta,
                     based_on=based_on,
                     masks=meta['masks'] if arrays=='columns' else None,
                     included=included,
                     excluded=excluded,
                     strings=strings)

        if arrays=='both':
            new_items = []
            items = fset['items']
            for item in items:
                new_items.append(item)
                if item.split('@')[0]=='masks':
                    for i in meta['masks'][item.split('@')[-1]]['items']:
                        new_items.append(i['source'])
            fset['items'] = new_items

        if replace:
            new_items = fset['items']
            for k, v in replace.items():
                for x, item in enumerate(new_items):
                    if v == item.split('@')[-1]: posv, move = x, item
                    if k == item.split('@')[-1]: posk = x
                new_items[posk] = move
                new_items.pop(posv)
            fset['items'] = new_items

        add = {setname: fset}
        meta['sets'].update(add)

        return None

    # ------------------------------------------------------------------------
    # extending / merging
    # ------------------------------------------------------------------------

    def hmerge(self, dataset, on=None, left_on=None, right_on=None,
               overwrite_text=False, from_set=None, inplace=True, verbose=True):

        """
        Merge Quantipy datasets together using an index-wise identifer.

        This function merges two Quantipy datasets together, updating variables
        that exist in the left dataset and appending others. New variables
        will be appended in the order indicated by the 'data file' set if
        found, otherwise they will be appended in alphanumeric order.
        This merge happend horizontally (column-wise). Packed kwargs will be
        passed on to the pandas.DataFrame.merge() method call, but that merge
        will always happen using how='left'.

        Parameters
        ----------
        dataset : ``quantipy.DataSet``
            The dataset to merge into the current ``DataSet``.
        on : str, default=None
            The column to use as a join key for both datasets.
        left_on : str, default=None
            The column to use as a join key for the left dataset.
        right_on : str, default=None
            The column to use as a join key for the right dataset.
        overwrite_text : bool, default=False
            If True, text_keys in the left meta that also exist in right
            meta will be overwritten instead of ignored.
        from_set : str, default=None
            Use a set defined in the right meta to control which columns are
            merged from the right dataset.
        inplace : bool, default True
            If True, the ``DataSet`` will be modified inplace with new/updated
            columns. Will return a new ``DataSet`` instance if False.
        verbose : bool, default=True
            Echo progress feedback to the output pane.

        Returns
        -------
        None or new_dataset : ``quantipy.DataSet``
            If the merge is not applied ``inplace``, a ``DataSet`` instance
            is returned.
        """
        ds_left = (self._meta, self._data)
        ds_right = (dataset._meta, dataset._data)
        merged_meta, merged_data = _hmerge(
            ds_left, ds_right, on=on, left_on=left_on, right_on=right_on,
            overwrite_text=overwrite_text, from_set=from_set, verbose=verbose)
        if inplace:
            self._data = merged_data
            self._meta = merged_meta
            return None
        else:
            new_dataset = self.clone()
            new_dataset._data = merged_data
            new_dataset._meta = merged_meta
            return new_dataset

    def update(self, data, on='identity'):
        """
        Update the ``DataSet`` with the case data entries found in ``data``.

        Parameters
        ----------
        data : ``pandas.DataFrame``
            A dataframe that contains a subset of columns from the ``DataSet``
            case data component.
        on : str, default 'identity'
            The column to use as a join key.

        Returns
        -------
        None
            DataSet is modified inplace.
        """
        ds_left = (self._meta, self._data)
        update_meta = self._meta.copy()
        update_items = ['columns@{}'.format(name) for name
                        in data.columns.tolist()]
        update_meta['sets']['update'] = {'items': update_items}
        ds_right = (update_meta, data)
        merged_meta, merged_data = _hmerge(
            ds_left, ds_right, on=on, from_set='update', verbose=False)
        self._meta, self._data = merged_meta, merged_data
        del self._meta['sets']['update']
        return None

    def vmerge(self, dataset, on=None, left_on=None, right_on=None,
               row_id_name=None, left_id=None, right_id=None, row_ids=None,
               overwrite_text=False, from_set=None, uniquify_key=None,
               reset_index=True, inplace=True, verbose=True):
        """
        Merge Quantipy datasets together by appending rows.

        This function merges two Quantipy datasets together, updating variables
        that exist in the left dataset and appending others. New variables
        will be appended in the order indicated by the 'data file' set if
        found, otherwise they will be appended in alphanumeric order. This
        merge happens vertically (row-wise).

        Parameters
        ----------
        dataset : (A list of multiple) ``quantipy.DataSet``
            One or multiple datasets to merge into the current ``DataSet``.
        on : str, default=None
            The column to use to identify unique rows in both datasets.
        left_on : str, default=None
            The column to use to identify unique in the left dataset.
        right_on : str, default=None
            The column to use to identify unique in the right dataset.
        row_id_name : str, default=None
            The named column will be filled with the ids indicated for each
            dataset, as per left_id/right_id/row_ids. If meta for the named
            column doesn't already exist a new column definition will be
            added and assigned a reductive-appropriate type.
        left_id : str/int/float, default=None
            Where the row_id_name column is not already populated for the
            dataset_left, this value will be populated.
        right_id : str/int/float, default=None
            Where the row_id_name column is not already populated for the
            dataset_right, this value will be populated.
        row_ids : list of str/int/float, default=None
            When datasets has been used, this list provides the row ids
            that will be populated in the row_id_name column for each of
            those datasets, respectively.
        overwrite_text : bool, default=False
            If True, text_keys in the left meta that also exist in right
            meta will be overwritten instead of ignored.
        from_set : str, default=None
            Use a set defined in the right meta to control which columns are
            merged from the right dataset.
        uniquify_key : str, default None
            A int-like column name found in all the passed ``DataSet`` objects
            that will be protected from having duplicates. The original version
            of the column will be kept under its name prefixed with 'original_'.
        reset_index : bool, default=True
            If True pandas.DataFrame.reindex() will be applied to the merged
            dataframe.
        inplace : bool, default True
            If True, the ``DataSet`` will be modified inplace with new/updated
            rows. Will return a new ``DataSet`` instance if False.
        verbose : bool, default=True
            Echo progress feedback to the output pane.

        Returns
        -------
        None or new_dataset : ``quantipy.DataSet``
            If the merge is not applied ``inplace``, a ``DataSet`` instance
            is returned.
        """
        if isinstance(dataset, list):
            dataset_left = None
            dataset_right = None
            datasets = [(self._meta, self._data)]
            merge_ds = [(ds._meta, ds._data) for ds in dataset]
            datasets.extend(merge_ds)
        else:
            dataset_left = (self._meta, self._data)
            dataset_right = (dataset._meta, dataset._data)
            datasets = None
        merged_meta, merged_data = _vmerge(
            dataset_left, dataset_right, datasets, on=on, left_on=left_on,
            right_on=right_on, row_id_name=row_id_name, left_id=left_id,
            right_id=right_id, row_ids=row_ids, overwrite_text=overwrite_text,
            from_set=from_set, reset_index=reset_index, verbose=verbose)
        if inplace:
            self._data = merged_data
            self._meta = merged_meta
            if uniquify_key:
                self._make_unique_key(uniquify_key, row_id_name)
            return None
        else:
            new_dataset = self.clone()
            new_dataset._data = merged_data
            new_dataset._meta = merged_meta
            if uniquify_key:
                new_dataset._make_unique_key(uniquify_key, row_id_name)
            return new_dataset

    def check_dupe(self, name='identity'):
        return self.duplicates(name=name)

    def duplicates(self, name='identity'):
        """
        Returns a list with duplicated values for the provided name.

        Parameters
        ----------
        name : str, default 'identity'
            The column variable name keyed in ``meta['columns']``.

        Returns
        -------
        vals : list
            A list of duplicated values found in the named variable.
        """
        qtype = self._get_type(name)
        if qtype in ['array', 'delimited set', 'float']:
            raise TypeError("Can not check duplicates for type '{}'.".format(qtype))
        vals = self._data[name].value_counts()
        vals = vals.copy().dropna()
        if qtype == 'string':
            vals = vals.drop('__NA__')
        vals = vals[vals >= 2].index.tolist()
        if not qtype == 'string':
            vals = [int(i) for i in vals]
        return vals


    def _make_unique_key(self, id_key_name, multiplier):
        """
        """
        columns = self._meta['columns']
        if not id_key_name in columns:
            raise KeyError("'id_key_name' is not in 'meta['columns']'!")
        elif columns[id_key_name]['type'] not in ['int', 'float']:
            raise TypeError("'id_key_name' must be of type int, float, single!")
        elif not multiplier in columns:
            raise KeyError("'multiplier' is not in 'meta['columns']'!")
        elif columns[multiplier]['type'] not in ['single', 'int', 'float']:
            raise TypeError("'multiplier' must be of type int, float, single!")
        org_key_col = self._data.copy()[id_key_name]
        new_name = 'original_{}'.format(id_key_name)
        name, qtype, lab = new_name, 'int', 'Original ID'
        self.add_meta(name, qtype, lab)
        self[new_name] = org_key_col
        self[id_key_name] += self[multiplier].astype(int) * 100000000
        return None

    def merge_texts(self, dataset):
        """
        Add additional ``text`` versions from other ``text_key`` meta.

        Case data will be ignored during the merging process.

        Parameters
        ----------
        dataset : (A list of multiple) ``quantipy.DataSet``
            One or multiple datasets that provide new ``text_key`` meta.

        Returns
        -------
        None
        """
        if not isinstance(dataset, list):
            dataset = [dataset]
        for ds in dataset:
            empty_data = ds._data.copy()
            ds._data = ds._data[ds._data.index < 0]
        self.vmerge(dataset, verbose=False)
        return None

    # ------------------------------------------------------------------------
    # meta data editing
    # ------------------------------------------------------------------------
    def add_meta(self, name, qtype, label, categories=None, items=None, text_key=None,
                 dimensions_like_grids=False):
        """
        Create and insert a well-formed meta object into the existing meta document.

        Parameters
        ----------
        name : str
            The column variable name keyed in ``meta['columns']``.
        qtype : {'int', 'float', 'single', 'delimited set', 'date', 'string'}
            The structural type of the data the meta describes.
        label : str
            The ``text`` label information.
        categories : list of str or tuples in form of (int, str), default None
            When a list of str is given, the categorical values will simply be
            enumerated and mapped to the category labels. Alternatively codes
            can be mapped to categorical labels, e.g.:
            [(1, 'Elephant'), (2, 'Mouse'), (999, 'No animal')]
        items : list of str or tuples in form of (int, str), default None
            If provided will automatically create an array type mask.
            When a list of str is given, the item number will simply be
            enumerated and mapped to the category labels. Alternatively
            numerical values can be mapped explicitly to items labels, e.g.:
            [(1 'The first item'), (2, 'The second item'), (99, 'Last item')]
        text_key : str, default None
            Text key for text-based label information. Uses the
            ``DataSet.text_key`` information if not provided.

        Returns
        -------
        None
            ``DataSet`` is modified inplace, meta data and ``_data`` columns
            will be added
        """
        make_array_mask = True if items else False
        if make_array_mask and dimensions_like_grids:
            test_name = self._dims_array_name(name)
        else:
            test_name = name
        self._verify_variable_meta_not_exist(test_name, make_array_mask)
        if not text_key: text_key = self.text_key
        if make_array_mask:
            self._add_array(name, qtype, label, items, categories, text_key,
                            dimensions_like_grids)
            return None
        categorical = ['delimited set', 'single']
        numerical = ['int', 'float']
        if not qtype in ['delimited set', 'single', 'float', 'int',
                         'date', 'string']:
            raise NotImplementedError('Type {} data unsupported'.format(qtype))
        if qtype in categorical and not categories:
            val_err = "Must provide 'categories' when requesting data of type {}."
            raise ValueError(val_err.format(qtype))
        elif qtype in numerical and categories:
            val_err = "Numerical data of type {} does not accept 'categories'."
            raise ValueError(val_err.format(qtype))
        else:
            if not isinstance(categories, list) and qtype in categorical:
                raise TypeError("'Categories' must be a list of labels "
                                "('str') or  a list of tuples of codes ('int') "
                                "and lables ('str').")
        new_meta = {'text': {text_key: label}, 'type': qtype, 'name': name}
        if categories:
            if isinstance(categories[0], dict):
                new_meta['values'] = categories
            else:
                new_meta['values'] = self._make_values_list(categories, text_key)
        self._meta['columns'][name] = new_meta
        datafile_setname = 'columns@{}'.format(name)
        if datafile_setname not in self._meta['sets']['data file']['items']:
            self._meta['sets']['data file']['items'].append(datafile_setname)
        self._data[name] = '' if qtype == 'delimited set' else np.NaN
        return None

    def categorize(self, name, categorized_name=None):
        """
        Categorize an ``int``/``string``/``text`` variable to ``single``.

        The ``values`` object of the categorized variable is populated with the
        unique values found in the originating variable (ignoring np.NaN /
        empty row entries).

        Parameters
        ----------
        name : str
            The column variable name keyed in ``meta['columns']`` that will
            be categorized.
        categorized_name : str
            If provided, the categorized variable's new name will be drawn
            from here, otherwise a default name in form of ``'name#'`` will be
            used.

        Returns
        -------
        None
            DataSet is modified inplace, adding the categorized variable to it.
        """
        org_type = self._get_type(name)
        valid_types = ['int', 'string', 'date']
        if org_type not in valid_types:
            raise TypeError('Can only categorize {}!'.format(valid_types))
        new_var_name = categorized_name or '{}#'.format(name)
        self.copy(name)
        self.convert('{}_rec'.format(name), 'single')
        self.rename('{}_rec'.format(name), new_var_name)
        return None

    def flatten(self, name, codes, new_name=None, text_key=None):
        """
        Create a variable that groups array mask item answers to categories.

        Parameters
        ----------
        name : str
            The array variable name keyed in ``meta['masks']`` that will
            be converted.
        codes : int, list of int
            The answers codes that determine the categorical grouping.
            Item labels will become the category labels.
        new_name : str, default None
            The name of the new delimited set variable. If None, ``name`` is
            suffixed with '_rec'.
        text_key : str, default None
            Text key for text-based label information. Uses the
            ``DataSet.text_key`` information if not provided.
        Returns
        -------
        None
            The DataSet is modified inplace, delimited set variable is added.
        """
        if not self._is_array(name):
            raise KeyError('Can only flatten array mask variables.')
        if not isinstance(codes, list): codes = [codes]
        if not new_name:
            if '.' in name:
                new_name = '{}_rec'.format(name.split('.')[0])
            else:
                new_name = '{}_rec'.format(name)
        if not text_key: text_key = self.text_key
        label = self._meta['masks'][name]['text'][text_key]
        cats = self.item_texts(name)
        self.add_meta(new_name, 'delimited set', label, cats)
        for x, source in enumerate(self.sources(name), 1):
            self.recode(new_name, {x: {source: codes}}, append=True)
        return None

    def convert(self, name, to):
        """
        Convert meta and case data between compatible variable types.

        Wrapper around the separate ``as_TYPE()`` conversion methods.

        Parameters
        ----------
        name : str
            The column variable name keyed in ``meta['columns']`` that will
            be converted.
        to : {'int', 'float', 'single', 'delimited set', 'string'}
            The variable type to convert to.
        Returns
        -------
        None
            The DataSet variable is modified inplace.
        """
        valid_types = ['int', 'float', 'single', 'delimited set', 'string']
        if not to in valid_types:
            raise TypeError("Cannot convert to type {}!".format(to))
        if to == 'int':
            self.as_int(name, False)
        elif to == 'float':
            self.as_float(name, False)
        elif to == 'single':
            self.as_single(name, False)
        elif to == 'delimited set':
            self.as_delimited_set(name, False)
        elif to == 'string':
            self.as_string(name, False)
        return None

    def as_float(self, name, show_warning=True):
        """
        Change type from ``single`` or ``int`` to ``float``.

        Parameters
        ----------
        name : str
            The column variable name keyed in ``meta['columns']``.

        Returns
        -------
        None
        """
        warning = "'as_float()' will be removed alongside other individual"
        warning = warning + " conversion methods soon! Use 'convert()' instead!"
        if show_warning: warnings.warn(warning)
        org_type = self._get_type(name)
        if org_type == 'float': return None
        valid = ['single', 'int']
        if not org_type in valid:
            msg = 'Cannot convert variable {} of type {} to float!'
            raise TypeError(msg.format(name, org_type))
        if org_type == 'single':
            self.as_int(name, False)
        if org_type == 'int':
            self._meta['columns'][name]['type'] = 'float'
            self._data[name] = self._data[name].apply(
                    lambda x: float(x) if not np.isnan(x) else np.NaN)
        return None

    def as_int(self, name, show_warning=True):
        """
        Change type from ``single`` to ``int``.

        Parameters
        ----------
        name : str
            The column variable name keyed in ``meta['columns']``.

        Returns
        -------
        None
        """
        warning = "'as_int()' will be removed alongside other individual"
        warning = warning + " conversion methods soon! Use 'convert()' instead!"
        if show_warning: warnings.warn(warning)
        org_type = self._get_type(name)
        if org_type == 'int': return None
        valid = ['single']
        if not org_type in valid:
            msg = 'Cannot convert variable {} of type {} to int!'
            raise TypeError(msg.format(name, org_type))
        self._meta['columns'][name]['type'] = 'int'
        self._meta['columns'][name].pop('values')
        return None

    def as_delimited_set(self, name, show_warning=True):
        """
        Change type from ``single`` to ``delimited set``.

        Parameters
        ----------
        name : str
            The column variable name keyed in ``meta['columns']``.

        Returns
        -------
        None
        """
        warning = "'as_delimited_set()' will be removed alongside other individual"
        warning = warning + " conversion methods soon! Use 'convert()' instead!"
        if show_warning: warnings.warn(warning)
        org_type = self._get_type(name)
        if org_type == 'delimited set': return None
        valid = ['single']
        if not org_type in valid:
            msg = 'Cannot convert variable {} of type {} to delimited set!'
            raise TypeError(msg.format(name, org_type))
        self._meta['columns'][name]['type'] = 'delimited set'
        self._data[name] = self._data[name].apply(
            lambda x: str(int(x)) + ';' if not np.isnan(x) else np.NaN)
        return None

    def as_single(self, name, show_warning=True):
        """
        Change type from ``int``/``date``/``string`` to ``single``.

        Parameters
        ----------
        name : str
            The column variable name keyed in ``meta['columns']``.

        Returns
        -------
        None
        """
        warning = "'as_single()' will be removed alongside other individual"
        warning = warning + " conversion methods soon! Use 'convert()' instead!"
        if show_warning: warnings.warn(warning)
        org_type = self._get_type(name)
        if org_type == 'single': return None
        valid = ['int', 'date', 'string']
        if not org_type in valid:
            msg = 'Cannot convert variable {} of type {} to single!'
            raise TypeError(msg.format(name, org_type))
        text_key = self.text_key
        if org_type == 'int':
            num_vals = sorted(self._data[name].dropna().astype(int).unique())
            values_obj = [self._value(num_val, text_key, str(num_val))
                          for num_val in num_vals]
        elif org_type == 'date':
            vals = self._data[name].order().astype(str).unique()
            values_obj = [self._value(i, text_key, v) for i,  v
                          in enumerate(vals, start=1)]
            self._data[name] = self._data[name].astype(str)
            replace_map = {v: i for i, v in enumerate(vals, start=1)}
            self._data[name].replace(replace_map, inplace=True)
        elif org_type == 'string':
            self[name] = self[name].replace('__NA__', np.NaN)
            vals = sorted(self[name].dropna().unique().tolist())
            values_obj = [self._value(i, text_key, v) for i, v
                          in enumerate(vals, start=1)]
            replace_map = {v: i for i, v in enumerate(vals, start=1)}
            if replace_map:
                self._data[name].replace(replace_map, inplace=True)
        self._meta['columns'][name]['type'] = 'single'
        self._meta['columns'][name]['values'] = values_obj
        return None

    def as_string(self, name, show_warning=True):
        """
        Change type from ``int``/``float``/``date``/``single`` to ``string``.

        Parameters
        ----------
        name : str
            The column variable name keyed in ``meta['columns']``.

        Returns
        -------
        None
        """
        warning = "'as_string()' will be removed alongside other individual"
        warning = warning + " conversion methods soon! Use 'convert()' instead!"
        if show_warning: warnings.warn(warning)
        org_type = self._get_type(name)
        if org_type == 'string': return None
        valid = ['single', 'int', 'float', 'date']
        if not org_type in valid:
            msg = 'Cannot convert variable {} of type {} to text!'
            raise TypeError(msg.format(name, org_type))
        self._meta['columns'][name]['type'] = 'string'
        if self._get_type == 'single':
            self._meta['columns'][name].pop('values')
        self._data[name] = self._data[name].astype(str)
        return None

    def rename(self, name, new_name=None, array_items=None):
        """
        Change meta and data column name references of the variable defintion.

        Parameters
        ----------
        name : str
            The originating column variable name keyed in ``meta['columns']``
            or ``meta['masks']``.
        new_name : str
            The new variable name.
        array_items: dict
            Item position and new name for item. Example: {4: 'q5_4'} then
            q5[{q5_4}].q5_grid is renamed to q5_4.


        Returns
        -------
        None
            DataSet is modified inplace. The new name reference is placed into
            both the data and meta component.
        """
        data = self._data

        lib = self._meta['lib']
        sets = self._meta['sets']
        masks = self._meta['masks']
        columns = self._meta['columns']

        if self._is_array(name):
            if new_name:
                # update meta['sets']
                sets[new_name] = sets[name].copy()
                del sets[name]
                o_set_entry = 'masks@{}'.format(name)
                n_set_entry = 'masks@{}'.format(new_name)
                n_datafile_items = [i if i != o_set_entry else n_set_entry
                                    for i in sets['data file']['items']]
                sets['data file']['items'] = n_datafile_items

                # update meta['lib']
                val = lib['values']
                val[new_name] = val[name]
                del val[name]
                val['ddf'][new_name] = val['ddf'][name].copy()
                del val['ddf'][name]

                # update meta['masks']
                masks[new_name] = masks[name].copy()
                del masks[name]
                values = 'lib@values@{}'.format(new_name)
                masks[new_name]['values'] = values
                items = [i.split('@')[-1] for i in sets[new_name]['items']]
                for item in items:
                    columns[item]['values'] = values

            if array_items:
                # update meta['sets']
                if not new_name: new_name = name
                variables = {}

                new_items = []
                for x, item in enumerate(sets[new_name]['items'], 1):
                    if x in array_items:
                        new_items.append('columns@{}'.format(array_items[x]))
                        variables[item] = array_items[x]
                    else:
                        new_items.append(item)
                sets[new_name]['items'] = new_items

                # update meta['masks']
                new_items = []
                for item in masks[new_name]['items']:
                    if item['source'] in variables:
                        item['source'] = 'columns@{}'.format(
                                                    variables[item['source']])
                    new_items.append(item)
                masks[new_name]['items'] = new_items

                for var, nvar in variables.items():
                    self.rename(var.split('@')[-1], nvar)

        else:
            if not new_name:
                raise ValueError("'new_name' is needed to rename column variables")
            if new_name in data.columns:
                msg = "Cannot rename '{}' into '{}'. Column name already exists!"
                raise ValueError(msg.format(name, new_name))
            data.rename(columns={name: new_name}, inplace=True)
            columns[new_name] = columns[name].copy()
            del columns[name]
            columns[new_name]['name'] = new_name
            o_set_entry = 'columns@{}'.format(name)
            n_set_entry = 'columns@{}'.format(new_name)
            n_datafile_items = [i if i != o_set_entry else n_set_entry
                                  for i in sets['data file']['items']]
            sets['data file']['items'] = n_datafile_items
        return None

    def reorder_values(self, name, new_order=None):
        """
        Apply a new order to the value codes defined by the meta data component.

        Parameters
        ----------
        name : str
            The column variable name keyed in ``_meta['columns']`` or
            ``_meta['masks']``.
        new_order : list of int, default None
            The new code order of the DataSet variable. If no order is given,
            the ``values`` object is sorted ascending.

        Returns
        -------
        None
            DataSet is modified inplace.
        """
        self._verify_var_in_dataset(name)
        values = self._get_value_loc(name)
        if not new_order:
            new_order = list(sorted(self._get_valuemap(name, 'codes')))
        else:
            self._verify_old_vs_new_codes(name, new_order)
        new_values = [value for i in new_order for value in values
                      if value['value'] == i]
        if self._get_type(name) == 'array':
            self._meta['lib']['values'][name] = new_values
        else:
            self._meta['columns'][name]['values'] = new_values
        return None

    def drop(self, name, ignore_items=False):
        """
        Drops variables from meta and data componenets of the ``DataSet``.

        Parameters
        ----------
        name : str or list of str
            The column variable name keyed in ``_meta['columns']`` or
            ``_meta['masks']``.
        ignore_items: bool
            If False source variables for arrays in ``_meta['columns']``
            are dropped, otherwise kept.
        Returns
        -------
        None
            DataSet is modified inplace.
        """
        def remove_loop(obj, var):
            if isinstance(obj, dict):
                try:
                    obj.pop(var)
                except:
                    pass
                for key in obj:
                    remove_loop(obj[key],var)
        meta = self._meta
        data = self._data
        if not isinstance(name, list): name = [name]
        if not ignore_items:
            for var in name:
                if self._is_array(var):
                    items = [i['source'].split('@')[-1]
                            for i in meta['masks'][var]['items']]
                    name += items
        data_drop = []
        for var in name:
            if not self._is_array(var): data_drop.append(var)
            remove_loop(meta, var)
        data.drop(data_drop, 1, inplace=True)
        return None

    def _is_array_item(self, name):
        if 'values' in self._meta['columns'][name]:
            return isinstance(self._meta['columns'][name]['values'], (unicode, str))
        return None

    def _maskname_from_item(self, item_name):
        if 'values' in self._meta['columns'][item_name]:
            lib_ref = self._meta['columns'][item_name]['values']
            return lib_ref.split('@')[-1]
        return None

    def remove_values(self, name, remove):
        """
        Erase value codes safely from both meta and case data components.

        Attempting to remove all value codes from the variable's value object
        will raise a ``ValueError``!

        Parameters
        ----------
        name : str
            The originating column variable name keyed in ``meta['columns']``
            or ``meta['masks']``.
        remove : int or list of int
            The codes to be removed from the ``DataSet`` variable.
        Returns
        -------
        None
            DataSet is modified inplace.
        """
        self._verify_var_in_dataset(name)
        if not isinstance(remove, list): remove = [remove]
        # Do we need to modify a mask's lib def.?
        if not self._is_array(name) and self._is_array_item(name):
            name = self._maskname_from_item(name)
        use_array = self._is_array(name)
        # Are any meta undefined codes provided? - Warn user!
        values = self._get_value_loc(name)
        codes = self.codes(name)
        ignore_codes = [r for r in remove if r not in codes]
        if ignore_codes:
            print 'Warning: Cannot remove values...'
            print '*' * 60
            msg = "Codes {} not found in values object of '{}'!"
            print msg.format(ignore_codes, name)
            print '*' * 60
        # Would be remove all defined values? - Prevent user from doing this!
        new_values = [value for value in values
                      if value['value'] not in remove]
        if not new_values:
            msg = "Cannot remove all codes from the value object of '{}'!"
            raise ValueError(msg.format(name))
        # Apply new ``values`` definition
        if use_array:
            self._meta['lib']['values'][name] = new_values
        else:
            self._meta['columns'][name]['values'] = new_values
<<<<<<< HEAD
        # Clean case data, drill through all items if required...
        names = [name] if not use_array else self.sources(name)
        for name in names:
            if self._is_delimited_set(name):
                self._remove_from_delimited_set_data(name, remove)
            else:
                self._data[name].replace(remove, np.NaN, inplace=True)
=======
        if self._is_array(name):
            items = self._get_itemmap(name, 'items')
            for i in items:
                self.remove_values(i, remove)
        else:
            for code in remove:
                self[name] = self[name].apply(lambda x: self._remove_code(x, code))
>>>>>>> 9a19effa
            self._verify_data_vs_meta_codes(name)
        return None

    def remove_items(self, name, remove):
        """
        Erase array mask items safely from both meta and case data components.

        Parameters
        ----------
        name : str
            The originating column variable name keyed in ``meta['masks']``.
        remove : int or list of int
            The items listed by their order number in the
            ``_meta['masks'][name]['items']`` object will be droped from the
            ``mask`` definition.

        Returns
        -------
        None
            DataSet is modified inplace.
        """
        if not self._is_array(name):
            raise NotImplementedError('Cannot remove items from non-arrays!')
        if not isinstance(remove, list): remove = [remove]
        items = self._get_itemmap(name, 'items')
        drop_item_names = [item for idx, item in enumerate(items, start=1)
                        if idx in remove]
        keep_item_idxs = [idx for idx, item in enumerate(items, start=1)
                          if idx not in remove]
        new_items = self._meta['masks'][name]['items']
        new_items = [item for idx, item in enumerate(new_items, start=1)
                     if idx in keep_item_idxs]
        self._meta['masks'][name]['items'] = new_items
        for drop_item_name in drop_item_names:
            self._data.drop(drop_item_name, axis=1, inplace=True)
            del self._meta['columns'][drop_item_name]
            col_ref = 'columns@{}'.format(drop_item_name)
            if col_ref in self._meta['sets']['data file']['items']:
                self._meta['sets']['data file']['items'].remove(col_ref)
            self._meta['sets'][name]['items'].remove(col_ref)
        return None

    def extend_values(self, name, ext_values, text_key=None, safe=True):
        """
        Add to the 'values' object of existing column or mask meta data.

        Attempting to add already existing value codes or providing already
        present value texts will both raise a ``ValueError``!

        Parameters
        ----------
        name : str
            The column variable name keyed in ``_meta['columns']`` or
            ``_meta['masks']``.
        ext_values : list of str or tuples in form of (int, str), default None
            When a list of str is given, the categorical values will simply be
            enumerated and maped to the category labels. Alternatively codes can
            mapped to categorical labels, e.g.:
            [(1, 'Elephant'), (2, 'Mouse'), (999, 'No animal')]
        text_key : str, default None
            Text key for text-based label information. Will automatically fall
            back to the instance's text_key property information if not provided.
        safe : bool, default True
            If set to False, duplicate value texts are allowed when extending
            the ``values`` object.

        Returns
        -------
        None
            The ``DataSet`` is modified inplace.
        """
        self._verify_var_in_dataset(name)
        # Is the variable categorical?
        if not self._has_categorical_data(name):
            err_msg = '{} does not contain categorical values meta!'
            raise TypeError(err_msg.format(name))
        # Do we need to modify a mask's lib def.?
        if not self._is_array(name) and self._is_array_item(name):
            name = self._maskname_from_item(name)
        use_array = self._is_array(name)
        if not text_key: text_key = self.text_key
        if not isinstance(ext_values, list): ext_values = [ext_values]
        value_obj = self._get_valuemap(name, text_key=text_key)
        codes = self.codes(name)
        texts = self.value_texts(name)
        if not isinstance(ext_values[0], tuple):
            start_here = self._next_consecutive_code(codes)
        else:
            start_here = None
        ext_values = self._make_values_list(ext_values, text_key, start_here)
        dupes = []
        for ext_value in ext_values:
            code, text = ext_value['value'], ext_value['text'][text_key]
            if code in codes or (text in texts and safe):
                dupes.append((code, text))
        if dupes:
            msg = 'Cannot add values since code and/or text already exists: {}'
            raise ValueError(msg.format(dupes))
        if use_array:
            self._meta['lib']['values'][name].extend(ext_values)
        else:
            self._meta['columns'][name]['values'].extend(ext_values)
        return None

    def set_text_key(self, text_key):
        """
        Set the default text_key of the ``DataSet``.

        .. note:: A lot of the instance methods will fall back to the default
            text key in ``_meta['lib']['default text']``. It is therefore
            important to use this method with caution, i.e. ensure that the
            meta contains ``text`` entries for the ``text_key`` set.

        Parameters
        ----------
        text_key : {'en-GB', 'da-DK', 'fi-FI', 'nb-NO', 'sv-SE', 'de-DE'}
            The text key that will be set in ``_meta['lib']['default text']``.

        Returns
        -------
        None
        """
        self._is_valid_text_key(text_key)
        self.text_key = text_key
        self._meta['lib']['default text'] = text_key
        return None


    def find_duplicate_texts(self, name, text_key=None):
        """
        Collect values that share the same text information to find duplicates.

        Parameters
        ----------
        name : str
            The column variable name keyed in ``_meta['columns']`` or
            ``_meta['masks']``.
        text_key : str, default None
            Text key for text-based label information. Will automatically fall
            back to the instance's ``text_key`` property information if not
            provided.
        """
        if not text_key: text_key = self.text_key
        values = self._get_valuemap(name, text_key=text_key)
        dupes_check = []
        text_dupes = []
        for value in values:
            if value[1] in dupes_check:
                text_dupes.append(value[1])
            dupes_check.append(value[1])
        text_dupes = list(set(text_dupes))
        dupes = []
        for value in values:
            if value[1] in text_dupes:
                dupes.append(value)
        dupes = list(sorted(dupes, key=lambda x: x[1]))
        return dupes

    def force_texts(self, name=None, copy_to=None, copy_from=None,
                    update_existing=False, excepts=None):
        """
        Copy info from existing text_key to a new one or update the existing one.

        Parameters
        ----------
        name : str / list of str / None
            Variable names for that the text info are forced
            None -> all meta objects in masks and columns
        copy_to : str
            {'en-GB', 'da-DK', 'fi-FI', 'nb-NO', 'sv-SE', 'de-DE'}
            None -> _meta['lib']['default text']
            The text key that will be filled.
        copy from : str / list
            {'en-GB', 'da-DK', 'fi-FI', 'nb-NO', 'sv-SE', 'de-DE'}
            You can also enter a list with text_keys, if the first text_key
            doesn't exist, it takes the next one
        update_existing : bool
            True : copy_to will be filled in any case
            False: copy_to will be filled if it's empty/not existing
        excepts : str or list of str
            If provided, the variables passed are ignored while transferring
            ``text`` information.

        Returns
        -------
        None
        """
        def _force_texts(tk_dict, copy_to, copy_from, update_existing):
            if isinstance(tk_dict, dict):
                new_text_key = None
                for new_tk in reversed(copy_from):
                    if new_tk in tk_dict.keys():
                        new_text_key = new_tk
                if not new_text_key:
                    raise ValueError('{} is no existing text_key'.format(copy_from))
                if update_existing:
                    tk_dict.update({copy_to: tk_dict[new_text_key]})
                else:
                    if not copy_to in tk_dict.keys():
                        tk_dict.update({copy_to: tk_dict[new_text_key]})
            return tk_dict


        meta = self._meta
        if not isinstance(name, list) and name is not None: name = [name]
        if not isinstance(excepts, list): excepts = [excepts]
        excepts.append('@1')
        if copy_to is None: copy_to = meta['lib']['default text']
        if not copy_from:
            raise ValueError('parameter copy_from needs an input')
        elif not isinstance(copy_from, list): copy_from = [copy_from]

        #grids / masks
        for mask_name, mask_def in meta['masks'].items():
            if mask_name in excepts or not (name is None or mask_name in name):
                continue
            mask_def['text'] = _force_texts(tk_dict= mask_def['text'],
                                        copy_to=copy_to,
                                        copy_from=copy_from,
                                        update_existing=update_existing)
            for no, item in enumerate(mask_def['items']):
                if 'text' in item.keys():
                    item['text'] = _force_texts(tk_dict= item['text'],
                                            copy_to=copy_to,
                                            copy_from=copy_from,
                                            update_existing=update_existing)
                    mask_def['items'][no]['text'] = item['text']

            #lib
            for no, value in enumerate(meta['lib']['values'][mask_name]):
                value['text'] == _force_texts(tk_dict= value['text'],
                                        copy_to=copy_to,
                                        copy_from=copy_from,
                                        update_existing=update_existing)
                meta['lib']['values'][mask_name][no]['text'] = value['text']

        #columns
        for column_name, column_def in meta['columns'].items():
            if not (name == None or column_name in name) or column_name in excepts:
                continue
            column_def['text'] = _force_texts(tk_dict= column_def['text'],
                                        copy_to=copy_to,
                                        copy_from=copy_from,
                                        update_existing=update_existing)
            if ('values' in column_def.keys() and
                isinstance(column_def['values'], list)):
                for no, value in enumerate(column_def['values']):
                    value['text'] = _force_texts(tk_dict= value['text'],
                                        copy_to=copy_to,
                                        copy_from=copy_from,
                                        update_existing=update_existing)
                    column_def['values'][no]['text'] = value['text']


    @classmethod
    def _is_valid_text_key(cls, tk):
        """
        """
        valid_tks = ['en-GB', 'da-DK', 'fi-FI', 'nb-NO', 'sv-SE', 'de-DE']
        if tk not in valid_tks:
            msg = "{} is not a valid text_key! Supported are: \n {}"
            msg = msg.format(tk, valid_tks)
            raise ValueError(msg)
        else:
            return True

    def clean_texts(self, clean_html=True, replace=None):
        """
        Cycle through all meta ``text`` objects replacing unwanted tags/terms.

        Parameters
        ----------
        clean_html : bool, default True
            If True, all ``text``s will be stripped from any html tags.
            Currently uses the regular expression: '<.*?>'
        replace : dict, default None
            A dictionary mapping {unwanted string: replacement string}.

        Returns
        -------
        None
        """
        def remove_html(text):
            """
            """
            import re
            remove = re.compile('<.*?>')
            text = re.sub(remove, '', text)
            remove = '(<|\$)(.|\n)+?(>|.raw |.raw)'
            return re.sub(remove, '', text)

        def replace_from_dict(obj, tk, replace_map):
            """
            """
            for k, v, in replace_map.items():
                text = obj['text'][tk]
                obj['text'][tk] = text.replace(k, v)

        meta = self._meta
        for mask_name, mask_def in meta['masks'].items():
            try:
                for tk in mask_def['text']:
                    text = mask_def['text'][tk]
                    if clean_html:
                        mask_def['text'][tk] = remove_html(text)
                    if replace:
                        replace_from_dict(mask_def, tk, replace)
            except:
                pass
            try:
                for no, item in enumerate(mask_def['items']):
                    for tk in item['text']:
                        text = item['text'][tk]
                        if clean_html:
                            mask_def['items'][no]['text'][tk] = remove_html(text)
                        if replace:
                            replace_from_dict(item, tk, replace)
            except:
                pass
            mask_vals = meta['lib']['values'][mask_name]
            try:
                for no, val in enumerate(mask_vals):
                    for tk in val['text']:
                        text = val['text'][tk]
                        if clean_html:
                            mask_vals[no]['text'][tk] = remove_html(text)
                        if replace:
                            replace_from_dict(val, tk, replace)
            except:
                pass
        for column_name, column_def in meta['columns'].items():
            try:
                for tk in column_def['text']:
                    text = column_def['text'][tk]
                    if clean_html:
                        column_def['text'][tk] = remove_html(text)
                    if replace:
                        replace_from_dict(column_def, tk, replace)
                if 'values' in column_def:
                    for no, value in enumerate(column_def['values']):
                        for tk in value['text']:
                            text = value['text'][tk]
                            if clean_html:
                                column_def['values'][no]['text'][tk] = remove_html(text)
                            if replace:
                                replace_from_dict(value, tk, replace)
            except:
                pass

    def set_value_texts(self, name, renamed_vals, text_key=None):
        """
        Rename or add value texts in the 'values' object.

        This method works for array masks and column meta data.

        Parameters
        ----------
        name : str
            The column variable name keyed in ``_meta['columns']`` or
            ``_meta['masks']``.
        renamed_vals : dict
            A dict mapping with following structure:
            ``{1: 'new label for code=1', 5: 'new label for code=5'}``
            Codes will be ignored if they do not exist in the 'values' object.
        text_key : str, default None
            Text key for text-based label information. Will automatically fall
            back to the instance's ``text_key`` property information if not
            provided.

        Returns
        -------
        None
            The ``DataSet`` is modified inplace.
        """
        self._verify_var_in_dataset(name)
        #  Are we dealing with a categorical variable?
        if not self._has_categorical_data(name):
            err_msg = '{} does not contain categorical values meta!'
            raise TypeError(err_msg.format(name))
        # Do we need to modify a mask's lib def.?
        if not self._is_array(name) and self._is_array_item(name):
            name = self._maskname_from_item(name)
        use_array = self._is_array(name)
        if not text_key: text_key = self.text_key
        if not use_array:
            obj_values = self._meta['columns'][name]['values']
            new_obj_values = []
        else:
            obj_values = self._meta['lib']['values'][name]
            new_obj_values = []
        ignore = [k for k in renamed_vals.keys() if k not in self.codes(name)]
        if ignore:
            print 'Warning: Cannot set new value texts...'
            print '*' * 60
            msg = "Codes {} not found in values object of '{}'!"
            print msg.format(ignore, name)
            print '*' * 60
        for item in obj_values:
            val = item['value']
            if val in renamed_vals.keys():
                value_texts = item['text']
                if text_key in value_texts.keys():
                    item['text'][text_key] = renamed_vals[val]
                else:
                    item['text'].update({text_key: renamed_vals[val]})
            new_obj_values.append(item)
        if not use_array:
            self._meta['columns'][name]['values'] = new_obj_values
        else:
            self._meta['lib']['values'][name] = new_obj_values
        return None

    def set_item_texts(self, name, renamed_items, text_key=None):
        """
        Rename or add item texts in the 'items' object of a ``mask``.

        Parameters
        ----------
        name : str
            The column variable name keyed in ``_meta['masks']``.
        renamed_items : dict
            A dict mapping with following structure (array mask items are
            assumed to be passed by their order number):
            ``{1: 'new label for item #1',
               5: 'new label for item #5'}``
        text_key : str, default None
            Text key for text-based label information. Will automatically fall
            back to the instance's ``text_key`` property information if not
            provided.

        Returns
        -------
        None
            The ``DataSet`` is modified inplace.
        """
        if not self._is_array(name):
            raise KeyError('{} is not a mask.'.format(name))
        if not text_key: text_key = self.text_key
        items = self.sources(name)
        item_obj = self._meta['masks'][name]['items']
        for item_no, item_text in renamed_items.items():
            text_update = {text_key: item_text}
            i = items[item_no - 1]
            self._meta['columns'][i]['text'].update(text_update)
            for i_obj in item_obj:
                if i_obj['source'].split('@')[-1] == i:
                    i_obj['text'].update(text_update)
        return None

    def set_col_text_edit(self, name, edited_text, axis='x'):
        """
        Inject a question label edit that will take effect at build stage.

        Parameters
        ----------
        name : str
            The column variable name keyed in ``_meta['columns']``.
        edited_text : str
            The desired question label text.
        axis: {'x', 'y', ['x', 'y']}, default 'x'
            The axis the edited text should appear on.

        Returns
        -------
        None
        """
        if not isinstance(axis, list): axis = [axis]
        if axis not in [['x'], ['y'], ['x', 'y'], ['y', 'x']]:
            raise ValueError('No valid axis provided!')
        for ax in axis:
            tk = 'x edits' if ax == 'x' else 'y edits'
            self.set_variable_text(name, edited_text, tk)

    def set_val_text_edit(self, name, edited_vals, axis='x'):
        """
        Inject cat. value label edits that will take effect in at build stage.

        Parameters
        ----------
        name : str
            The column variable name keyed in ``_meta['columns']``.
        edited_vals : dict
            Mapping of value code to ``'text'`` label.
        axis: {'x', 'y', ['x', 'y']}, default 'x'
            The axis the edited text should appear on.

        Returns
        -------
        None
        """
        if not isinstance(axis, list): axis = [axis]
        if axis not in [['x'], ['y'], ['x', 'y'], ['y', 'x']]:
            raise ValueError('No valid axis provided!')
        for ax in axis:
            tk = 'x edits' if ax == 'x' else 'y edits'
            self.set_value_texts(name, edited_vals, tk)

    def set_property(self, name, prop_name, prop_value, ignore_items=False):
        """
        Access and set the value of a meta object's ``properties`` collection.

        Parameters
        ----------
        name : str
            The originating column variable name keyed in ``meta['columns']``
            or ``meta['masks']``.
        prop_name : str
            The property key name.
        prop_value : any
            The value to be set for the property. Must be of valid type and
            have allowed values(s) with regard to the property.
        ignore_items : bool, default False
            When ``name`` refers to a variable from the ``'masks'`` collection,
            setting to True will ignore any ``items`` and only apply the
            property to the ``mask`` itself.
        Returns
        -------
        None
        """
        valid_props = ['base_text']
        if prop_name not in valid_props:
            raise ValueError("'prop_name' must be one of {}").format(valid_props)
        prop_update = {prop_name: prop_value}
        if  self._is_array(name):
            if not 'properties' in self._meta['masks'][name]:
                self._meta['masks'][name]['properties'] = {}
            self._meta['masks'][name]['properties'].update(prop_update)
            if not ignore_items:
                items = self.sources(name)
                for i in items:
                    self.set_property(i, prop_name, prop_value)
        else:
            if not 'properties' in self._meta['columns'][name]:
                self._meta['columns'][name]['properties'] = {}
            self._meta['columns'][name]['properties'].update(prop_update)
        return None

    def set_sliced(self, name, slicer, axis='y'):
        warning = "'set_sliced()' will be removed soon!"
        warning = warning + " Use 'slicing()' instead!"
        warnings.warn(warning)
        self.slicing(name=name, slicer=slicer, axis=axis)

    def slicing(self, name, slicer, axis='y'):
        """
        Set or update ``rules[axis]['slicex']`` meta for the named column.

        Quantipy builds will respect the kept codes and *show them exclusively*
        in results.

        .. note:: This is not a replacement for ``DataSet.set_missings()`` as
            missing values are respected also in computations.

        Parameters
        ----------
        name : str
            The column variable name keyed in ``_meta['columns']``.
        slice : int or list of int
            Values indicated by their ``int`` codes will be shown in
            ``Quantipy.View.dataframe``s, respecting the provided order.
        axis : {'x', 'y'}, default 'y'
            The axis to slice the values on.

        Returns
        -------
        None
        """
        if self._is_array(name):
            raise NotImplementedError('Cannot slice codes from arrays!')
        if 'rules' not in self._meta['columns'][name]:
            self._meta['columns'][name]['rules'] = {'x': {}, 'y': {}}
        if not isinstance(slicer, list): slicer = [slicer]
        slicer = self._clean_codes_against_meta(name, slicer)
        rule_update = {'slicex': {'values': slicer}}
        self._meta['columns'][name]['rules'][axis].update(rule_update)
        return None

    def set_hidden(self, name, hide, axis='y'):
        warning = "'set_hidden()' will be removed soon!"
        warning = warning + " Use 'hiding()' instead!"
        warnings.warn(warning)
        self.hiding(name=name, hide=hide, axis=axis)

    def hiding(self, name, hide, axis='y'):
        """
        Set or update ``rules[axis]['dropx']`` meta for the named column.

        Quantipy builds will respect the hidden codes and *cut* them from
        results.

        .. note:: This is not equivalent to ``DataSet.set_missings()`` as
            missing values are respected also in computations.

        Parameters
        ----------
        name : str
            The column variable name keyed in ``_meta['columns']``.
        hide : int or list of int
            Values indicated by their ``int`` codes will be dropped from
            ``Quantipy.View.dataframe``s.
        axis : {'x', 'y'}, default 'y'
            The axis to drop the values from.

        Returns
        -------
        None
        """
        if self._is_array(name):
            raise NotImplementedError('Cannot hide codes on arrays!')
        if 'rules' not in self._meta['columns'][name]:
            self._meta['columns'][name]['rules'] = {'x': {}, 'y': {}}
        if not isinstance(hide, list): hide = [hide]
        hide = self._clean_codes_against_meta(name, hide)
        if set(hide) == set(self._get_valuemap(name, 'codes')):
            msg = "Cannot hide all values of '{}'' on '{}'-axis"
            raise ValueError(msg.format(name, axis))
        rule_update = {'dropx': {'values': hide}}
        self._meta['columns'][name]['rules'][axis].update(rule_update)
        return None

    def set_sorting(self, name, on='@', within=False, between=False, fix=None,
                    ascending=False):
        warning = "'set_sorting()' will be removed soon!"
        warning = warning + " Use 'sorting()' instead!"
        warnings.warn(warning)
        self.sorting(name, on=on, within=within, between=between, fix=fix,
                     ascending=ascending)

    def sorting(self, name, on='@', within=False, between=False, fix=None,
                ascending=False):
        """
        Set or update ``rules['x']['sortx']`` meta for the named column.

        Parameters
        ----------
        name : str
            The column variable name keyed in ``_meta['columns']``.
        within : bool, default True
            Applies only to variables that have been aggregated by creating a
            an ``expand`` grouping / overcode-style ``View``:
            If True, will sort frequencies inside each group.
        between : bool, default True
            Applies only to variables that have been aggregated by creating a
            an ``expand`` grouping / overcode-style ``View``:
            If True, will sort group and regular code frequencies with regard
            to each other.
        fix : int or list of int, default None
            Values indicated by their ``int`` codes will be ignored in
            the sorting operation.
        ascending : bool, default False
            By default frequencies are sorted in descending order. Specify
            ``True`` to sort ascending.

        Returns
        -------
        None
        """
        is_array = self._is_array(name)
        collection = 'masks' if is_array else 'columns'
        if on != '@' and not is_array:
            msg = "Column to sort on can only be changed for array summaries!"
            raise NotImplementedError(msg)
        if on == '@' and is_array:
            for source in self.sources(name):
                self.sorting(source, fix=fix, ascending=ascending)
        else:
            if 'rules' not in self._meta[collection][name]:
                self._meta[collection][name]['rules'] = {'x': {}, 'y': {}}
            if fix:
                if not isinstance(fix, list): fix = [fix]
            else:
                fix = []
            if not is_array:
                fix = self._clean_codes_against_meta(name, fix)
            else:
                fix = self._clean_items_against_meta(name, fix)
            rule_update = {'sortx': {'ascending': ascending,
                                     'within': within,
                                     'between': between,
                                     'fixed': fix,
                                     'sort_on': on}}
            self._meta[collection][name]['rules']['x'].update(rule_update)
        return None

    def set_variable_text(self, name, new_text, text_key=None):
        """
        Apply a new or update a column's/masks' meta text object.

        Parameters
        ----------
        name : str
            The originating column variable name keyed in ``meta['columns']``
            or ``meta['masks']``.
        new_text : str
            The ``text`` (label) to be set.
        text_key : str, default None
            Text key for text-based label information. Will automatically fall
            back to the instance's text_key property information if not provided.

        Returns
        -------
        None
            The ``DataSet`` is modified inplace.
        """
        self._verify_var_in_dataset(name)
        if not text_key: text_key = self.text_key
        collection = 'masks' if self._is_array(name) else 'columns'
        if text_key in self._meta[collection][name]['text'].keys():
            self._meta[collection][name]['text'][text_key] = new_text
        else:
            text_update = {text_key: new_text}
            self._meta[collection][name]['text'].update(text_update)
        return None

    # will be removed soon!
    def set_column_text(self, name, new_text, text_key=None):
        """
        Apply a new or update a column's meta text object.

        Parameters
        ----------

        Returns
        -------
        """
        warning = "'set_column_text()' will be removed soon!"
        warning = warning + " Use 'set_variable_text()' instead!"
        warnings.warn(warning)
        self._verify_column_in_meta(name)
        if not text_key: text_key = self.text_key
        if text_key in self._meta['columns'][name]['text'].keys():
            self._meta['columns'][name]['text'][text_key] = new_text
        else:
            self._meta['columns'][name]['text'].update({text_key: new_text})
        return None

    def set_mask_text(self, name, new_text, text_key=None):
        """
        Apply a new or update a masks' meta text object.

        Parameters
        ----------

        Returns
        -------
        """
        warning = "'set_mask_text()' will be removed soon!"
        warning = warning + " Use 'set_variable_text()' instead!"
        warnings.warn(warning)
        if not text_key: text_key = self.text_key
        if text_key in self._meta['masks'][name]['text'].keys():
            self._meta['masks'][name]['text'][text_key] = new_text
        else:
            self._meta['masks'][name]['text'].update({text_key: new_text})
        return None

    def _add_array(self, name, qtype, label, items, categories, text_key, dims_like):
        """
        """
        if dims_like:
            array_name = self._dims_array_name(name)
        else:
            array_name = name
        item_objects = []
        if isinstance(items[0], (str, unicode)):
            items = [(no, ilabel) for no, ilabel in enumerate(items, start=1)]
        value_ref = 'lib@values@{}'.format(array_name)
        values = None
        for i in items:
            item_no = i[0]
            item_lab = i[1]
            item_name = self._array_item_name(i[0], name, dims_like)
            item_objects.append(self._item(item_name, text_key, item_lab))
            column_lab = '{} - {}'.format(label, item_lab)
            self.add_meta(name=item_name, qtype=qtype, label=column_lab,
                          categories=categories, items=None, text_key=text_key)
            if not values:
                values = self._meta['columns'][item_name]['values']
            self._meta['columns'][item_name]['values'] = value_ref
            self._meta['sets']['data file']['items'].remove('columns@{}'.format(item_name))
        mask_meta = {'items': item_objects, 'type': 'array',
                     'values': value_ref, 'text': {text_key: label}}
        self._meta['lib']['values'][array_name] = values
        self._meta['masks'][array_name] = mask_meta
        datafile_setname = 'masks@{}'.format(array_name)
        if datafile_setname not in self._meta['sets']['data file']['items']:
            self._meta['sets']['data file']['items'].append(datafile_setname)
        self._meta['sets'][array_name] = {'items': [i['source'] for i in item_objects]}
        return None

    def copy_var(self, name, suffix='rec', copy_data=True):
        # WILL BE REMOVED SOON
        warning = "'copy_var()' will be removed soon!"
        warning = warning + " Use 'copy()' instead!"
        warnings.warn(warning)
        self.copy(name, suffix, copy_data)

    def copy(self, name, suffix='rec', copy_data=True, slicer=None):
        """
        Copy meta and case data of the variable defintion given per ``name``.

        Parameters
        ----------
        name : str
            The originating column variable name keyed in ``meta['columns']``
            or ``meta['masks']``.
        suffix : str, default 'rec'
            The new variable name will be constructed by suffixing the original
            ``name`` with ``_suffix``, e.g. ``'age_rec``.
        copy_data : bool, default True
            The new variable assumes the ``data`` of the original variable.
        slicer: dict
            If the data is copied it is possible to filter the data with
            complex logic. Example: slicer={'q1': not_any([99])}
        Returns
        -------
        None
            DataSet is modified inplace, adding a copy to both the data and meta
            component.
        """
        self._verify_var_in_dataset(name)
        copy_name = '{}_{}'.format(name, suffix)
        if self._is_array(name):
            items = self._get_itemmap(name, 'items')
            mask_meta_copy = org_copy.deepcopy(self._meta['masks'][name])
            if not 'masks@' + copy_name in self._meta['sets']['data file']['items']:
                self._meta['sets']['data file']['items'].append('masks@' + copy_name)
            mask_set = []
            for i, i_meta in zip(items, mask_meta_copy['items']):
                self.copy(i, suffix, copy_data)
                i_name = '{}_{}'.format(i, suffix)
                i_meta['source'] = 'columns@{}'.format(i_name)
                mask_set.append('columns@{}'.format(i_name))
            lib_ref = 'lib@values@{}'.format(copy_name)
            lib_copy = org_copy.deepcopy(self._meta['lib']['values'][name])
            mask_meta_copy['values'] = lib_ref
            self._meta['masks'][copy_name] = mask_meta_copy
            self._meta['lib']['values'][copy_name] = lib_copy
            self._meta['sets'][copy_name] = {'items': mask_set}
        else:
            if copy_data:
                if slicer:
                    self._data[copy_name] = np.NaN
                    slicer = self.slicer(slicer)
                    self[slicer, [copy_name]] = self._data[name].copy()
                else:
                    self._data[copy_name] = self._data[name].copy()
            else:
                self._data[copy_name] = np.NaN
            meta_copy = org_copy.deepcopy(self._meta['columns'][name])
            self._meta['columns'][copy_name] = meta_copy
            self._meta['columns'][copy_name]['name'] = copy_name
            if self._is_array_item(name):
                lib_ref = 'lib@values@{}_{}'.format(self._maskname_from_item(name), suffix)
                self._meta['columns'][copy_name]['values'] = lib_ref
            if not 'columns@' + copy_name in self._meta['sets']['data file']['items']:
                self._meta['sets']['data file']['items'].append('columns@' + copy_name)
        return None

    def code_count(self, name, count_only=None):
        """
        Get the total number of codes/entries found per row.

        .. note:: Will be 0/1 for type ``single`` and range between 0 and the
            number of possible values for type ``delimited set``.

        Parameters
        ----------
        name : str
            The column variable name keyed in ``meta['columns']``.
        count_only : int or list of int, default None
            Pass a list of codes that should no be counted.

        Returns
        -------
        count : pandas.Series
            A series with the results as ints.
        """
        if self._is_array(name) or self._is_numeric(name):
            raise TypeError('Can only count codes on categorical data columns!')
        dummy = self.make_dummy(name, partitioned=False)
        if count_only:
            if not isinstance(count_only, list): count_only = [count_only]
            dummy = dummy[count_only]
        count = dummy.sum(axis=1)
        return count

    def is_nan(self, name):
        """
        Detect empty entries in the ``_data`` rows.

        Parameters
        ----------
        name : str
            The column variable name keyed in ``meta['columns']``.

        Returns
        -------
        count : pandas.Series
            A series with the results as bool.
        """
        if self._is_array(name):
            raise TypeError("Can only check 'np.NaN' on non-mask variables!")
        return self._data[name].isnull()

    def any(self, name, codes):
        """
        Return a logical has_any() slicer for the passed codes.

        .. note:: When applied to an array mask, the has_any() logic is ex-
            tended to the item sources, i.e. the it must itself be true for
            *at least one of* the items.

        Parameters
        ----------
        name : str, default None
            The column variable name keyed in ``_meta['columns']`` or
            ``_meta['masks']``.
        codes : int or list of int
            The codes to build the logical slicer from.

        Returns
        -------
        slicer : pandas.Index
            The indices fulfilling has_any([codes]).
        """
        if not isinstance(codes, list): codes = [codes]
        if self._is_array(name):
            logics = []
            for s in self.sources(name):
                logics.append({s: has_any(codes)})
            slicer = self.slicer(union(logics))
        else:
            slicer = self.slicer({name: has_any(codes)})
        return slicer

    def all(self, name, codes):
        """
        Return a logical has_all() slicer for the passed codes.

        .. note:: When applied to an array mask, the has_all() logic is ex-
            tended to the item sources, i.e. the it must itself be true for
            *all* the items.

        Parameters
        ----------
        name : str, default None
            The column variable name keyed in ``_meta['columns']`` or
            ``_meta['masks']``.
        codes : int or list of int
            The codes to build the logical slicer from.

        Returns
        -------
        slicer : pandas.Index
            The indices fulfilling has_all([codes]).
        """
        if not isinstance(codes, list): codes = [codes]
        if self._is_array(name):
            logics = []
            for s in self.sources(name):
                logics.append({s: has_all(codes)})
            slicer = self.slicer(intersection(logics))
        else:
            slicer = self.slicer({name: has_all(codes)})
        return slicer

    def crosstab(self, x, y=None, w=None, pct=False, decimals=1, text=True,
                 rules=False, xtotal=False):
        """
        """
        meta, data = self.split()
        y = '@' if not y else y
        get = 'count' if not pct else 'normalize'
        show = 'values' if not text else 'text'
        return ct(meta, data, x=x, y=y, get=get, weight=w, show=show,
                  rules=rules, xtotal=xtotal, decimals=decimals)

    def _verify_variable_meta_not_exist(self, name, is_array):
        """
        """
        msg = ''
        if not is_array:
            if name in self._meta['columns']:
                msg = "Overwriting meta for '{}', column already exists!"
        else:
            if name in self._meta['masks']:
                msg = "Overwriting meta for '{}', mask already exists!"
        if msg:
            print msg.format(name)
        else:
            return None

    def _clean_codes_against_meta(self, name, codes):
        return [c for c in codes if c in self._get_valuemap(name, 'codes')]

    def _clean_items_against_meta(self, name, items):
        return [i for i in items if i in self.sources(name)]

    @staticmethod
    def _item(item_name, text_key, text):
        """
        """
        return {'source': 'columns@{}'.format(item_name),
                'text': {text_key: text}}

    def copy_array_data(self, source, target, source_items=None,
                        target_items=None, slicer=None):
        """
        """
        self._verify_same_value_codes_meta(source, target)
        all_source_items = self._get_itemmap(source, non_mapped='items')
        all_target_items = self._get_itemmap(target, non_mapped='items')
        if slicer: mask = self.slicer(slicer)
        if source_items:
            source_items = [all_source_items[i-1] for i in source_items]
        else:
            source_items = all_source_items
        if target_items:
            target_items = [all_target_items[i-1] for i in target_items]
        else:
            target_items = all_target_items
        for s, t in zip(source_items, target_items):
                if slicer:
                    self._data.loc[mask, t] = self._data.loc[mask, s]
                else:
                    self[t] = self[s]
        return None

    def unify_values(self, name, code_map, slicer=None, exclusive=False):
        """
        Use a mapping of old to new codes to replace code values in ```_data``.

        .. note:: Experimental! Check results carefully!

        Parameters
        ----------
        name : str
            The column variable name keyed in ``meta['columns']``.
        code_map : dict
            A mapping of ``{old: new}``; ``old`` and ``new`` must be the
            int-type code values from the column meta data.
        slicer : Quantipy logic statement, default None
            If provided, the values will only be unified for cases where the
            condition holds.
        exclusive : bool, default False
            If True, the recoded unified value will replace whatever is already
            found in the ``_data`` column, ignoring ``delimited set`` typed data
            to which normally would get appended to.

        Returns
        -------
        None
        """
        append = self._is_delimited_set(name)
        if exclusive: append = False
        for old_code, new_code in code_map.items():
            self.recode(name, {new_code: {name: [old_code]}},
                        append=append, intersect=slicer)
            if not slicer:
                self.remove_values(name, old_code)
            else:
                msg = "Unified {} >> {} on data slice. Remove values meta if needed!"
                print msg.format(old_code, new_code)
        return None

    @staticmethod
    def _dims_array_name(name):
        return '{}.{}_grid'.format(name, name)

    @staticmethod
    def _array_item_name(item_no, var_name, dims_like):
        item_name = '{}_{}'.format(var_name, item_no)
        if dims_like:
            item_name = var_name + '[{' + item_name + '}].' + var_name + '_grid'
        return item_name

    def _make_items_list(self, name, text_key):
        """
        Is this equivalent to make_values_list() needed?
        """
        pass

    def _verify_same_value_codes_meta(self, name_a, name_b):
        value_codes_a = self._get_valuemap(name_a, non_mapped='codes')
        value_codes_b = self._get_valuemap(name_b, non_mapped='codes')
        if not set(value_codes_a) == set(value_codes_b):
            msg = "'{}' and '{}' do not share the same code values!"
            raise ValueError(msg.format(name_a, name_b))
        return None

    def transpose_array(self, name, new_name=None, ignore_items=None,
                        ignore_values=None, copy_data=True, text_key=None):
        warning = "'transpose_array()' will be removed soon!"
        warning = warning + " Use 'transpose()' instead!"
        warnings.warn(warning)
        self.transpose(name=name, new_name=new_name, ignore_items=ignore_items,
                       ignore_values=ignore_values, copy_data=copy_data,
                       text_key=text_key)
        return None

    def transpose(self, name, new_name=None, ignore_items=None,
                  ignore_values=None, copy_data=True, text_key=None):
        """
        Create a new array mask with transposed items / values structure.

        This method will automatically create meta and case data additions in
        the ``DataSet`` instance.

        Parameters
        ----------
        name : str
            The originating mask variable name keyed in ``meta['masks']``.
        new_name : str, default None
            The name of the new mask. If not provided explicitly, the new_name
            will be constructed constructed by suffixing the original
            ``name`` with '_trans', e.g. ``'Q2Array_trans``.
        ignore_items : int or list of int, default None
            If provided, the items listed by their order number in the
            ``_meta['masks'][name]['items']`` object will not be part of the
            transposed array. This means they will be ignored while creating
            the new value codes meta.
        ignore_codes : int or list of int, default None
            If provided, the listed code values will not be part of the
            transposed array. This means they will not be part of the new
            item meta.
        text_key : str
            The text key to be used when generating text objects, i.e.
            item and value labels.

        Returns
        -------
        None
            DataSet is modified inplace.
        """
        if not self._get_type(name) == 'array':
            raise TypeError("'{}' is not an array mask!".format(name))
        org_name = name
        # Get array item and value structure
        reg_items_object = self._get_itemmap(name)
        if ignore_items:
            if not isinstance(ignore_items, list):
                ignore_items = [ignore_items]
            reg_items_object = [i for idx, i in
                                enumerate(reg_items_object, start=1)
                                if idx not in ignore_items]
        reg_item_names = [item[0] for item in reg_items_object]
        reg_item_texts = [item[1] for item in reg_items_object]

        reg_value_object = self._get_valuemap(name)
        if ignore_values:
            if not isinstance(ignore_values, list):
                ignore_values = [ignore_values]
            reg_value_object = [v for v in reg_value_object if v[0]
                                not in ignore_values]
        reg_val_codes = [v[0] for v in reg_value_object]
        reg_val_texts = [v[1] for v in reg_value_object]

        # Transpose the array structure: values --> items, items --> values
        trans_items = [(code, value) for code, value in
                       zip(reg_val_codes, reg_val_texts)]
        trans_values = [(idx, text) for idx, text in
                        enumerate(reg_item_texts, start=1)]
        label = self.text(name, text_key=text_key)

        # Figure out if a Dimensions grid is the input
        if '.' in name:
            name = name.split('.')[0]
            dimensions_like = True
        else:
            dimensions_like = False
        if not new_name:
            new_name = '{}_trans'.format(name)

        # Create the new meta data entry for the transposed array structure
        qtype = 'delimited set'
        self.add_meta(new_name, qtype, label, trans_values, trans_items,
                      text_key, dimensions_like_grids=dimensions_like)
        if dimensions_like:
            new_name = '{}.{}_grid'.format(new_name, new_name)

        # Do the case data transformation by looping through items and
        # convertig value code entries...
        trans_items = self._get_itemmap(new_name, 'items')
        trans_values = self._get_valuemap(new_name, 'codes')
        for reg_item_name, new_val_code in zip(reg_item_names, trans_values):
            for reg_val_code, trans_item in zip(reg_val_codes, trans_items):
                if trans_item not in self._data.columns:
                    if qtype == 'delimited set':
                        self[trans_item] = ''
                    else:
                        self[trans_item] = np.NaN
                if copy_data:
                    slicer = {reg_item_name: [reg_val_code]}
                    self.recode(trans_item, {new_val_code: slicer},
                                append=True)

        print 'Transposed array: {} into {}'.format(org_name, new_name)

    def slicer(self, condition):
        """
        Create an index slicer to select rows from the DataFrame component.

        Parameters
        ----------
        condition : Quantipy logic expression
            A logical condition expressed as Quantipy logic that determines
            which subset of the case data rows to be kept.

        Returns
        -------
        slicer : pandas.Index
            The indices fulfilling the passed logical condition.
        """
        full_data = self._data.copy()
        series_data = full_data[full_data.columns[0]].copy()
        slicer, _ = get_logic_index(series_data, condition, full_data)
        return slicer

    def recode(self, target, mapper, default=None, append=False,
               intersect=None, initialize=None, fillna=None, inplace=True):
        """
        Create a new or copied series from data, recoded using a mapper.

        This function takes a mapper of {key: logic} entries and injects the
        key into the target column where its paired logic is True. The logic
        may be arbitrarily complex and may refer to any other variable or
        variables in data. Where a pre-existing column has been used to
        start the recode, the injected values can replace or be appended to
        any data found there to begin with. Note that this function does
        not edit the target column, it returns a recoded copy of the target
        column. The recoded data will always comply with the column type
        indicated for the target column according to the meta.

        Parameters
        ----------
        target : str
            The column variable name keyed in ``_meta['columns']`` that is the
            target of the recode. If not found in ``_meta`` this will fail
            with an error. If ``target`` is not found in data.columns the
            recode will start from an empty series with the same index as
            ``_data``. If ``target`` is found in data.columns the recode will
            start from a copy of that column.
        mapper : dict
            A mapper of {key: logic} entries.
        default : str, default None
            The column name to default to in cases where unattended lists
            are given in your logic, where an auto-transformation of
            {key: list} to {key: {default: list}} is provided. Note that
            lists in logical statements are themselves a form of shorthand
            and this will ultimately be interpreted as:
            {key: {default: has_any(list)}}.
        append : bool, default False
            Should the new recodd data be appended to values already found
            in the series? If False, data from series (where found) will
            overwrite whatever was found for that item instead.
        intersect : logical statement, default None
            If a logical statement is given here then it will be used as an
            implied intersection of all logical conditions given in the
            mapper.
        initialize : str or np.NaN, default None
            If not None, a copy of the data named column will be used to
            populate the target column before the recode is performed.
            Alternatively, initialize can be used to populate the target
            column with np.NaNs (overwriting whatever may be there) prior
            to the recode.
        fillna : int, default=None
            If not None, the value passed to fillna will be used on the
            recoded series as per pandas.Series.fillna().
        inplace : bool, default True
            If True, the ``DataSet`` will be modified inplace with new/updated
            columns. Will return a new recoded ``pandas.Series`` instance if
            False.

        Returns
        -------
        None or recode_series
            Either the ``DataSet._data`` is modfied inplace or a new
            ``pandas.Series`` is returned.
        """
        meta = self._meta
        data = self._data
        if not target in meta['columns']:
            raise ValueError(("{} not found in meta['columns'].".format(target),
                              "Please create meta data first!"))
        recode_series = _recode(meta, data, target, mapper,
                                default, append, intersect, initialize, fillna)
        if inplace:
            self._data[target] = recode_series
            if not self._is_numeric(target):
                self._verify_data_vs_meta_codes(target)
            return None
        else:
            return recode_series

<<<<<<< HEAD
    def interlock(self, name, label, variables, val_text_sep='/'):
=======
    def uncode(self, target, mapper, default=None, intersect=None, inplace=True):
        """
        Create a new or copied series from data, recoded using a mapper.

        Parameters
        ----------
        target : str
            The variable name that is the target of the uncode. If it is keyed
            in ``_meta['masks']`` the uncode is done for all mask items.
            If not found in ``_meta`` this will fail with an error. 
        mapper : dict
            A mapper of {key: logic} entries.
        default : str, default None
            The column name to default to in cases where unattended lists
            are given in your logic, where an auto-transformation of
            {key: list} to {key: {default: list}} is provided. Note that
            lists in logical statements are themselves a form of shorthand
            and this will ultimately be interpreted as:
            {key: {default: has_any(list)}}.
        intersect : logical statement, default None
            If a logical statement is given here then it will be used as an
            implied intersection of all logical conditions given in the
            mapper.
        inplace : bool, default True
            If True, the ``DataSet`` will be modified inplace with new/updated
            columns. Will return a new recoded ``pandas.Series`` instance if
            False.

        Returns
        -------
        None or uncode_series
            Either the ``DataSet._data`` is modfied inplace or a new
            ``pandas.Series`` is returned.
        """
        meta = self._meta
        data = self._data
        if self._is_array(target):
            targets = self.sources(target)
            if inplace:
                for t in targets:
                    self.uncode(t, mapper, default, intersect, inplace)
                return None
            else:
                uncode_series = []
                for t in targets:
                    uncode_series.append(self.uncode(t, mapper, default, 
                                                     intersect, inplace))
                return uncode_series
        else:
            if not target in meta['columns']:
                raise ValueError("{} not found in meta['columns'].".format(target))

            if not isinstance(mapper, dict):
                raise ValueError("'mapper' must be a dictionary.")

            if not (default is None or default in meta['columns']):
                raise ValueError("'%s' not found in meta['columns']." % (default))

            index_map = index_mapper(meta, data, mapper, default, intersect)

            uncode_series = self[target].copy()
            for code, index in index_map.items():
                uncode_series[index] = uncode_series[index].apply(lambda x: 
                                                    self._remove_code(x, code))

            if inplace:
                self._data[target] = uncode_series
                if not self._is_numeric(target):
                    self._verify_data_vs_meta_codes(target)
                return None
            else:
                return uncode_series

    @classmethod
    def _remove_code(cls, x, code):
        if x is np.NaN:
            return np.NaN   
        elif ';' in str(x):
            x = str(x).split(';')
            x = [x for x in x if not (x == str(code))]
            x = ';'.join(x)
            if x =='': 
                x = np.NaN
        elif x == code:
            x = np.NaN
        return x


    def interlock(self, name, label, variables, val_text_sep = '/'):
>>>>>>> 9a19effa
        """
        Build a new category-intersected variable from >=2 incoming variables.

        Parameters
        ----------
        name : str
            The new column variable name keyed in ``_meta['columns']``.
        label : str
            The new text label for the created variable.
        variables : list of >= 2 str
            The column names of the variables that are feeding into the
            intersecting recode operation.
        val_text_sep : str, default '/'
            The passed character (or any other str value) wil be used to
            separate the incoming individual value texts to make up the inter-
            sected category value texts, e.g.: 'Female/18-30/London'.

        Returns
        -------
        None
        """
        if not isinstance(variables, list) or len(variables) < 2:
            raise ValueError("'variables' must be a list of at least two items!")
        if any(self._is_array(v) for v in variables):
            raise TypeError('Cannot interlock within array-typed variables!')
        if any(self._is_delimited_set(v) for v in variables):
            qtype = 'delimited set'
        else:
            qtype = 'single'
        codes = [self._get_valuemap(v, 'codes') for v in variables]
        texts = [self._get_valuemap(v, 'texts') for v in variables]
        zipped = zip(list(product(*codes)), list(product(*texts)))
        categories = []
        cat_id = 0
        for codes, texts in zipped:
            cat_id += 1
            cat_label = val_text_sep.join(texts)
            rec = [{v: [c]} for v, c in zip(variables, codes)]
            rec = intersection(rec)
            categories.append((cat_id, cat_label, rec))
        self.derive(name, qtype, label, categories)
        return None

    def derive_categorical(self, name, qtype, label, cond_map, text_key=None):
        warning = "'derive_categorical()' will be removed soon!"
        warning = warning + " Use 'derive()' instead!"
        warnings.warn(warning)
        return self.derive(name, qtype, label, cond_map, text_key)

    def derive(self, name, qtype, label, cond_map, text_key=None):
        """
        Create meta and recode case data by specifying derived category logics.

        Parameters
        ----------
        name : str
            The column variable name keyed in ``meta['columns']``.
        qtype : [``int``, ``float``, ``single``, ``delimited set``]
            The structural type of the data the meta describes.
        label : str
            The ``text`` label information.
        cond_map : list of tuples
            Tuples of three elements with following structure:
            (code, 'Label goes here', <qp logic expression here>), e.g.:
            (1, 'Men between 30 and 40',
             intersection([{'gender': [1]}, {'age': frange('30-40')}]))
        text_key : str, default None
            Text key for text-based label information. Will automatically fall
            back to the instance's text_key property information if not provided.

        Returns
        -------
        None
            ``DataSet`` is modified inplace.
        """
        if not text_key: text_key = self.text_key
        append = qtype == 'delimited set'
        categories = [(cond[0], cond[1]) for cond in cond_map]
        idx_mapper = {cond[0]: cond[2] for cond in cond_map}
        self.add_meta(name, qtype, label, categories, items=None, text_key=text_key)
        self.recode(name, idx_mapper, append=append)
        return None

    def band_numerical(self, name, bands, new_name=None, label=None, text_key=None):
        warning = "'band_numerical()' will be removed soon!"
        warning = warning + " Use 'band()' instead!"
        warnings.warn(warning)
        return self.band(name, bands, new_name, label, text_key)

    def band(self, name, bands, new_name=None, label=None, text_key=None):
        """
        Group numeric data with band defintions treated as group text labels.

        Wrapper around ``derive()`` for quick banding of numeric
        data.

        Parameters
        ----------
        name : str
            The column variable name keyed in ``_meta['columns']`` that will
            be banded into summarized categories.
        bands : list of int/tuple *or* dict mapping the former to value texts
            The categorical bands to be used. Bands can be single numeric
            values or ranges, e.g.: [0, (1, 10), 11, 12, (13, 20)].
            Be default, each band will also make up the value text of the
            category created in the ``_meta`` component. To specify custom
            texts, map each band to a category name e.g.:
             [{'A': 0},
              {'B': (1, 10)},
              {'C': 11},
              {'D': 12},
              {'E': (13, 20)}]
        new_name : str, default None
            The created variable will be named ``'<name>_banded'``, unless a
            desired name is provided explicitly here.
        label : str, default None
            The created variable's text label will be identical to the origi-
            nating one's passed in ``name``, unless a desired label is provided
            explicitly here.
        text_key : str, default None
            Text key for text-based label information. Uses the
            ``DataSet.text_key`` information if not provided.

        Returns
        -------
        None
            ``DataSet`` is modified inplace.
        """
        if self._is_array(name):
            raise TypeError('Cannot band array mask!')
        if not self._is_numeric(name):
            msg = "Can only band numeric typed data! {} is {}."
            msg = msg.format(name, self._get_type(name))
            raise TypeError(msg)
        if not text_key: text_key = self.text_key
        if not new_name: new_name = '{}_banded'.format(new_name)
        if not label: label = self.text(name, text_key)
        franges = []
        for idx, band in enumerate(bands, start=1):
            lab = None
            if isinstance(band, dict):
                lab = band.keys()[0]
                band = band.values()[0]
            if isinstance(band, tuple):
                r = '{}-{}'.format(band[0], band[1])
            else:
                r = str(band)
            franges.append([idx, lab or r, {name: frange(r)}])
        self.derive(new_name, 'single', label, franges,
                                text_key=text_key)

        return None

    def _make_values_list(self, categories, text_key, start_at=None):
        if not start_at:
            start_at = 1
        if not all([isinstance(cat, tuple) for cat in categories]):
            vals = [self._value(no, text_key, lab) for no, lab in
                    enumerate(categories, start_at)]
        else:
            vals = [self._value(cat[0], text_key, cat[1]) for cat in categories]
        return vals

    def weight(self, weight_scheme, weight_name='weight', unique_key='identity',
               report=True, inplace=True):
        """
        Weight the ``DataSet`` according to a well-defined weight scheme.

        Parameters
        ----------
        weight_scheme : quantipy.Rim instance
            A rim weights setup with defined targets. Can include multiple
            weight groups and/or filters.
        weight_name : str, default 'weight'
            A name for the float variable that is added to pick up the weight
            factors.
        unique_key : str, default 'identity'.
            A variable inside the ``DataSet`` instance that will be used to
            the map individual case weights to their matching rows.
        report : bool, default True
            If True, will report a summary of the weight algorithm run
            and factor outcomes.
        inplace : bool, default True
            If True, the weight factors are merged back into the ``DataSet``
            instance. Will otherwise return the ``pandas.DataFrame`` that
            contains the weight factors, the ``unique_key`` and all variables
            that have been used to compute the weights (filters, target
            variables, etc.).

        Returns
        -------
        None or ``pandas.DataFrame``
            Will either create a new column called ``'weight'`` in the
            ``DataSet`` instance or return a ``DataFrame`` that contains
            the weight factors.
        """
        meta, data = self.split()
        engine = qp.WeightEngine(data, meta)
        engine.add_scheme(weight_scheme, key=unique_key)
        engine.run()
        org_wname = weight_name
        if report:
            print engine.get_report()
        if inplace:
            scheme_name = weight_scheme.name
            weight_name = 'weights_{}'.format(scheme_name)
            weight_description = '{} weights'.format(scheme_name)
            data_wgt = engine.dataframe(scheme_name)[[unique_key, weight_name]]
            data_wgt.rename(columns={weight_name: org_wname}, inplace=True)
            if org_wname not in self._meta['columns']:
                self.add_meta(org_wname, 'float', weight_description)
            self.update(data_wgt, on=unique_key)
        else:
            return data_wgt

    @staticmethod
    def _value(value, text_key, text):
        """
        Return a well-formed Quantipy value object from the given arguments.

        Parameters
        ----------
        value : int
            The numeric value to be given to the returned value object.
        text_key : str
            The text key to be used when generating the returned value
            object's text object.
        text : str
            The label to be given to the returned value object.
        """
        return {'value': value, 'text': {text_key: text}}

    def _clean_missing_map(self, var, missing_map):
        """
        Generate a map of missings that only contains valid flag names
        and existing meta value texts.
        """
        valid_flags = ['d.exclude', 'exclude']
        valid_codes = self._get_valuemap(var, non_mapped='codes')
        valid_map = {}
        for mtype, mcodes in missing_map.items():
            if not isinstance(mcodes, list): mcodes = [mcodes]
            if mtype in valid_flags:
                codes = [c for c in mcodes if c in valid_codes]
                if codes: valid_map[mtype] = codes
        return valid_map

    def set_missings(self, var=None, missing_map='default', ignore=None):
        """
        Flag category defintions for exclusion in aggregations.

        Parameters
        ----------
        var : str or list of str
            Variable(s) to apply the meta flags to.
        missing_map: 'default' or dict of {code(s): 'flag'}, default 'default'
            A mapping of codes to flags that can either be 'exclude' (globally
            ignored) or 'd.exclude' (only ignored in descriptive statistics).
            Passing 'default' is using a preset list of (TODO: specify) values
            for exclusion.
        ignore : str or list of str, default None
            A list of variables that should be ignored when applying missing
            flags via the 'default' list method.

        Returns
        -------
        None
        """
        unflag = False
        if not missing_map: unflag = True
        if unflag:
            var = self._prep_varlist(var)
            for v in var:
                if 'missings' in self.meta()['columns'][v]:
                    del self.meta()['columns'][v]['missings']
        else:
            if not missing_map == 'default':
                missing_map = self._clean_missing_map(var, missing_map)
            var = self._prep_varlist(var)
            ignore = self._prep_varlist(ignore, keep_unexploded=True)
            if missing_map == 'default':
                self._set_default_missings(ignore)
            else:
                for v in var:
                    if self._has_missings(v):
                        self.meta()['columns'][v].update({'missings': missing_map})
                    else:
                        self.meta()['columns'][v]['missings'] = missing_map
            return None

    @classmethod
    def _consecutive_codes(cls, codes):
        return sorted(codes) == range(min(codes), max(codes)+1)

    @classmethod
    def _highest_code(cls, codes):
        return max(codes)

    @classmethod
    def _lowest_code(cls, codes):
        return min(codes)

    @classmethod
    def _next_consecutive_code(cls, codes):
        if cls._consecutive_codes(codes):
            return len(codes) + 1
        else:
            return cls._highest_code(codes) + 1

    def describe(self, var=None, only_type=None, text_key=None):
        """
        Inspect the DataSet's global or variable level structure.
        """
        if text_key is None: text_key = self.text_key
        if var is not None:
            return self._get_meta(var, only_type, text_key)
        if self._meta['columns'] is None:
            return 'No meta attached to data_key: %s' %(data_key)
        else:
            types = {
                'int': [],
                'float': [],
                'single': [],
                'delimited set': [],
                'string': [],
                'date': [],
                'time': [],
                'array': [],
                'N/A': []
            }
            not_found = []
            for col in self._data.columns:
                if not col in ['@1', 'id_L1', 'id_L1.1']:
                    try:
                        types[
                              self._meta['columns'][col]['type']
                             ].append(col)
                    except:
                        types['N/A'].append(col)
            for mask in self._meta['masks'].keys():
                types[self._meta['masks'][mask]['type']].append(mask)
            idx_len = max([len(t) for t in types.values()])
            for t in types.keys():
                typ_padded = types[t] + [''] * (idx_len - len(types[t]))
                types[t] = typ_padded
            types = pd.DataFrame(types)
            if only_type:
                if not isinstance(only_type, list): only_type = [only_type]
                types = types[only_type]
                types = types.replace('', np.NaN).dropna(how='all')
            else:
                types =  types[['single', 'delimited set', 'array', 'int',
                                'float', 'string', 'date', 'time', 'N/A']]
            types.columns.name = 'size: {}'.format(len(self._data))
            return types

    def unmask(self, var):
        if not self._is_array(var):
            raise KeyError('{} is not a mask.'.format(var))
        else:
            return self._get_itemmap(var=var, non_mapped='items')

    def _set_default_missings(self, ignore=None):
        excludes = ['weißnicht', 'keineangabe', 'weißnicht/keineangabe',
                    'keineangabe/weißnicht', 'kannmichnichterinnern',
                    'weißichnicht', 'nichtindeutschland']
        d = self.describe()
        cats = []
        valids = ['array', 'single', 'delimited set']
        for valid in valids:
            cats.extend(d[valid].replace('', np.NaN).dropna().values.tolist())
        for cat in cats:
            if cat not in ignore:
                flags_code = []
                vmap = self._get_valuemap(cat)
                for exclude in excludes:
                    code = self._code_from_text(vmap, exclude)
                    if code:
                        flags_code.append(code)
                if flags_code:
                    flags_code = set(flags_code)
                    mis_map = {'exclude': list(flags_code)}
                    self.set_missings(cat, mis_map)
        return None

    def _get_missing_map(self, var):
        if self._is_array(var):
            var = self._get_itemmap(var, non_mapped='items')
        else:
            if not isinstance(var, list): var = [var]
        for v in var:
            if self._has_missings(v):
                return self.meta()['columns'][v]['missings']
            else:
                return None

    def _get_missing_list(self, var, globally=True):
        if self._has_missings(var):
            miss = self._get_missing_map(var)
            if globally:
                return miss['exclude']
            else:
                miss_list = []
                for miss_type in miss.keys():
                    miss_list.extend(miss[miss_type])
                return miss_list
        else:
            return None

    def _prep_varlist(self, varlist, keep_unexploded=False):
        if varlist:
            if not isinstance(varlist, list): varlist = [varlist]
            clean_varlist = []
            for v in varlist:
                if self._is_array(v):
                    clean_varlist.extend(self._get_itemmap(v, non_mapped='items'))
                    if keep_unexploded: clean_varlist.append(v)
                else:
                    clean_varlist.append(v)
            return clean_varlist
        else:
            return [varlist]

    def _code_from_text(self, valuemap, text):
        check = dict(valuemap)
        for c, t in check.items():
            t = t.replace(' ', '').lower()
            if t == text: return c

    def _get_type(self, var):
        if var in self._meta['masks'].keys():
            return self._meta['masks'][var]['type']
        else:
             return self._meta['columns'][var]['type']

    def _has_missings(self, var):
        has_missings = False
        if self._get_type(var) == 'array':
            var = self._get_itemmap(var, non_mapped='items')[0]
        if 'missings' in self.meta()['columns'][var].keys():
            if len(self.meta()['columns'][var]['missings'].keys()) > 0:
                has_missings = True
        return has_missings

    def _is_numeric(self, var):
        return self._get_type(var) in ['float', 'int']

    def _is_array(self, var):
        return self._get_type(var) == 'array'

    def _is_multicode_array(self, mask_element):
        return self[mask_element].dtype == 'object'

    def _is_delimited_set(self, name):
        return self._meta['columns'][name]['type'] == 'delimited set'

    def _has_categorical_data(self, name):
        if self._is_array(name):
            name = self._get_itemmap(name, non_mapped='items')[0]
        if self._meta['columns'][name]['type'] in ['single', 'delimited set']:
            return True
        else:
            return False

    def _verify_data_vs_meta_codes(self, name, raiseError=True):
        """
        """
        if self._is_delimited_set(name):
            data_codes = self._data[name].str.get_dummies(';').columns.tolist()
            data_codes = [int(c) for c in data_codes]
        else:
            data_codes = pd.get_dummies(self._data[name]).columns.tolist()
        meta_codes = self._get_valuemap(name, non_mapped='codes')
        wild_codes = [code for code in data_codes if code not in meta_codes]
        if wild_codes:
            if self._verbose_errors:
                msg = "Warning: Meta not consistent with case data for '{}'!"
                print '*' * 60
                print msg.format(name)
                if raiseError: print '*' * 60
                print 'Found in data: {}'.format(data_codes)
                print 'Defined as per meta: {}'.format(meta_codes)
            if raiseError:
                raise ValueError('Please review your data processing!')
        return None

    def _verify_old_vs_new_codes(self, name, new_codes):
        """
        """
        org_codes = [value['value'] for value in self._get_value_loc(name)]
        equal = set(org_codes) == set(new_codes)
        if not equal:
            missing_codes = [c for c in org_codes if c not in new_codes]
            wild_codes = [c for c in new_codes if c not in org_codes]
            if self._verbose_errors:
                print '*' * 60
                if missing_codes:
                    msg = "Warning: Code order is incomplete for '{}'!"
                    print msg.format(name)
                if wild_codes:
                    msg = "Warning: Order contains unknown codes for '{}'!"
                    print msg.format(name)
                print '*' * 60
                if missing_codes: print 'Missing: {}'.format(missing_codes)
                if wild_codes: print 'Unknown: {}'.format(wild_codes)
            raise ValueError('Please review your data processing!')
        return None

    def _verify_column_in_meta(self, name):
        if not isinstance(name, list): name = [name]
        for n in name:
            if n not in self._meta['columns']:
                raise KeyError("'{}' not found in meta data!".format(n))
        return None

    def text(self, name, text_key=None):
        """
        Return the variables text label information.

        Parameters
        ----------
        name : str, default None
            The variable name keyed in ``_meta['columns']`` or ``_meta['masks']``.
        text_key : str, default None
            The default text key to be set into the new meta document.

        Returns
        -------
        text : str
            The text metadata.
        """
        if text_key is None: text_key = self.text_key
        if self._get_type(name) == 'array':
            return self._meta['masks'][name]['text'][text_key]
        else:
            return self._meta['columns'][name]['text'][text_key]

    def _get_meta_loc(self, var):
        if self._get_type(var) == 'array':
            return self._meta['lib']['values']
        else:
            return self._meta['columns']

    def _get_value_loc(self, var):
        if self._is_numeric(var):
            raise TypeError("Numerical columns do not have 'values' meta.")
        if not self._has_categorical_data(var):
            raise TypeError("Variable '{}' is not categorical!".format(var))
        loc = self._get_meta_loc(var)
        if not self._is_array(var):
            return emulate_meta(self._meta, loc[var].get('values', None))
        else:
            return emulate_meta(self._meta, loc[var])

    def _get_valuemap(self, var, non_mapped=None, text_key=None):
        if text_key is None: text_key = self.text_key
        vals = self._get_value_loc(var)
        if non_mapped in ['codes', 'lists', None]:
            codes = [int(v['value']) for v in vals]
            if non_mapped == 'codes':
                return codes
        if non_mapped in ['texts', 'lists', None]:
            texts = [v['text'][text_key] if text_key in v['text'] else None
                     for v in vals]
            if non_mapped == 'texts':
                return texts
        if non_mapped == 'lists':
            return codes, texts
        else:
            return zip(codes, texts)

    def _get_itemmap(self, var, non_mapped=None, text_key=None):
        if text_key is None: text_key = self.text_key
        if non_mapped in ['items', 'lists', None]:
            items = [i['source'].split('@')[-1]
                     for i in self._meta['masks'][var]['items']]
            if non_mapped == 'items':
                return items
        if non_mapped in ['texts', 'lists', None]:
            items_texts = [i['text'][text_key] for i in
                           self._meta['masks'][var]['items']]
            if non_mapped == 'texts':
                return items_texts
        if non_mapped == 'lists':
            return items, items_texts
        else:
            return zip(items, items_texts)

    def _verify_var_in_dataset(self, name):
        if not name in self._meta['masks'] and not name in self._meta['columns']:
            raise KeyError("'{}' not found in DataSet!".format(name))

    def _get_meta(self, var, type=None, text_key=None):
        self._verify_var_in_dataset(var)
        if text_key is None: text_key = self.text_key
        var_type = self._get_type(var)
        label = self.text(var, text_key)
        missings = self._get_missing_map(var)
        if self._has_categorical_data(var):
            codes, texts = self._get_valuemap(var, non_mapped='lists',
                                              text_key=text_key)
            if missings:
                codes_copy = codes[:]
                for miss_types, miss_codes in missings.items():
                    for code in miss_codes:
                        codes_copy[codes_copy.index(code)] = miss_types
                missings = [c  if isinstance(c, (str, unicode)) else None
                            for c in codes_copy]
            else:
                missings = [None] * len(codes)
            if var_type == 'array':
                items, items_texts = self._get_itemmap(var, non_mapped='lists',
                                                       text_key=text_key)
                idx_len = max((len(codes), len(items)))
                if len(codes) > len(items):
                    pad = (len(codes) - len(items))
                    items = self._pad_meta_list(items, pad)
                    items_texts = self._pad_meta_list(items_texts, pad)
                elif len(codes) < len(items):
                    pad = (len(items) - len(codes))
                    codes = self._pad_meta_list(codes, pad)
                    texts = self._pad_meta_list(texts, pad)
                    missings = self._pad_meta_list(missings, pad)
                elements = [items, items_texts, codes, texts, missings]
                columns = ['items', 'item texts', 'codes', 'texts', 'missing']
            else:
                idx_len = len(codes)
                elements = [codes, texts, missings]
                columns = ['codes', 'texts', 'missing']
            meta_s = [pd.Series(element, index=range(0, idx_len))
                      for element in elements]
            meta_df = pd.concat(meta_s, axis=1)
            meta_df.columns = columns
            meta_df.columns.name = var_type
            meta_df.index = xrange(1, len(meta_df.index) + 1)
            meta_df.index.name = '{}: {}'.format(var, label)
        else:
            meta_df = pd.DataFrame(['N/A'])
            meta_df.columns = [var_type]
            meta_df.index = ['{}: {}'.format(var, label)]
        return meta_df

    @staticmethod
    def _pad_meta_list(meta_list, pad_to_len):
        return meta_list + ([''] * pad_to_len)

    # ------------------------------------------------------------------------
    # DATA MANIPULATION/HANDLING
    # ------------------------------------------------------------------------
    def make_dummy(self, var, partitioned=False):
        if not self._is_array(var):
            vartype = self._get_type(var)
            if vartype == 'delimited set':
                try:
                    dummy_data = self[var].str.get_dummies(';')
                except:
                    dummy_data = self._data[[var]]
                    dummy_data.columns = [0]
                if self.meta is not None:
                    var_codes = self._get_valuemap(var, non_mapped='codes')
                    dummy_data.columns = [int(col) for col in dummy_data.columns]
                    dummy_data = dummy_data.reindex(columns=var_codes)
                    dummy_data.replace(np.NaN, 0, inplace=True)
                if not self.meta:
                    dummy_data.sort_index(axis=1, inplace=True)
            else: # single, int, float data
                dummy_data = pd.get_dummies(self[var])
                if self.meta and not self._is_numeric(var):
                    var_codes = self._get_valuemap(var, non_mapped='codes')
                    dummy_data = dummy_data.reindex(columns=var_codes)
                    dummy_data.replace(np.NaN, 0, inplace=True)
                dummy_data.rename(
                    columns={
                        col: int(col)
                        if float(col).is_integer()
                        else col
                        for col in dummy_data.columns
                    },
                    inplace=True)
            if not partitioned:
                return dummy_data
            else:
                return dummy_data.values, dummy_data.columns.tolist()
        else: # array-type data
            items = self._get_itemmap(var, non_mapped='items')
            codes = self._get_valuemap(var, non_mapped='codes')
            dummy_data = []
            if self._is_multicode_array(items[0]):
                for i in items:
                    i_dummy = self[i].str.get_dummies(';')
                    i_dummy.columns = [int(col) for col in i_dummy.columns]
                    dummy_data.append(i_dummy.reindex(columns=codes))
            else:
                for i in items:
                    dummy_data.append(
                        pd.get_dummies(self[i]).reindex(columns=codes))
            dummy_data = pd.concat(dummy_data, axis=1)
            if not partitioned:
                return dummy_data
            else:
                return dummy_data.values, codes, items

    def filter(self, alias, condition, inplace=False):
        """
        Filter the DataSet using a Quantipy logical expression.
        """
        data = self._data.copy()
        filter_idx = get_logic_index(pd.Series(data.index), condition, data)
        filtered_data = data.iloc[filter_idx[0], :]
        if inplace:
            self.filtered = alias
            self._data = filtered_data
        else:
            new_ds = DataSet(self.name)
            new_ds._data = filtered_data
            new_ds._meta = self._meta
            new_ds.filtered = alias
            new_ds.text_key = self.text_key
            return new_ds

    # ------------------------------------------------------------------------
    # LINK OBJECT CONVERSION & HANDLERS
    # ------------------------------------------------------------------------
    def link(self, filters=None, x=None, y=None, views=None):
        """
        Create a Link instance from the DataSet.
        """
        #raise NotImplementedError('Links from DataSet currently not supported!')
        if filters is None: filters = 'no_filter'
        l = qp.sandbox.Link(self, filters, x, y)
        return l


    # ------------------------------------------------------------------------
    # validate the dataset
    # ------------------------------------------------------------------------

    def validate(self, verbose=True):
        """
        Identify and report inconsistencies in the ``DataSet`` instance.
        """

        def err_appender(text, err_var, app, count, text_key):
            if not isinstance(text, dict):
                if err_var[0] == '': err_var[0] += app + count
                elif err_var[0] == 'x': err_var[0] += ', ' +app + count
                else: err_var[0] += ', '  + count
            elif self.text_key not in text:
                if err_var[1] == '': err_var[1] += app + count
                elif err_var[1] == 'x': err_var[1] += ', ' +app + count
                else: err_var[1] += ', '  + count
            elif text[text_key] in [None, '', ' ']:
                if err_var[2] == '': err_var[2] += app + count
                elif err_var[2] == 'x': err_var[2] += ', ' +app + count
                else: err_var[2] += ', '  + count
            return err_var


        def append_loop(err_var_item, app, count):
            if app in err_var_item:
                err_var_item += ', ' + str(count)
            else:
                err_var_item += app + ' ' + str(count)
            return err_var_item

        def data_vs_meta_codes(name):
            if not name in self._data: return False
            if self._is_delimited_set(name):
                data_codes = self._data[name].str.get_dummies(';').columns.tolist()
                data_codes = [int(c) for c in data_codes]
            else:
                data_codes = pd.get_dummies(self._data[name]).columns.tolist()
            meta_codes = self._get_valuemap(name, non_mapped='codes')
            wild_codes = [code for code in data_codes if code not in meta_codes]
            return wild_codes

        meta = self._meta
        data = self._data

        text_key = self.text_key

        msg = ("Error explanations:\n"
               "\tErr1: Text object is not a dict.\n"
               "\tErr2: Text object does not contain dataset text_key '{}'.\n"
               "\tErr3: Text object has empty text mapping.\n"
               "\tErr4: Categorical object does not contain any 'Values'.\n"
               "\tErr5: Categorical object has badly formatted 'Values'.\n"
               "\t\t (not a list or reference does not exist)\n"
               "\tErr6: 'Source' reference does not exist.\n"
               "\tErr7: '._data' contains codes that are not in ._meta.\n")
        msg = msg.format(text_key)

        err_columns = ['Err{}'.format(x) for x in range(1,8)]
        err_df = pd.DataFrame(columns=err_columns)

        for ma in meta['masks']:
            if ma.startswith('qualityControl_'): continue

            err_var = ['' for x in range(7)]

            mask = meta['masks'][ma]
            if 'text' in mask:
                text = mask['text']
                err_var = err_appender(text, err_var, '', 'x', text_key)
            for x, item in enumerate(mask['items']):
                if 'text' in item:
                    text = item['text']
                    err_var = err_appender(text, err_var, 'item ',
                                                str(x), text_key)
                if 'source' in item:
                    if (isinstance(item['source'], basestring)
                        and '@' in item['source']):
                        try:
                            ref = item['source'].split('@')
                            if not ref[-1] in meta[ref[0]]:
                                err_var[5] = append_loop(err_var[5],
                                                         'item ', x)
                        except:
                            err_var[5] = append_loop(err_var[5], 'item ', x)
                    else:
                        err_var[5] = append_loop(err_var[5], 'item ', x)
            if not 'values' in mask:
                err_var[3] = 'x'
            elif not (isinstance(mask['values'], list) or
                      isinstance(mask['values'], basestring) and
                      mask['values'].split('@')[-1] in meta['lib']['values']):
                err_var[4] = 'x'

            if not ('').join(err_var) == '':
                new_err = pd.DataFrame([err_var], index=[ma],
                                       columns=err_columns)
                err_df = err_df.append(new_err)

        excepts = [col for col in data if col not in meta['columns']]

        for col in meta['columns']:
            if col.startswith('qualityControl_'): continue

            err_var = ['' for x in range(7)]

            column = meta['columns'][col]
            if 'text' in column:
                text = column['text']
                err_var = err_appender(text, err_var, '', 'x', text_key)
            if 'values' in column:
                if not (isinstance(column['values'], list) or
                        isinstance(column['values'], basestring) and
                        column['values'].split('@')[-1] in meta['lib']['values']):
                    err_var[4] = 'x'
                for x, val in enumerate(column['values']):
                    if 'text' in val:
                        text = val['text']
                        err_var = err_appender(text, err_var, 'value ',
                                                    str(x), text_key)
            elif ('values' not in column and
                 column['type'] in ['delimited set', 'single']):
                err_var[3] = 'x'


            if (self._has_categorical_data(col) and err_var[3] == '' and
                err_var[4] == ''):
                if data_vs_meta_codes(col):
                    err_var[6] = 'x'



            if not ('').join(err_var) == '':
                new_err = pd.DataFrame([err_var], index=[col],
                                       columns=err_columns)
                err_df = err_df.append(new_err)

        for col in excepts:
            if col.startswith('id_'): continue
            else:
                new_err = pd.DataFrame([['x' for x in range(7)]], index=[col],
                                       columns=err_columns)
                err_df = err_df.append(new_err)

        if verbose:
            if not len(err_df) == 0:
                print msg
                return err_df.sort()
            else:
                print 'no issues found in dataset'
        else:
            return err_df.sort()


    def validate_backup(self, text=True, categorical=True, codes=True):
        """
        Validates variables/ text objects/ ect in the dataset
        """

        meta = self._meta
        data = self._data

        # validate text-objects
        if text:
            self.validate_text_objects(test_object=None, name=None)

        # validate categorical objects (single, delimited set, array)
        if codes: categorical = True
        if categorical:
            error_list = self.validate_categorical_objects()

        # validate data vs meta codes
        if codes:
            for key in data.keys():
                if key.startswith('id_') or key in error_list: continue
                elif self._has_categorical_data(key):
                    self._verify_data_vs_meta_codes(key, raiseError=False)



    def _proof_values(self, variable, name, error_list):
        msg = "Warning: Meta is not consistent for '{}'!"

        if not 'values' in variable.keys():
            error_list.append(name)
            print '*' * 60
            print msg.format(name)
            print "Meta doesn't contain any codes"
            return error_list

        values = variable['values']
        if isinstance(values, list):
            return error_list
        elif (isinstance(values, basestring) and
            values.split('@')[-1] in self._meta['lib']['values']):
            return error_list
        else:
            error_list.append(name)
            print '*' * 60
            print msg.format(name)
            print "Codes are not a list or reference doesn't exist"
            return error_list


    def validate_categorical_objects(self):

        meta = self._meta
        data = self._data

        error_list = []

        # validate delimited set, single
        for col in meta['columns']:
            var = meta['columns'][col]
            if var['type'] in ['delimited set', 'single']:
                error_list = self._proof_values(variable=var, name=col,
                                                error_list=error_list)

        # validate array
        for mask in meta['masks']:
            arr = meta['masks'][mask]
            error_list = self._proof_values(variable=arr, name=mask,
                                            error_list=error_list)
            for item in arr['items']:
                ref = item['source'].split('@')
                if ref[-1] in meta[ref[0]]: continue
                else:
                    print '*' * 60
                    print "Warning: Meta is not consistent for '{}'!".format(mask)
                    print "Source reference {} doesn't exist".format(ref[-1])

        return error_list


    @classmethod
    def _validate_text_objects(cls, test_object, text_key, name):

        msg = "Warning: Text object is not consistent: '{}'!"
        if not isinstance(test_object, dict):
            print '*' * 60
            print msg.format(name)
            print 'Text object is not a dict'
        elif text_key not in test_object.keys():
            print '*' * 60
            print msg.format(name)
            print 'Text object does not contain dataset-text_key {}'.format(
                text_key)
        elif test_object[text_key] in [None, '', ' ']:
            print '*' * 60
            print msg.format(name)
            print 'Text object has empty text mapping'


    def validate_text_objects(self, test_object, name=None):
        """
        Prove all text objects in the dataset.
        """

        meta = self._meta
        text_key = self.text_key

        if test_object == None : test_object= self._meta
        if name == None:
            name = 'meta'

        if isinstance(test_object, dict):
            for key in test_object.keys():
                new_name = name + '[' + key + ']'
                if 'text' == key:
                    self._validate_text_objects(test_object['text'],
                                                text_key, new_name)
                elif (key in ['properties', 'data file'] or
                    'qualityControl' in key):
                    continue
                else:
                    self.validate_text_objects(test_object[key], new_name)
        elif isinstance(test_object, list):
            for i, item in enumerate(test_object):
                new_name = name + '[' + str(i) + ']'
                self.validate_text_objects(item,new_name)


    # ------------------------------------------------------------------------
    # checking equality of variables and datasets
    # ------------------------------------------------------------------------

    def _compare(self, var1, var2, check_ds=None, text_key=None):
        """
        Compares types, codes, values, question labels of two variables.

        Parameters
        ----------
        var1: str
            Variablename that gets checked.
        var2: str
            Variablename that gets checked.
        check_ds: DataSet instance
            var2 is in this DataSet instance.
        """
        if not check_ds: check_ds = self
        if not text_key: text_key = self.text_key
        msg = '*' * 60 + "\n'{}' and '{}' are not identical:"
        if not self.text(var1, text_key) == check_ds.text(var2, text_key):
            msg = msg + '\n  - not the same label.'
        if not self._get_type(var1) == check_ds._get_type(var2):
            msg = msg + '\n  - not the same type.'
        if self._has_categorical_data(var1) and check_ds._has_categorical_data(var2):
            if not (self._get_valuemap(var1, None, text_key) ==
                    check_ds._get_valuemap(var2, None, text_key)):
                msg = msg + '\n  - not the same values object.'
        if (self._is_array(var1) and
            not (self._get_itemmap(var1, None, text_key) ==
            check_ds._get_itemmap(var2, None, text_key))):
            msg = msg + '\n  - not the same items object.'
        if not msg[-1] == ':': print msg.format(var1, var2)
        return None

    def compare(self, dataset=None, variables=None, text_key=None):
        """
        Compares types, codes, values, question labels of two datasets.

        Parameters
        ----------
        dataset : quantipy.DataSet instance
            Test if all variables in the provided ``dataset`` are also in
            ``self`` and compare their metadata definititons.
        variables : tuple of str, e.g. ('var1', 'var2')
            If no other ``dataset`` is provided, both variables are taken from
            ``self``, otherwise 'var1' is from ``self``, 'var2' is from
            ``dataset``.

        Returns
        -------
        None
        """

        if not dataset: dataset = self
        if not text_key: text_key = self.text_key
        meta = self._meta
        check_meta = dataset._meta
        if isinstance(variables, tuple):
            var1, var2 = variables
            if not var1 in meta['columns'].keys() + meta['masks'].keys():
                raise ValueError('{} is not in dataset.'.format(var1))
            if not var2 in check_meta['columns'].keys() + check_meta['masks'].keys():
                raise ValueError('{} is not in dataset.'.format(var2))
            self._compare(var1, var2, dataset, text_key)
        elif not variables:
            vars1 = {item.split('@')[1] : item.split('@')[0]
                     for item in meta['sets']['data file']['items']}
            vars2 = {item.split('@')[1] : item.split('@')[0]
                     for item in check_meta['sets']['data file']['items']}
            prove = [key for key in vars2 if key in vars1]
            for key in prove:
                self._compare(key, key, dataset, text_key)
        else:
            raise ValueError("'variables' must be a tuple of two str or None.")
        return None

# ============================================================================

    def parrot(self):
        from IPython.display import Image
        from IPython.display import display
        try:
            return display(Image(url="https://m.popkey.co/3a9f4b/jZZ83.gif"))
        except:
            print ':sad_parrot: Looks like the parrot url is not longer there!'<|MERGE_RESOLUTION|>--- conflicted
+++ resolved
@@ -1716,15 +1716,7 @@
             self._meta['lib']['values'][name] = new_values
         else:
             self._meta['columns'][name]['values'] = new_values
-<<<<<<< HEAD
-        # Clean case data, drill through all items if required...
-        names = [name] if not use_array else self.sources(name)
-        for name in names:
-            if self._is_delimited_set(name):
-                self._remove_from_delimited_set_data(name, remove)
-            else:
-                self._data[name].replace(remove, np.NaN, inplace=True)
-=======
+
         if self._is_array(name):
             items = self._get_itemmap(name, 'items')
             for i in items:
@@ -1732,7 +1724,6 @@
         else:
             for code in remove:
                 self[name] = self[name].apply(lambda x: self._remove_code(x, code))
->>>>>>> 9a19effa
             self._verify_data_vs_meta_codes(name)
         return None
 
@@ -3028,9 +3019,6 @@
         else:
             return recode_series
 
-<<<<<<< HEAD
-    def interlock(self, name, label, variables, val_text_sep='/'):
-=======
     def uncode(self, target, mapper, default=None, intersect=None, inplace=True):
         """
         Create a new or copied series from data, recoded using a mapper.
@@ -3120,7 +3108,6 @@
 
 
     def interlock(self, name, label, variables, val_text_sep = '/'):
->>>>>>> 9a19effa
         """
         Build a new category-intersected variable from >=2 incoming variables.
 
