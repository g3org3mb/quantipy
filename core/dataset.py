 #!/usr/bin/python
# -*- coding: utf-8 -*-
import numpy as np
import pandas as pd

import quantipy as qp
from quantipy.core.tools.dp.io import (
    read_quantipy as r_quantipy,
    read_dimensions as r_dimensions,
    read_decipher as r_decipher,
    read_spss as r_spss,
    read_ascribe as r_ascribe,
    write_spss as w_spss,
    write_quantipy as w_quantipy)

from quantipy.core.helpers.functions import (
    filtered_set,
    emulate_meta)

from quantipy.core.tools.view.logic import (
    has_any, has_all, has_count,
    not_any, not_all, not_count,
    is_lt, is_ne, is_gt,
    is_le, is_eq, is_ge,
    union, intersection, get_logic_index)

from quantipy.core.tools.dp.prep import (
    hmerge as _hmerge,
    vmerge as _vmerge,
    recode as _recode,
    frequency as fre,
    crosstab as ct,
    frange,
    index_mapper)

from cache import Cache

import copy as org_copy
import json
import warnings

from itertools import product

class DataSet(object):
    """
    A set of casedata (required) and meta data (optional).

    DESC.
    """
    def __init__(self, name):
        self.path = None
        self.name = name
        self.filtered = 'no_filter'
        self._data = None
        self._meta = None
        self.text_key = None
        self._verbose_errors = True
        self._verbose_infos = True
        self._cache = Cache()
        self.columns = None
        self.masks = None
        self.sets = None
        self.singles = None
        self.delimited_sets = None
        self.ints = None
        self.floats = None
        self.dates = None
        self.strings = None

    # ------------------------------------------------------------------------
    # item access / instance handlers
    # ------------------------------------------------------------------------
    def __getitem__(self, var):
        if isinstance(var, tuple):
            sliced_access = True
            slicer = var[0]
            var = var[1]
        else:
            sliced_access = False
        var = self._prep_varlist(var)
        if len(var) == 1: var = var[0]
        if sliced_access:
            return self._data.ix[slicer, var]
        else:
            return self._data[var]

    def __setitem__(self, name, val):
        if isinstance(name, tuple):
            sliced_insert = True
            slicer = name[0]
            name = name[1]
        else:
            sliced_insert = False
        scalar_insert = isinstance(val, (int, float, str, unicode))
        if scalar_insert and self._has_categorical_data(name):
            if not val in self.codes(name) and not np.isnan(val):
                msg = "{} is undefined for '{}'! Valid: {}"
                raise ValueError(msg.format(val, name, self.codes(name)))
        if sliced_insert:
            self._data.loc[slicer, name] = val
        else:
            self._data[name] = val


    @staticmethod
    def start_meta(text_key='main'):
        """
        Starts a new/empty Quantipy meta document.

        Parameters
        ----------
        text_key : str, default None
            The default text key to be set into the new meta document.

        Returns
        -------
        meta : dict
            Quantipy meta object
        """
        meta = {
            'info': {
                'text': ''
            },
            'lib': {
                'default text': text_key,
                'values': {}
            },
            'columns': {},
            'masks': {},
            'sets': {
                'data file': {
                    'text': {text_key: 'Variable order in source file'},
                    'items': []
                }
            },
            'type': 'pandas.DataFrame'
        }
        return meta

    def _get_columns(self, vtype=None):
        meta = self._meta['columns']
        if vtype:
            return [c for c in meta.keys() if self._get_type(c) == vtype]
        else:
            return meta.keys()

    def _get_masks(self):
        return self._meta['masks'].keys()

    def _get_sets(self):
        return self._meta['sets'].keys()

    def set_verbose_errmsg(self, verbose=True):
        """
        """
        if not isinstance(verbose, bool):
            msg = 'Can only assign boolean values, found {}'
            raise ValueError(msg.format(type(verbose)))
        self._verbose_errors = verbose
        return None

    def set_verbose_infomsg(self, verbose=True):
        """
        """
        if not isinstance(verbose, bool):
            msg = 'Can only assign boolean values, found {}'
            raise ValueError(msg.format(type(verbose)))
        self._verbose_infos = verbose
        return None

    @classmethod
    def set_encoding(cls, encoding):
        """
        Hack sys.setdefaultencoding() to escape ASCII hell.

        Parameters
        ----------
        encoding : str
            The name of the encoding to default to.
        """
        import sys
        default_stdout = sys.stdout
        default_stderr = sys.stderr
        reload(sys)
        sys.setdefaultencoding(encoding)
        sys.stdout = default_stdout
        sys.stderr = default_stderr

    def clone(self):
        """
        Get a deep copy of the ``DataSet`` instance.
        """
        cloned = org_copy.deepcopy(self)
        return cloned

    def split(self, save=False):
        """
        Return the ``meta`` and ``data`` components of the DataSet instance.

        Parameters
        ----------
        save : bool, default False
            If True, the ``meta`` and ``data`` objects will be saved to disk,
            using the instance's ``name`` and ``path`` attributes to determine
            the file location.

        Returns
        -------
        meta, data : dict, pandas.DataFrame
            The meta dict and the case data DataFrame as separate objects.
        """
        meta, data = self._meta, self._data
        if save:
            path = self.path
            name = self.name
            w_quantipy(meta, data, path+name+'.json', path+name+'.csv')
        return meta, data

    def meta(self, name=None, text_key=None):
        """
        Provide a *pretty* summary for variable meta given as per ``name``.

        Parameters
        ----------
        name : str, default None
            The variable name keyed in ``_meta['columns']`` or ``_meta['masks']``.
            If None, the entire ``meta`` component of the ``DataSet`` instance
            will be returned.
        text_key : str, default None
            The text_key that should be used when taking labels from the
            source meta. If the given text_key is not found for any
            particular text object, the ``DataSet.text_key`` will be used
            instead.

        Returns
        ------
        meta : dict or pandas.DataFrame
            Either a DataFrame that sums up the meta information on a ``mask``
            or ``column`` or the meta dict as a whole is
        """
        if not name:
            return self._meta
        else:
            return self.describe(name, text_key=text_key)

    def variables(self, only_type=None):
        """
        Get an overview of all the variables ordered by their type.

        Parameters
        ----------
        only_type : str or list of str, default None
            Restrict the overview to these data types.

        Returns
        -------
        overview : pandas.DataFrame
            The variables per data type inside the ``DataSet``.
        """
        return self.describe(only_type=only_type)

    def values(self, name, text_key=None):
        """
        Get categorical data's paired code and texts information from the meta.

        Parameters
        ----------
        name : str
            The column variable name keyed in ``_meta['columns']`` or
            ``_meta['masks']``.
        text_key : str, default None
            The text_key that should be used when taking labels from the
            source meta. If the given text_key is not found for any
            particular text object, the ``DataSet.text_key`` will be used
            instead.

        Returns
        -------
        values : list of tuples
            The list of the numerical category codes and their ``texts``
            packed as tuples.
        """
        if not self._has_categorical_data(name):
            err_msg = '{} does not contain categorical values meta!'
            raise TypeError(err_msg.format(name))
        if not text_key: text_key = self.text_key
        return self._get_valuemap(name, text_key=text_key)

    def codes(self, name):
        """
        Get categorical data's numerical code values.

        Parameters
        ----------
        name : str
            The column variable name keyed in ``_meta['columns']``.

        Returns
        -------
        codes : list
            The list of category codes.
        """
        return self._get_valuemap(name, non_mapped='codes')

    def value_texts(self, name, text_key=None):
        """
        Get categorical data's text information.

        Parameters
        ----------
        name : str
            The column variable name keyed in ``_meta['columns']``.

        Returns
        -------
        texts : list
            The list of category texts.
        """
        return self._get_valuemap(name, non_mapped='texts', text_key=text_key)

    def items(self, name, text_key=None):
        """
        Get the array's paired item names and texts information from the meta.

        Parameters
        ----------
        name : str
            The column variable name keyed in ``_meta['masks']``.
        text_key : str, default None
            The text_key that should be used when taking labels from the
            source meta. If the given text_key is not found for any
            particular text object, the ``DataSet.text_key`` will be used
            instead.

        Returns
        -------
        items : list of tuples
            The list of source item names (from ``_meta['columns']``) and their
            ``text`` information packed as tuples.
        """
        if not self._is_array(name):
            err_msg = '{} is not an array mask!'
            raise TypeError(err_msg.format(name))
        if not text_key: text_key = self.text_key
        return self._get_itemmap(name, text_key=text_key)

    def sources(self, name):
        """
        Get the ``_meta['columns']`` elements for the passed array mask name.

        Parameters
        ----------
        name : str
            The mask variable name keyed in ``_meta['masks']``.

        Returns
        -------
        sources : list
            The list of source elements from the array definition.
        """
        return self._get_itemmap(name, non_mapped='items')

    def item_texts(self, name, text_key=None):
        """
        Get the ``text`` meta data for the items of the passed array mask name.

        Parameters
        ----------
        name : str
            The mask variable name keyed in ``_meta['masks']``.
        text_key : str, default None
            The text_key that should be used when taking labels from the
            source meta. If the given text_key is not found for any
            particular text object, the ``DataSet.text_key`` will be used
            instead.

        Returns
        -------
        texts : list
            The list of item texts for the array elements.
        """
        return self._get_itemmap(name, non_mapped='texts', text_key=text_key)


    def data(self):
        """
        Return the ``data`` component of the ``DataSet`` instance.
        """
        return self._data

    def _cache(self):
        return self._cache

    # ------------------------------------------------------------------------
    # file i/o / conversions
    # ------------------------------------------------------------------------
    def read_quantipy(self, path_meta, path_data):
        """
        Load Quantipy .csv/.json files, connecting as data and meta components.

        Parameters
        ----------
        path_meta : str
            The full path (optionally with extension ``'.json'``, otherwise
            assumed as such) to the meta data defining ``'.json'`` file.
        path_data : str
            The full path (optionally with extension ``'.csv'``, otherwise
            assumed as such) to the case data defining ``'.csv'`` file.

        Returns
        -------
        None
            The ``DataSet`` is modified inplace, connected to Quantipy native
            data and meta components.
        """
        if path_meta.endswith('.json'): path_meta = path_meta.replace('.json', '')
        if path_data.endswith('.csv'): path_data = path_data.replace('.csv', '')
        self._meta, self._data = r_quantipy(path_meta+'.json', path_data+'.csv')
        self._set_file_info(path_data, path_meta)
        return None

    def read_dimensions(self, path_meta, path_data):
        """
        Load Dimensions .ddf/.mdd files, connecting as data and meta components.

        Parameters
        ----------
        path_meta : str
            The full path (optionally with extension ``'.mdd'``, otherwise
            assumed as such) to the meta data defining ``'.mdd'`` file.
        path_data : str
            The full path (optionally with extension ``'.ddf'``, otherwise
            assumed as such) to the case data defining ``'.ddf'`` file.

        Returns
        -------
        None
            The ``DataSet`` is modified inplace, connected to Quantipy data
            and meta components that have been converted from their Dimensions
            source files.
        """
        if path_meta.endswith('.mdd'): path_meta = path_meta.replace('.mdd', '')
        if path_data.endswith('.ddf'): path_data = path_data.replace('.ddf', '')
        self._meta, self._data = r_dimensions(path_meta+'.mdd', path_data+'.ddf')
        self._set_file_info(path_data, path_meta)
        return None

    def read_spss(self, path_sav, **kwargs):
        """
        Load SPSS Statistics .sav files, converting and connecting data/meta.

        Parameters
        ----------
        path_sav : str
            The full path (optionally with extension ``'.sav'``, otherwise
            assumed as such) to the ``'.sav'`` file.

        Returns
        -------
        None
            The ``DataSet`` is modified inplace, connected to Quantipy data
            and meta components that have been converted from the SPSS
            source file.
        """
        if path_sav.endswith('.sav'): path_sav = path_sav.replace('.sav', '')
        self._meta, self._data = r_spss(path_sav+'.sav', **kwargs)
        self._set_file_info(path_sav)
        return None

    def write_quantipy(self, path_meta=None, path_data=None):
        """
        Write the data and meta components to .csv/.json files.

        The resulting files are well-defined native Quantipy source files.

        Parameters
        ----------
        path_meta : str, default None
            The full path (optionally with extension ``'.json'``, otherwise
            assumed as such) for the saved the DataSet._meta component.
            If not provided, the instance's ``name`` and ```path`` attributes
            will be used to determine the file location.
        path_data : str, default None
            The full path (optionally with extension ``'.ddf'``, otherwise
            assumed as such) for the saved DataSet._data component.
            If not provided, the instance's ``name`` and ```path`` attributes
            will be used to determine the file location.

        Returns
        -------
        None
        """
        meta, data = self._meta, self._data
        if path_data is None and path_meta is None:
            path = self.path
            name = self.name
            path_meta = '{}/{}.json'.format(path, name)
            path_data = '{}/{}.csv'.format(path, name)
        elif path_data is not None and path_meta is not None:
            if not path_meta.endswith('.json'):
                path_meta = '{}.json'.format(path_meta)
            if not path_data.endswith('.csv'):
                path_data = '{}.csv'.format(path_data)
        else:
            msg = 'Must either specify or omit both `path_meta` and `path_data`!'
            raise ValueError(msg)
        w_quantipy(meta, data, path_meta, path_data)
        return None

    def write_spss(self, path_sav=None, index=True, text_key=None,
                   mrset_tag_style='__', drop_delimited=True, from_set=None,
                   verbose=True):
        """
        Parameters
        ----------
        path_sav : str, default None
            The full path (optionally with extension ``'.json'``, otherwise
            assumed as such) for the saved the DataSet._meta component.
            If not provided, the instance's ``name`` and ```path`` attributes
            will be used to determine the file location.
        index : bool, default False
            Should the index be inserted into the dataframe before the
            conversion happens?
        text_key : str, default None
            The text_key that should be used when taking labels from the
            source meta. If the given text_key is not found for any
            particular text object, the ``DataSet.text_key`` will be used
            instead.
        mrset_tag_style : str, default '__'
            The delimiting character/string to use when naming dichotomous
            set variables. The mrset_tag_style will appear between the
            name of the variable and the dichotomous variable's value name,
            as taken from the delimited set value that dichotomous
            variable represents.
        drop_delimited : bool, default True
            Should Quantipy's delimited set variables be dropped from
            the export after being converted to dichotomous sets/mrsets?
        from_set : str
            The set name from which the export should be drawn.
        Returns
        -------
        None
        """
        self.set_encoding('cp1252')
        meta, data = self._meta, self._data
        if not text_key: text_key = self.text_key
        if not path_sav:
            path_sav = '{}/{}.sav'.format(self.path, self.name)
        else:
            if not path_sav.endswith('.sav'):
                path_sav = '{}.sav'.format(path_sav)
        w_spss(path_sav, meta, data, index=index, text_key=text_key,
               mrset_tag_style=mrset_tag_style, drop_delimited=drop_delimited,
               from_set=from_set, verbose=verbose)
        self.set_encoding('utf-8')
        return None

    def from_components(self, data_df, meta_dict=None, text_key=None):
        """
        Attach a data and meta directly to the ``DataSet`` instance.

        .. note:: Except testing for appropriate object types, this method
            offers no additional safeguards or consistency/compability checks
            with regard to the passed data and meta documents!

        Parameters
        ----------
        data_df : pandas.DataFrame
            A DataFrame that contains case data entries for the ``DataSet``.
        meta_dict: dict, default None
            A dict that stores meta data describing the columns of the data_df.
            It is assumed to be well-formed following the Quantipy meta data
            structure.
        text_key : str, default None
            The text_key to be used. If not provided, it will be attempted to
            use the 'default text' from the ``meta['lib']`` definition.

        Returns
        -------
        None
        """
        if not isinstance(data_df, pd.DataFrame):
            msg = 'data_df must be a pandas.DataFrame, passed {}.'
            raise TypeError(msg.format(type(data_df)))
        if not isinstance(meta_dict, dict):
            msg = 'meta_dict must be of type dict, passed {}.'
            raise TypeError(msg.format(type(meta_dict)))
        self._data = data_df
        if meta_dict:
            self._meta = meta_dict
        if not text_key:
            try:
                self.text_key = self._meta['lib']['default text']
            except KeyError:
                warning = "No 'text_key' provided and unable to derive"
                warning = warning + " 'text_key' information from passed meta!"
                warning = warning + " 'DataSet._meta might be corrupt!"
                warnings.warn(warning)
                self.text_key = None
        return None

    def from_stack(self, stack, datakey=None):
        """
        Use ``quantipy.Stack`` data and meta to create a ``DataSet`` instance.

        Parameters
        ----------
        stack : quantipy.Stack
            The Stack instance to convert.
        datakey : str
            The reference name where meta and data information are stored.

        Returns
        -------
        None
        """

        if datakey is None and len(stack.keys()) > 1:
            msg = 'Please specify the datakey, stack has more than one.'
            raise ValueError(msg)
        elif datakey is None:
            datakey = stack.keys()[0]
        elif not datakey in stack.keys():
            msg = 'datakey does not exist.'
            raise KeyError(msg)

        dk_f = stack[datakey].keys()
        if len(dk_f) > 2:
            msg = 'Method does not support stacks with more than one filter.'
            raise NotImplementedError(msg)
        elif len(dk_f) == 2:
            dk_f = dk_f[0] if not dk_f[0]=='no_filter' else dk_f[1]
        else:
            dk_f = 'no_filter'

        meta = stack[datakey][dk_f].meta
        data = stack[datakey][dk_f].data
        self.name = datakey
        self.filtered = dk_f
        self.from_components(data, meta)

        return None

    def from_excel(self, path_xlsx, merge=True, unique_key='identity'):
        """
        Converts excel files to a dataset or/and merges variables.

        Parameters
        ----------
        path_xlsx : str
            Path where the excel file is stored. The file must have exactly
            one sheet with data.
        merge : bool
            If True the new data from the excel file will be merged on the
            dataset.
        unique_key : str
            If ``merge=True`` an hmerge is done on this variable.

        Returns
        -------
        new_dataset : ``quantipy.DataSet``
            Contains only the data from excel.
            If ``merge=True`` dataset is modified inplace.
        """

        xlsx = pd.read_excel(path_xlsx, sheetname=None)

        if not len(xlsx.keys()) == 1:
            raise KeyError("The XLSX must have exactly 1 sheet.")
        key = xlsx.keys()[0]
        sheet = xlsx[key]
        if merge and not unique_key in sheet.columns:
            raise KeyError(
            "The coding sheet must a column named '{}'.".format(unique_key))

        new_ds = qp.DataSet('excel_data')
        new_ds._data = pd.DataFrame()
        new_ds._meta = new_ds.start_meta()
        for col in sheet.columns.tolist():
            new_ds.add_meta(col, 'int', col)
        new_ds._data = sheet

        if merge:
            self.hmerge(new_ds, on=unique_key, verbose=False)

        return new_ds

    def _set_file_info(self, path_data, path_meta=None):
        self.path = '/'.join(path_data.split('/')[:-1]) + '/'
        try:
            self.text_key = self._meta['lib']['default text']
        except:
            self.text_key = None
        self._data['@1'] = np.ones(len(self._data))
        self._meta['columns']['@1'] = {'type': 'int'}
        self._data.index = list(xrange(0, len(self._data.index)))
        self.columns = self._get_columns()
        self.masks = self._get_masks()
        self.sets = self._get_sets()
        self.singles = self._get_columns('single')
        self.delimited_sets = self._get_columns('delimited set')
        self.ints = self._get_columns('int')
        self.floats = self._get_columns('float')
        self.dates = self._get_columns('date')
        self.strings = self._get_columns('string')
        if self._verbose_infos: self._show_file_info()
        return None

    def _show_file_info(self):
        file_spec = 'DataSet: {}\nrows: {} - columns: {}'
        if not self.path: self.path = '/'
        file_name = '{}{}'.format(self.path, self.name)
        print file_spec.format(file_name, len(self._data.index),
                               len(self._data.columns)-1)
        return None

    def unroll(self, varlist, keep=None, both=None):
        """
        Replace mask with their items, optionally excluding/keeping certain ones.

        Parameters
        ----------
        varlist : list
           A list of meta ``'columns'`` and/or ``'masks'`` names.
        keep : str or list, default None
            The names of masks that will not be replaced with their items.
        both : 'all', str or list of str, default None
            The names of masks that will be included both as themselves and as
            collections of their items.

        Returns
        -------
        unrolled : list
            The modified ``varlist``.
        """
        if not isinstance(varlist, list):
            varlist = [varlist]
        if not keep:
            keep = []
        elif not isinstance(keep, list):
            keep = [keep]
        if not both:
            both = []
        elif both == 'all':
            both = [mask for mask in varlist if mask in self._meta['masks']]
        elif not isinstance(both, list):
            both = [both]
        unrolled = []
        for var in varlist:
            if not self._is_array(var):
                unrolled.append(var)
            else:
                if not var in keep:
                    if var in both:
                        unrolled.append(var)
                    unrolled.extend(self.sources(var))
                else:
                    unrolled.append(var)
        return unrolled

    def list_variables(self, numeric=False, text=False, blacklist=None):
        """
        Get list with all variable names except date, boolean, (string, numeric)

        Parameters
        ----------
        numeric : bool, default False
            If True, int/float variables are included in list.
        text : bool, default False
            If True, string variables are included in list.
        blacklist: list of str,
            Variables that should be excluded

        Returns
        -------
        list of str
        """
        meta = self._meta
        items_list = meta['sets']['data file']['items']

        except_list = ['date','boolean']
        if not text: except_list.append('string')
        if not numeric: except_list.extend(['int','float'])

        var_list =[]
        if not isinstance(blacklist, list):
            blacklist = [blacklist]
        if not blacklist: blacklist=[]
        for item in items_list:
            key, var_name = item.split('@')
            if key == 'masks':
                for element in meta[key][var_name]['items']:
                    blacklist.append(element['source'].split('@')[-1])
            if var_name in blacklist: continue
            if meta[key][var_name]['type'] in except_list: continue
            var_list.append(var_name)
        return var_list


    def create_set(self, setname='new_set', based_on='data file', included=None,
                   excluded=None, strings='keep', arrays='both', replace=None,
                   overwrite=False):
        """
        Create a new set in ``dataset._meta['sets']``.

        Parameters
        ----------
        setname : str, default 'new_set'
            Name of the new set.
        based_on : str, default 'data file'
            Name of set that can be reduced or expanded.
        included : str or list/set/tuple of str
            Names of the variables to be included in the new set. If None all
            variables in ``based_on`` are taken.
        excluded : str or list/set/tuple of str
            Names of the variables to be excluded in the new set.
        strings : {'keep', 'drop', 'only'}, default 'keep'
            Keep, drop or only include string variables.
        arrays : {'both', 'masks', 'columns'}, default both
            Add for arrays ``masks@varname`` or ``columns@varname`` or both.
        replace : dict
            Replace a variable in the set with an other.
            Example: {'q1': 'q1_rec'}, 'q1' and 'q1_rec' must be included in
                     ``based_on``. 'q1' will be removed and 'q1_rec' will be
                     moved to this position.
        overwrite : bool, default False
            Overwrite if ``meta['sets'][name] already exist.
        Returns
        -------
        None
            The ``DataSet`` is modified inplace.
        """
        meta = self._meta
        # prove setname
        if not isinstance(setname, str):
            raise TypeError("'setname' must be a str.")
        if setname in meta['sets'] and not overwrite:
            raise KeyError("{} is already in `meta['sets'].`".format(setname))
        # prove based_on
        if not based_on in meta['sets']:
            raise KeyError("'based_on' is not in `meta['sets'].`")

        # prove included
        if not included:
            included = [var.split('@')[-1]
                        for var in meta['sets'][based_on]['items']]
        elif not isinstance(included, list): included = [included]

        # prove replace
        if not replace: replace = {}
        elif not isinstance(replace, dict):
            raise TypeError("'replace' must be a dict.")
        else:
            for var in replace.keys() + replace.values():
                if var not in included:
                    raise KeyError("{} is not in 'included'".format(var))

        # prove arrays
        if not arrays in ['both', 'masks', 'columns']:
            raise ValueError (
                "'arrays' must be either 'both', 'masks' or 'columns'.")

        # filter set and create new set
        fset = filtered_set(meta=meta,
                     based_on=based_on,
                     masks=meta['masks'] if arrays=='columns' else None,
                     included=included,
                     excluded=excluded,
                     strings=strings)

        if arrays=='both':
            new_items = []
            items = fset['items']
            for item in items:
                new_items.append(item)
                if item.split('@')[0]=='masks':
                    for i in meta['masks'][item.split('@')[-1]]['items']:
                        new_items.append(i['source'])
            fset['items'] = new_items

        if replace:
            new_items = fset['items']
            for k, v in replace.items():
                for x, item in enumerate(new_items):
                    if v == item.split('@')[-1]: posv, move = x, item
                    if k == item.split('@')[-1]: posk = x
                new_items[posk] = move
                new_items.pop(posv)
            fset['items'] = new_items

        add = {setname: fset}
        meta['sets'].update(add)

        return None

    # ------------------------------------------------------------------------
    # extending / merging
    # ------------------------------------------------------------------------

    def hmerge(self, dataset, on=None, left_on=None, right_on=None,
               overwrite_text=False, from_set=None, inplace=True, verbose=True):

        """
        Merge Quantipy datasets together using an index-wise identifer.

        This function merges two Quantipy datasets together, updating variables
        that exist in the left dataset and appending others. New variables
        will be appended in the order indicated by the 'data file' set if
        found, otherwise they will be appended in alphanumeric order.
        This merge happend horizontally (column-wise). Packed kwargs will be
        passed on to the pandas.DataFrame.merge() method call, but that merge
        will always happen using how='left'.

        Parameters
        ----------
        dataset : ``quantipy.DataSet``
            The dataset to merge into the current ``DataSet``.
        on : str, default=None
            The column to use as a join key for both datasets.
        left_on : str, default=None
            The column to use as a join key for the left dataset.
        right_on : str, default=None
            The column to use as a join key for the right dataset.
        overwrite_text : bool, default=False
            If True, text_keys in the left meta that also exist in right
            meta will be overwritten instead of ignored.
        from_set : str, default=None
            Use a set defined in the right meta to control which columns are
            merged from the right dataset.
        inplace : bool, default True
            If True, the ``DataSet`` will be modified inplace with new/updated
            columns. Will return a new ``DataSet`` instance if False.
        verbose : bool, default=True
            Echo progress feedback to the output pane.

        Returns
        -------
        None or new_dataset : ``quantipy.DataSet``
            If the merge is not applied ``inplace``, a ``DataSet`` instance
            is returned.
        """
        ds_left = (self._meta, self._data)
        ds_right = (dataset._meta, dataset._data)
        merged_meta, merged_data = _hmerge(
            ds_left, ds_right, on=on, left_on=left_on, right_on=right_on,
            overwrite_text=overwrite_text, from_set=from_set, verbose=verbose)
        if inplace:
            self._data = merged_data
            self._meta = merged_meta
            return None
        else:
            new_dataset = self.clone()
            new_dataset._data = merged_data
            new_dataset._meta = merged_meta
            return new_dataset

    def update(self, data, on='identity'):
        """
        Update the ``DataSet`` with the case data entries found in ``data``.

        Parameters
        ----------
        data : ``pandas.DataFrame``
            A dataframe that contains a subset of columns from the ``DataSet``
            case data component.
        on : str, default 'identity'
            The column to use as a join key.

        Returns
        -------
        None
            DataSet is modified inplace.
        """
        ds_left = (self._meta, self._data)
        update_meta = self._meta.copy()
        update_items = ['columns@{}'.format(name) for name
                        in data.columns.tolist()]
        update_meta['sets']['update'] = {'items': update_items}
        ds_right = (update_meta, data)
        merged_meta, merged_data = _hmerge(
            ds_left, ds_right, on=on, from_set='update', verbose=False)
        self._meta, self._data = merged_meta, merged_data
        del self._meta['sets']['update']
        return None

    def vmerge(self, dataset, on=None, left_on=None, right_on=None,
               row_id_name=None, left_id=None, right_id=None, row_ids=None,
               overwrite_text=False, from_set=None, uniquify_key=None,
               reset_index=True, inplace=True, verbose=True):
        """
        Merge Quantipy datasets together by appending rows.

        This function merges two Quantipy datasets together, updating variables
        that exist in the left dataset and appending others. New variables
        will be appended in the order indicated by the 'data file' set if
        found, otherwise they will be appended in alphanumeric order. This
        merge happens vertically (row-wise).

        Parameters
        ----------
        dataset : (A list of multiple) ``quantipy.DataSet``
            One or multiple datasets to merge into the current ``DataSet``.
        on : str, default=None
            The column to use to identify unique rows in both datasets.
        left_on : str, default=None
            The column to use to identify unique in the left dataset.
        right_on : str, default=None
            The column to use to identify unique in the right dataset.
        row_id_name : str, default=None
            The named column will be filled with the ids indicated for each
            dataset, as per left_id/right_id/row_ids. If meta for the named
            column doesn't already exist a new column definition will be
            added and assigned a reductive-appropriate type.
        left_id : str/int/float, default=None
            Where the row_id_name column is not already populated for the
            dataset_left, this value will be populated.
        right_id : str/int/float, default=None
            Where the row_id_name column is not already populated for the
            dataset_right, this value will be populated.
        row_ids : list of str/int/float, default=None
            When datasets has been used, this list provides the row ids
            that will be populated in the row_id_name column for each of
            those datasets, respectively.
        overwrite_text : bool, default=False
            If True, text_keys in the left meta that also exist in right
            meta will be overwritten instead of ignored.
        from_set : str, default=None
            Use a set defined in the right meta to control which columns are
            merged from the right dataset.
        uniquify_key : str, default None
            A int-like column name found in all the passed ``DataSet`` objects
            that will be protected from having duplicates. The original version
            of the column will be kept under its name prefixed with 'original_'.
        reset_index : bool, default=True
            If True pandas.DataFrame.reindex() will be applied to the merged
            dataframe.
        inplace : bool, default True
            If True, the ``DataSet`` will be modified inplace with new/updated
            rows. Will return a new ``DataSet`` instance if False.
        verbose : bool, default=True
            Echo progress feedback to the output pane.

        Returns
        -------
        None or new_dataset : ``quantipy.DataSet``
            If the merge is not applied ``inplace``, a ``DataSet`` instance
            is returned.
        """
        if isinstance(dataset, list):
            dataset_left = None
            dataset_right = None
            datasets = [(self._meta, self._data)]
            merge_ds = [(ds._meta, ds._data) for ds in dataset]
            datasets.extend(merge_ds)
        else:
            dataset_left = (self._meta, self._data)
            dataset_right = (dataset._meta, dataset._data)
            datasets = None
        merged_meta, merged_data = _vmerge(
            dataset_left, dataset_right, datasets, on=on, left_on=left_on,
            right_on=right_on, row_id_name=row_id_name, left_id=left_id,
            right_id=right_id, row_ids=row_ids, overwrite_text=overwrite_text,
            from_set=from_set, reset_index=reset_index, verbose=verbose)
        if inplace:
            self._data = merged_data
            self._meta = merged_meta
            if uniquify_key:
                self._make_unique_key(uniquify_key, row_id_name)
            return None
        else:
            new_dataset = self.clone()
            new_dataset._data = merged_data
            new_dataset._meta = merged_meta
            if uniquify_key:
                new_dataset._make_unique_key(uniquify_key, row_id_name)
            return new_dataset

    def check_dupe(self, name='identity'):
        return self.duplicates(name=name)

    def duplicates(self, name='identity'):
        """
        Returns a list with duplicated values for the provided name.

        Parameters
        ----------
        name : str, default 'identity'
            The column variable name keyed in ``meta['columns']``.

        Returns
        -------
        vals : list
            A list of duplicated values found in the named variable.
        """
        qtype = self._get_type(name)
        if qtype in ['array', 'delimited set', 'float']:
            raise TypeError("Can not check duplicates for type '{}'.".format(qtype))
        vals = self._data[name].value_counts()
        vals = vals.copy().dropna()
        if qtype == 'string':
            vals = vals.drop('__NA__')
        vals = vals[vals >= 2].index.tolist()
        if not qtype == 'string':
            vals = [int(i) for i in vals]
        return vals


    def _make_unique_key(self, id_key_name, multiplier):
        """
        """
        columns = self._meta['columns']
        if not id_key_name in columns:
            raise KeyError("'id_key_name' is not in 'meta['columns']'!")
        elif columns[id_key_name]['type'] not in ['int', 'float']:
            raise TypeError("'id_key_name' must be of type int, float, single!")
        elif not multiplier in columns:
            raise KeyError("'multiplier' is not in 'meta['columns']'!")
        elif columns[multiplier]['type'] not in ['single', 'int', 'float']:
            raise TypeError("'multiplier' must be of type int, float, single!")
        org_key_col = self._data.copy()[id_key_name]
        new_name = 'original_{}'.format(id_key_name)
        name, qtype, lab = new_name, 'int', 'Original ID'
        self.add_meta(name, qtype, lab)
        self[new_name] = org_key_col
        self[id_key_name] += self[multiplier].astype(int) * 100000000
        return None

    def merge_texts(self, dataset):
        """
        Add additional ``text`` versions from other ``text_key`` meta.

        Case data will be ignored during the merging process.

        Parameters
        ----------
        dataset : (A list of multiple) ``quantipy.DataSet``
            One or multiple datasets that provide new ``text_key`` meta.

        Returns
        -------
        None
        """
        if not isinstance(dataset, list):
            dataset = [dataset]
        for ds in dataset:
            empty_data = ds._data.copy()
            ds._data = ds._data[ds._data.index < 0]
        self.vmerge(dataset, verbose=False)
        return None

    # ------------------------------------------------------------------------
    # meta data editing
    # ------------------------------------------------------------------------
    def add_meta(self, name, qtype, label, categories=None, items=None, text_key=None,
                 dimensions_like_grids=False):
        """
        Create and insert a well-formed meta object into the existing meta document.

        Parameters
        ----------
        name : str
            The column variable name keyed in ``meta['columns']``.
        qtype : {'int', 'float', 'single', 'delimited set', 'date', 'string'}
            The structural type of the data the meta describes.
        label : str
            The ``text`` label information.
        categories : list of str or tuples in form of (int, str), default None
            When a list of str is given, the categorical values will simply be
            enumerated and mapped to the category labels. Alternatively codes
            can be mapped to categorical labels, e.g.:
            [(1, 'Elephant'), (2, 'Mouse'), (999, 'No animal')]
        items : list of str or tuples in form of (int, str), default None
            If provided will automatically create an array type mask.
            When a list of str is given, the item number will simply be
            enumerated and mapped to the category labels. Alternatively
            numerical values can be mapped explicitly to items labels, e.g.:
            [(1 'The first item'), (2, 'The second item'), (99, 'Last item')]
        text_key : str, default None
            Text key for text-based label information. Uses the
            ``DataSet.text_key`` information if not provided.

        Returns
        -------
        None
            ``DataSet`` is modified inplace, meta data and ``_data`` columns
            will be added
        """
        make_array_mask = True if items else False
        if make_array_mask and dimensions_like_grids:
            test_name = self._dims_array_name(name)
        else:
            test_name = name
        self._verify_variable_meta_not_exist(test_name, make_array_mask)
        if not text_key: text_key = self.text_key
        if make_array_mask:
            self._add_array(name, qtype, label, items, categories, text_key,
                            dimensions_like_grids)
            return None
        categorical = ['delimited set', 'single']
        numerical = ['int', 'float']
        if not qtype in ['delimited set', 'single', 'float', 'int',
                         'date', 'string']:
            raise NotImplementedError('Type {} data unsupported'.format(qtype))
        if qtype in categorical and not categories:
            val_err = "Must provide 'categories' when requesting data of type {}."
            raise ValueError(val_err.format(qtype))
        elif qtype in numerical and categories:
            val_err = "Numerical data of type {} does not accept 'categories'."
            raise ValueError(val_err.format(qtype))
        else:
            if not isinstance(categories, list) and qtype in categorical:
                raise TypeError("'Categories' must be a list of labels "
                                "('str') or  a list of tuples of codes ('int') "
                                "and lables ('str').")
        new_meta = {'text': {text_key: label}, 'type': qtype, 'name': name}
        if categories:
            if isinstance(categories[0], dict):
                new_meta['values'] = categories
            else:
                new_meta['values'] = self._make_values_list(categories, text_key)
        self._meta['columns'][name] = new_meta
        datafile_setname = 'columns@{}'.format(name)
        if datafile_setname not in self._meta['sets']['data file']['items']:
            self._meta['sets']['data file']['items'].append(datafile_setname)
        self._data[name] = '' if qtype == 'delimited set' else np.NaN
        return None

    def categorize(self, name, categorized_name=None):
        """
        Categorize an ``int``/``string``/``text`` variable to ``single``.

        The ``values`` object of the categorized variable is populated with the
        unique values found in the originating variable (ignoring np.NaN /
        empty row entries).

        Parameters
        ----------
        name : str
            The column variable name keyed in ``meta['columns']`` that will
            be categorized.
        categorized_name : str
            If provided, the categorized variable's new name will be drawn
            from here, otherwise a default name in form of ``'name#'`` will be
            used.

        Returns
        -------
        None
            DataSet is modified inplace, adding the categorized variable to it.
        """
        org_type = self._get_type(name)
        valid_types = ['int', 'string', 'date']
        if org_type not in valid_types:
            raise TypeError('Can only categorize {}!'.format(valid_types))
        new_var_name = categorized_name or '{}#'.format(name)
        self.copy(name)
        self.convert('{}_rec'.format(name), 'single')
        self.rename('{}_rec'.format(name), new_var_name)
        return None

    def flatten(self, name, codes, new_name=None, text_key=None):
        """
        Create a variable that groups array mask item answers to categories.

        Parameters
        ----------
        name : str
            The array variable name keyed in ``meta['masks']`` that will
            be converted.
        codes : int, list of int
            The answers codes that determine the categorical grouping.
            Item labels will become the category labels.
        new_name : str, default None
            The name of the new delimited set variable. If None, ``name`` is
            suffixed with '_rec'.
        text_key : str, default None
            Text key for text-based label information. Uses the
            ``DataSet.text_key`` information if not provided.
        Returns
        -------
        None
            The DataSet is modified inplace, delimited set variable is added.
        """
        if not self._is_array(name):
            raise KeyError('Can only flatten array mask variables.')
        if not isinstance(codes, list): codes = [codes]
        if not new_name:
            if '.' in name:
                new_name = '{}_rec'.format(name.split('.')[0])
            else:
                new_name = '{}_rec'.format(name)
        if not text_key: text_key = self.text_key
        label = self._meta['masks'][name]['text'][text_key]
        cats = self.item_texts(name)
        self.add_meta(new_name, 'delimited set', label, cats)
        for x, source in enumerate(self.sources(name), 1):
            self.recode(new_name, {x: {source: codes}}, append=True)
        return None

    def convert(self, name, to):
        """
        Convert meta and case data between compatible variable types.

        Wrapper around the separate ``as_TYPE()`` conversion methods.

        Parameters
        ----------
        name : str
            The column variable name keyed in ``meta['columns']`` that will
            be converted.
        to : {'int', 'float', 'single', 'delimited set', 'string'}
            The variable type to convert to.
        Returns
        -------
        None
            The DataSet variable is modified inplace.
        """
        valid_types = ['int', 'float', 'single', 'delimited set', 'string']
        if not to in valid_types:
            raise TypeError("Cannot convert to type {}!".format(to))
        if to == 'int':
            self.as_int(name, False)
        elif to == 'float':
            self.as_float(name, False)
        elif to == 'single':
            self.as_single(name, False)
        elif to == 'delimited set':
            self.as_delimited_set(name, False)
        elif to == 'string':
            self.as_string(name, False)
        return None

    def as_float(self, name, show_warning=True):
        """
        Change type from ``single`` or ``int`` to ``float``.

        Parameters
        ----------
        name : str
            The column variable name keyed in ``meta['columns']``.

        Returns
        -------
        None
        """
        warning = "'as_float()' will be removed alongside other individual"
        warning = warning + " conversion methods soon! Use 'convert()' instead!"
        if show_warning: warnings.warn(warning)
        org_type = self._get_type(name)
        if org_type == 'float': return None
        valid = ['single', 'int']
        if not org_type in valid:
            msg = 'Cannot convert variable {} of type {} to float!'
            raise TypeError(msg.format(name, org_type))
        if org_type == 'single':
            self.as_int(name, False)
        if org_type == 'int':
            self._meta['columns'][name]['type'] = 'float'
            self._data[name] = self._data[name].apply(
                    lambda x: float(x) if not np.isnan(x) else np.NaN)
        return None

    def as_int(self, name, show_warning=True):
        """
        Change type from ``single`` to ``int``.

        Parameters
        ----------
        name : str
            The column variable name keyed in ``meta['columns']``.

        Returns
        -------
        None
        """
        warning = "'as_int()' will be removed alongside other individual"
        warning = warning + " conversion methods soon! Use 'convert()' instead!"
        if show_warning: warnings.warn(warning)
        org_type = self._get_type(name)
        if org_type == 'int': return None
        valid = ['single']
        if not org_type in valid:
            msg = 'Cannot convert variable {} of type {} to int!'
            raise TypeError(msg.format(name, org_type))
        self._meta['columns'][name]['type'] = 'int'
        self._meta['columns'][name].pop('values')
        return None

    def as_delimited_set(self, name, show_warning=True):
        """
        Change type from ``single`` to ``delimited set``.

        Parameters
        ----------
        name : str
            The column variable name keyed in ``meta['columns']``.

        Returns
        -------
        None
        """
        warning = "'as_delimited_set()' will be removed alongside other individual"
        warning = warning + " conversion methods soon! Use 'convert()' instead!"
        if show_warning: warnings.warn(warning)
        org_type = self._get_type(name)
        if org_type == 'delimited set': return None
        valid = ['single']
        if not org_type in valid:
            msg = 'Cannot convert variable {} of type {} to delimited set!'
            raise TypeError(msg.format(name, org_type))
        self._meta['columns'][name]['type'] = 'delimited set'
        self._data[name] = self._data[name].apply(
            lambda x: str(int(x)) + ';' if not np.isnan(x) else np.NaN)
        return None

    def as_single(self, name, show_warning=True):
        """
        Change type from ``int``/``date``/``string`` to ``single``.

        Parameters
        ----------
        name : str
            The column variable name keyed in ``meta['columns']``.

        Returns
        -------
        None
        """
        warning = "'as_single()' will be removed alongside other individual"
        warning = warning + " conversion methods soon! Use 'convert()' instead!"
        if show_warning: warnings.warn(warning)
        org_type = self._get_type(name)
        if org_type == 'single': return None
        valid = ['int', 'date', 'string']
        if not org_type in valid:
            msg = 'Cannot convert variable {} of type {} to single!'
            raise TypeError(msg.format(name, org_type))
        text_key = self.text_key
        if org_type == 'int':
            num_vals = sorted(self._data[name].dropna().astype(int).unique())
            values_obj = [self._value(num_val, text_key, str(num_val))
                          for num_val in num_vals]
        elif org_type == 'date':
            vals = self._data[name].order().astype(str).unique()
            values_obj = [self._value(i, text_key, v) for i,  v
                          in enumerate(vals, start=1)]
            self._data[name] = self._data[name].astype(str)
            replace_map = {v: i for i, v in enumerate(vals, start=1)}
            self._data[name].replace(replace_map, inplace=True)
        elif org_type == 'string':
            self[name] = self[name].replace('__NA__', np.NaN)
            vals = sorted(self[name].dropna().unique().tolist())
            values_obj = [self._value(i, text_key, v) for i, v
                          in enumerate(vals, start=1)]
            replace_map = {v: i for i, v in enumerate(vals, start=1)}
            if replace_map:
                self._data[name].replace(replace_map, inplace=True)
        self._meta['columns'][name]['type'] = 'single'
        self._meta['columns'][name]['values'] = values_obj
        return None

    def as_string(self, name, show_warning=True):
        """
        Change type from ``int``/``float``/``date``/``single`` to ``string``.

        Parameters
        ----------
        name : str
            The column variable name keyed in ``meta['columns']``.

        Returns
        -------
        None
        """
        warning = "'as_string()' will be removed alongside other individual"
        warning = warning + " conversion methods soon! Use 'convert()' instead!"
        if show_warning: warnings.warn(warning)
        org_type = self._get_type(name)
        if org_type == 'string': return None
        valid = ['single', 'int', 'float', 'date']
        if not org_type in valid:
            msg = 'Cannot convert variable {} of type {} to text!'
            raise TypeError(msg.format(name, org_type))
        self._meta['columns'][name]['type'] = 'string'
        if self._get_type == 'single':
            self._meta['columns'][name].pop('values')
        self._data[name] = self._data[name].astype(str)
        return None

    def rename(self, name, new_name=None, array_items=None):
        """
        Change meta and data column name references of the variable defintion.

        Parameters
        ----------
        name : str
            The originating column variable name keyed in ``meta['columns']``
            or ``meta['masks']``.
        new_name : str
            The new variable name.
        array_items: dict
            Item position and new name for item. Example: {4: 'q5_4'} then
            q5[{q5_4}].q5_grid is renamed to q5_4.


        Returns
        -------
        None
            DataSet is modified inplace. The new name reference is placed into
            both the data and meta component.
        """
        data = self._data

        lib = self._meta['lib']
        sets = self._meta['sets']
        masks = self._meta['masks']
        columns = self._meta['columns']

        if self._is_array(name):
            if new_name:
                # update meta['sets']
                sets[new_name] = sets[name].copy()
                del sets[name]
                o_set_entry = 'masks@{}'.format(name)
                n_set_entry = 'masks@{}'.format(new_name)
                n_datafile_items = [i if i != o_set_entry else n_set_entry
                                    for i in sets['data file']['items']]
                sets['data file']['items'] = n_datafile_items

                # update meta['lib']
                val = lib['values']
                val[new_name] = val[name]
                del val[name]
                val['ddf'][new_name] = val['ddf'][name].copy()
                del val['ddf'][name]

                # update meta['masks']
                masks[new_name] = masks[name].copy()
                del masks[name]
                values = 'lib@values@{}'.format(new_name)
                masks[new_name]['values'] = values
                items = [i.split('@')[-1] for i in sets[new_name]['items']]
                for item in items:
                    columns[item]['values'] = values

            if array_items:
                # update meta['sets']
                if not new_name: new_name = name
                variables = {}

                new_items = []
                for x, item in enumerate(sets[new_name]['items'], 1):
                    if x in array_items:
                        new_items.append('columns@{}'.format(array_items[x]))
                        variables[item] = array_items[x]
                    else:
                        new_items.append(item)
                sets[new_name]['items'] = new_items

                # update meta['masks']
                new_items = []
                for item in masks[new_name]['items']:
                    if item['source'] in variables:
                        item['source'] = 'columns@{}'.format(
                                                    variables[item['source']])
                    new_items.append(item)
                masks[new_name]['items'] = new_items

                for var, nvar in variables.items():
                    self.rename(var.split('@')[-1], nvar)

        else:
            if not new_name:
                raise ValueError("'new_name' is needed to rename column variables")
            if new_name in data.columns:
                msg = "Cannot rename '{}' into '{}'. Column name already exists!"
                raise ValueError(msg.format(name, new_name))
            data.rename(columns={name: new_name}, inplace=True)
            columns[new_name] = columns[name].copy()
            del columns[name]
            columns[new_name]['name'] = new_name
            o_set_entry = 'columns@{}'.format(name)
            n_set_entry = 'columns@{}'.format(new_name)
            n_datafile_items = [i if i != o_set_entry else n_set_entry
                                  for i in sets['data file']['items']]
            sets['data file']['items'] = n_datafile_items
        return None

    def reorder_values(self, name, new_order=None):
        """
        Apply a new order to the value codes defined by the meta data component.

        Parameters
        ----------
        name : str
            The column variable name keyed in ``_meta['columns']`` or
            ``_meta['masks']``.
        new_order : list of int, default None
            The new code order of the DataSet variable. If no order is given,
            the ``values`` object is sorted ascending.

        Returns
        -------
        None
            DataSet is modified inplace.
        """
        self._verify_var_in_dataset(name)
        values = self._get_value_loc(name)
        if not new_order:
            new_order = list(sorted(self._get_valuemap(name, 'codes')))
        else:
            self._verify_old_vs_new_codes(name, new_order)
        new_values = [value for i in new_order for value in values
                      if value['value'] == i]
        if self._get_type(name) == 'array':
            self._meta['lib']['values'][name] = new_values
        else:
            self._meta['columns'][name]['values'] = new_values
        return None

    def drop(self, name, ignore_items=False):
        """
        Drops variables from meta and data componenets of the ``DataSet``.

        Parameters
        ----------
        name : str or list of str
            The column variable name keyed in ``_meta['columns']`` or
            ``_meta['masks']``.
        ignore_items: bool
            If False source variables for arrays in ``_meta['columns']``
            are dropped, otherwise kept.
        Returns
        -------
        None
            DataSet is modified inplace.
        """
        def remove_loop(obj, var):
            if isinstance(obj, dict):
                try:
                    obj.pop(var)
                except:
                    pass
                for key in obj:
                    remove_loop(obj[key],var)
        meta = self._meta
        data = self._data
        if not isinstance(name, list): name = [name]
        if not ignore_items:
            for var in name:
                if self._is_array(var):
                    items = [i['source'].split('@')[-1]
                            for i in meta['masks'][var]['items']]
                    name += items
        data_drop = []
        for var in name:
            if not self._is_array(var): data_drop.append(var)
            remove_loop(meta, var)
        data.drop(data_drop, 1, inplace=True)
        return None

    def _is_array_item(self, name):
        if 'values' in self._meta['columns'][name]:
            return isinstance(self._meta['columns'][name]['values'], (unicode, str))
        return None

    def _maskname_from_item(self, item_name):
        if 'values' in self._meta['columns'][item_name]:
            lib_ref = self._meta['columns'][item_name]['values']
            return lib_ref.split('@')[-1]
        return None

    def remove_values(self, name, remove):
        """
        Erase value codes safely from both meta and case data components.

        Attempting to remove all value codes from the variable's value object
        will raise a ``ValueError``!

        Parameters
        ----------
        name : str
            The originating column variable name keyed in ``meta['columns']``
            or ``meta['masks']``.
        remove : int or list of int
            The codes to be removed from the ``DataSet`` variable.
        Returns
        -------
        None
            DataSet is modified inplace.
        """
        self._verify_var_in_dataset(name)
        if not isinstance(remove, list): remove = [remove]
        # Do we need to modify a mask's lib def.?
<<<<<<< HEAD
        if not self._is_array(name) and self._is_array_item(name):
            name = self._maskname_from_item(name)
        use_array = self._is_array(name)
=======
        use_array = self._is_array(name)
        if not use_array and self._is_array_item(name):
            name = self._maskname_from_item(name)
>>>>>>> c9e4815c
        # Are any meta undefined codes provided? - Warn user!
        values = self._get_value_loc(name)
        codes = self.codes(name)
        ignore_codes = [r for r in remove if r not in codes]
        if ignore_codes:
            print 'Warning: Cannot remove values...'
            print '*' * 60
            msg = "Codes {} not found in values object of '{}'!"
            print msg.format(ignore_codes, name)
            print '*' * 60
        # Would be remove all defined values? - Prevent user from doing this!
        new_values = [value for value in values
                      if value['value'] not in remove]
        if not new_values:
            msg = "Cannot remove all codes from the value object of '{}'!"
            raise ValueError(msg.format(name))
        # Apply new ``values`` definition
<<<<<<< HEAD
        if use_array:
            self._meta['lib']['values'][name] = new_values
        else:
            self._meta['columns'][name]['values'] = new_values

=======
        if self._is_array(name):
            self._meta['lib']['values'][name] = new_values
        else:
            self._meta['columns'][name]['values'] = new_values
        # Remove values in ``data``
>>>>>>> c9e4815c
        if self._is_array(name):
            items = self._get_itemmap(name, 'items')
            for i in items:
                for code in remove:
                    self[i] = self[i].apply(lambda x: self._remove_code(x, code))
                self._verify_data_vs_meta_codes(i)
        else:
            for code in remove:
                self[name] = self[name].apply(lambda x: self._remove_code(x, code))
            self._verify_data_vs_meta_codes(name)
        return None

    def remove_items(self, name, remove):
        """
        Erase array mask items safely from both meta and case data components.

        Parameters
        ----------
        name : str
            The originating column variable name keyed in ``meta['masks']``.
        remove : int or list of int
            The items listed by their order number in the
            ``_meta['masks'][name]['items']`` object will be droped from the
            ``mask`` definition.

        Returns
        -------
        None
            DataSet is modified inplace.
        """
        if not self._is_array(name):
            raise NotImplementedError('Cannot remove items from non-arrays!')
        if not isinstance(remove, list): remove = [remove]
        items = self._get_itemmap(name, 'items')
        drop_item_names = [item for idx, item in enumerate(items, start=1)
                        if idx in remove]
        keep_item_idxs = [idx for idx, item in enumerate(items, start=1)
                          if idx not in remove]
        new_items = self._meta['masks'][name]['items']
        new_items = [item for idx, item in enumerate(new_items, start=1)
                     if idx in keep_item_idxs]
        self._meta['masks'][name]['items'] = new_items
        for drop_item_name in drop_item_names:
            self._data.drop(drop_item_name, axis=1, inplace=True)
            del self._meta['columns'][drop_item_name]
            col_ref = 'columns@{}'.format(drop_item_name)
            if col_ref in self._meta['sets']['data file']['items']:
                self._meta['sets']['data file']['items'].remove(col_ref)
            self._meta['sets'][name]['items'].remove(col_ref)
        return None

    def extend_values(self, name, ext_values, text_key=None, safe=True):
        """
        Add to the 'values' object of existing column or mask meta data.

        Attempting to add already existing value codes or providing already
        present value texts will both raise a ``ValueError``!

        Parameters
        ----------
        name : str
            The column variable name keyed in ``_meta['columns']`` or
            ``_meta['masks']``.
        ext_values : list of str or tuples in form of (int, str), default None
            When a list of str is given, the categorical values will simply be
            enumerated and maped to the category labels. Alternatively codes can
            mapped to categorical labels, e.g.:
            [(1, 'Elephant'), (2, 'Mouse'), (999, 'No animal')]
        text_key : str, default None
            Text key for text-based label information. Will automatically fall
            back to the instance's text_key property information if not provided.
        safe : bool, default True
            If set to False, duplicate value texts are allowed when extending
            the ``values`` object.

        Returns
        -------
        None
            The ``DataSet`` is modified inplace.
        """
        self._verify_var_in_dataset(name)
        # Is the variable categorical?
        if not self._has_categorical_data(name):
            err_msg = '{} does not contain categorical values meta!'
            raise TypeError(err_msg.format(name))
        # Do we need to modify a mask's lib def.?
        if not self._is_array(name) and self._is_array_item(name):
            name = self._maskname_from_item(name)
        use_array = self._is_array(name)
        if not text_key: text_key = self.text_key
        if not isinstance(ext_values, list): ext_values = [ext_values]
        value_obj = self._get_valuemap(name, text_key=text_key)
        codes = self.codes(name)
        texts = self.value_texts(name)
        if not isinstance(ext_values[0], tuple):
            start_here = self._next_consecutive_code(codes)
        else:
            start_here = None
        ext_values = self._make_values_list(ext_values, text_key, start_here)
        dupes = []
        for ext_value in ext_values:
            code, text = ext_value['value'], ext_value['text'][text_key]
            if code in codes or (text in texts and safe):
                dupes.append((code, text))
        if dupes:
            msg = 'Cannot add values since code and/or text already exists: {}'
            raise ValueError(msg.format(dupes))
        if use_array:
            self._meta['lib']['values'][name].extend(ext_values)
        else:
            self._meta['columns'][name]['values'].extend(ext_values)
        return None

    def set_text_key(self, text_key):
        """
        Set the default text_key of the ``DataSet``.

        .. note:: A lot of the instance methods will fall back to the default
            text key in ``_meta['lib']['default text']``. It is therefore
            important to use this method with caution, i.e. ensure that the
            meta contains ``text`` entries for the ``text_key`` set.

        Parameters
        ----------
        text_key : {'en-GB', 'da-DK', 'fi-FI', 'nb-NO', 'sv-SE', 'de-DE'}
            The text key that will be set in ``_meta['lib']['default text']``.

        Returns
        -------
        None
        """
        self._is_valid_text_key(text_key)
        self.text_key = text_key
        self._meta['lib']['default text'] = text_key
        return None


    def find_duplicate_texts(self, name, text_key=None):
        """
        Collect values that share the same text information to find duplicates.

        Parameters
        ----------
        name : str
            The column variable name keyed in ``_meta['columns']`` or
            ``_meta['masks']``.
        text_key : str, default None
            Text key for text-based label information. Will automatically fall
            back to the instance's ``text_key`` property information if not
            provided.
        """
        if not text_key: text_key = self.text_key
        values = self._get_valuemap(name, text_key=text_key)
        dupes_check = []
        text_dupes = []
        for value in values:
            if value[1] in dupes_check:
                text_dupes.append(value[1])
            dupes_check.append(value[1])
        text_dupes = list(set(text_dupes))
        dupes = []
        for value in values:
            if value[1] in text_dupes:
                dupes.append(value)
        dupes = list(sorted(dupes, key=lambda x: x[1]))
        return dupes

    def force_texts(self, name=None, copy_to=None, copy_from=None,
                    update_existing=False, excepts=None):
        """
        Copy info from existing text_key to a new one or update the existing one.

        Parameters
        ----------
        name : str / list of str / None
            Variable names for that the text info are forced
            None -> all meta objects in masks and columns
        copy_to : str
            {'en-GB', 'da-DK', 'fi-FI', 'nb-NO', 'sv-SE', 'de-DE'}
            None -> _meta['lib']['default text']
            The text key that will be filled.
        copy from : str / list
            {'en-GB', 'da-DK', 'fi-FI', 'nb-NO', 'sv-SE', 'de-DE'}
            You can also enter a list with text_keys, if the first text_key
            doesn't exist, it takes the next one
        update_existing : bool
            True : copy_to will be filled in any case
            False: copy_to will be filled if it's empty/not existing
        excepts : str or list of str
            If provided, the variables passed are ignored while transferring
            ``text`` information.

        Returns
        -------
        None
        """
        def _force_texts(tk_dict, copy_to, copy_from, update_existing):
            if isinstance(tk_dict, dict):
                new_text_key = None
                for new_tk in reversed(copy_from):
                    if new_tk in tk_dict.keys():
                        new_text_key = new_tk
                if not new_text_key:
                    raise ValueError('{} is no existing text_key'.format(copy_from))
                if update_existing:
                    tk_dict.update({copy_to: tk_dict[new_text_key]})
                else:
                    if not copy_to in tk_dict.keys():
                        tk_dict.update({copy_to: tk_dict[new_text_key]})
            return tk_dict


        meta = self._meta
        if not isinstance(name, list) and name is not None: name = [name]
        if not isinstance(excepts, list): excepts = [excepts]
        excepts.append('@1')
        if copy_to is None: copy_to = meta['lib']['default text']
        if not copy_from:
            raise ValueError('parameter copy_from needs an input')
        elif not isinstance(copy_from, list): copy_from = [copy_from]

        #grids / masks
        for mask_name, mask_def in meta['masks'].items():
            if mask_name in excepts or not (name is None or mask_name in name):
                continue
            mask_def['text'] = _force_texts(tk_dict= mask_def['text'],
                                        copy_to=copy_to,
                                        copy_from=copy_from,
                                        update_existing=update_existing)
            for no, item in enumerate(mask_def['items']):
                if 'text' in item.keys():
                    item['text'] = _force_texts(tk_dict= item['text'],
                                            copy_to=copy_to,
                                            copy_from=copy_from,
                                            update_existing=update_existing)
                    mask_def['items'][no]['text'] = item['text']

            #lib
            for no, value in enumerate(meta['lib']['values'][mask_name]):
                value['text'] == _force_texts(tk_dict= value['text'],
                                        copy_to=copy_to,
                                        copy_from=copy_from,
                                        update_existing=update_existing)
                meta['lib']['values'][mask_name][no]['text'] = value['text']

        #columns
        for column_name, column_def in meta['columns'].items():
            if not (name == None or column_name in name) or column_name in excepts:
                continue
            column_def['text'] = _force_texts(tk_dict= column_def['text'],
                                        copy_to=copy_to,
                                        copy_from=copy_from,
                                        update_existing=update_existing)
            if ('values' in column_def.keys() and
                isinstance(column_def['values'], list)):
                for no, value in enumerate(column_def['values']):
                    value['text'] = _force_texts(tk_dict= value['text'],
                                        copy_to=copy_to,
                                        copy_from=copy_from,
                                        update_existing=update_existing)
                    column_def['values'][no]['text'] = value['text']


    @classmethod
    def _is_valid_text_key(cls, tk):
        """
        """
        valid_tks = ['en-GB', 'da-DK', 'fi-FI', 'nb-NO', 'sv-SE', 'de-DE']
        if tk not in valid_tks:
            msg = "{} is not a valid text_key! Supported are: \n {}"
            msg = msg.format(tk, valid_tks)
            raise ValueError(msg)
        else:
            return True

    def clean_texts(self, clean_html=True, replace=None):
        """
        Cycle through all meta ``text`` objects replacing unwanted tags/terms.

        Parameters
        ----------
        clean_html : bool, default True
            If True, all ``text``s will be stripped from any html tags.
            Currently uses the regular expression: '<.*?>'
        replace : dict, default None
            A dictionary mapping {unwanted string: replacement string}.

        Returns
        -------
        None
        """
        def remove_html(text):
            """
            """
            import re
            remove = re.compile('<.*?>')
            text = re.sub(remove, '', text)
            remove = '(<|\$)(.|\n)+?(>|.raw |.raw)'
            return re.sub(remove, '', text)

        def replace_from_dict(obj, tk, replace_map):
            """
            """
            for k, v, in replace_map.items():
                text = obj['text'][tk]
                obj['text'][tk] = text.replace(k, v)

        meta = self._meta
        for mask_name, mask_def in meta['masks'].items():
            try:
                for tk in mask_def['text']:
                    text = mask_def['text'][tk]
                    if clean_html:
                        mask_def['text'][tk] = remove_html(text)
                    if replace:
                        replace_from_dict(mask_def, tk, replace)
            except:
                pass
            try:
                for no, item in enumerate(mask_def['items']):
                    for tk in item['text']:
                        text = item['text'][tk]
                        if clean_html:
                            mask_def['items'][no]['text'][tk] = remove_html(text)
                        if replace:
                            replace_from_dict(item, tk, replace)
            except:
                pass
            mask_vals = meta['lib']['values'][mask_name]
            try:
                for no, val in enumerate(mask_vals):
                    for tk in val['text']:
                        text = val['text'][tk]
                        if clean_html:
                            mask_vals[no]['text'][tk] = remove_html(text)
                        if replace:
                            replace_from_dict(val, tk, replace)
            except:
                pass
        for column_name, column_def in meta['columns'].items():
            try:
                for tk in column_def['text']:
                    text = column_def['text'][tk]
                    if clean_html:
                        column_def['text'][tk] = remove_html(text)
                    if replace:
                        replace_from_dict(column_def, tk, replace)
                if 'values' in column_def:
                    for no, value in enumerate(column_def['values']):
                        for tk in value['text']:
                            text = value['text'][tk]
                            if clean_html:
                                column_def['values'][no]['text'][tk] = remove_html(text)
                            if replace:
                                replace_from_dict(value, tk, replace)
            except:
                pass

    def set_value_texts(self, name, renamed_vals, text_key=None):
        """
        Rename or add value texts in the 'values' object.

        This method works for array masks and column meta data.

        Parameters
        ----------
        name : str
            The column variable name keyed in ``_meta['columns']`` or
            ``_meta['masks']``.
        renamed_vals : dict
            A dict mapping with following structure:
            ``{1: 'new label for code=1', 5: 'new label for code=5'}``
            Codes will be ignored if they do not exist in the 'values' object.
        text_key : str, default None
            Text key for text-based label information. Will automatically fall
            back to the instance's ``text_key`` property information if not
            provided.

        Returns
        -------
        None
            The ``DataSet`` is modified inplace.
        """
        self._verify_var_in_dataset(name)
        #  Are we dealing with a categorical variable?
        if not self._has_categorical_data(name):
            err_msg = '{} does not contain categorical values meta!'
            raise TypeError(err_msg.format(name))
        # Do we need to modify a mask's lib def.?
        if not self._is_array(name) and self._is_array_item(name):
            name = self._maskname_from_item(name)
        use_array = self._is_array(name)
        if not text_key: text_key = self.text_key
        if not use_array:
            obj_values = self._meta['columns'][name]['values']
            new_obj_values = []
        else:
            obj_values = self._meta['lib']['values'][name]
            new_obj_values = []
        ignore = [k for k in renamed_vals.keys() if k not in self.codes(name)]
        if ignore:
            print 'Warning: Cannot set new value texts...'
            print '*' * 60
            msg = "Codes {} not found in values object of '{}'!"
            print msg.format(ignore, name)
            print '*' * 60
        for item in obj_values:
            val = item['value']
            if val in renamed_vals.keys():
                value_texts = item['text']
                if text_key in value_texts.keys():
                    item['text'][text_key] = renamed_vals[val]
                else:
                    item['text'].update({text_key: renamed_vals[val]})
            new_obj_values.append(item)
        if not use_array:
            self._meta['columns'][name]['values'] = new_obj_values
        else:
            self._meta['lib']['values'][name] = new_obj_values
        return None

    def set_item_texts(self, name, renamed_items, text_key=None):
        """
        Rename or add item texts in the 'items' object of a ``mask``.

        Parameters
        ----------
        name : str
            The column variable name keyed in ``_meta['masks']``.
        renamed_items : dict
            A dict mapping with following structure (array mask items are
            assumed to be passed by their order number):
            ``{1: 'new label for item #1',
               5: 'new label for item #5'}``
        text_key : str, default None
            Text key for text-based label information. Will automatically fall
            back to the instance's ``text_key`` property information if not
            provided.

        Returns
        -------
        None
            The ``DataSet`` is modified inplace.
        """
        if not self._is_array(name):
            raise KeyError('{} is not a mask.'.format(name))
        if not text_key: text_key = self.text_key
        items = self.sources(name)
        item_obj = self._meta['masks'][name]['items']
        for item_no, item_text in renamed_items.items():
            text_update = {text_key: item_text}
            i = items[item_no - 1]
            self._meta['columns'][i]['text'].update(text_update)
            for i_obj in item_obj:
                if i_obj['source'].split('@')[-1] == i:
                    i_obj['text'].update(text_update)
        return None

    def set_col_text_edit(self, name, edited_text, axis='x'):
        """
        Inject a question label edit that will take effect at build stage.

        Parameters
        ----------
        name : str
            The column variable name keyed in ``_meta['columns']``.
        edited_text : str
            The desired question label text.
        axis: {'x', 'y', ['x', 'y']}, default 'x'
            The axis the edited text should appear on.

        Returns
        -------
        None
        """
        if not isinstance(axis, list): axis = [axis]
        if axis not in [['x'], ['y'], ['x', 'y'], ['y', 'x']]:
            raise ValueError('No valid axis provided!')
        for ax in axis:
            tk = 'x edits' if ax == 'x' else 'y edits'
            self.set_variable_text(name, edited_text, tk)

    def set_val_text_edit(self, name, edited_vals, axis='x'):
        """
        Inject cat. value label edits that will take effect in at build stage.

        Parameters
        ----------
        name : str
            The column variable name keyed in ``_meta['columns']``.
        edited_vals : dict
            Mapping of value code to ``'text'`` label.
        axis: {'x', 'y', ['x', 'y']}, default 'x'
            The axis the edited text should appear on.

        Returns
        -------
        None
        """
        if not isinstance(axis, list): axis = [axis]
        if axis not in [['x'], ['y'], ['x', 'y'], ['y', 'x']]:
            raise ValueError('No valid axis provided!')
        for ax in axis:
            tk = 'x edits' if ax == 'x' else 'y edits'
            self.set_value_texts(name, edited_vals, tk)

    def set_property(self, name, prop_name, prop_value, ignore_items=False):
        """
        Access and set the value of a meta object's ``properties`` collection.

        Parameters
        ----------
        name : str
            The originating column variable name keyed in ``meta['columns']``
            or ``meta['masks']``.
        prop_name : str
            The property key name.
        prop_value : any
            The value to be set for the property. Must be of valid type and
            have allowed values(s) with regard to the property.
        ignore_items : bool, default False
            When ``name`` refers to a variable from the ``'masks'`` collection,
            setting to True will ignore any ``items`` and only apply the
            property to the ``mask`` itself.
        Returns
        -------
        None
        """
        valid_props = ['base_text']
        if prop_name not in valid_props:
            raise ValueError("'prop_name' must be one of {}").format(valid_props)
        prop_update = {prop_name: prop_value}
        if  self._is_array(name):
            if not 'properties' in self._meta['masks'][name]:
                self._meta['masks'][name]['properties'] = {}
            self._meta['masks'][name]['properties'].update(prop_update)
            if not ignore_items:
                items = self.sources(name)
                for i in items:
                    self.set_property(i, prop_name, prop_value)
        else:
            if not 'properties' in self._meta['columns'][name]:
                self._meta['columns'][name]['properties'] = {}
            self._meta['columns'][name]['properties'].update(prop_update)
        return None

    def set_sliced(self, name, slicer, axis='y'):
        warning = "'set_sliced()' will be removed soon!"
        warning = warning + " Use 'slicing()' instead!"
        warnings.warn(warning)
        self.slicing(name=name, slicer=slicer, axis=axis)

    def slicing(self, name, slicer, axis='y'):
        """
        Set or update ``rules[axis]['slicex']`` meta for the named column.

        Quantipy builds will respect the kept codes and *show them exclusively*
        in results.

        .. note:: This is not a replacement for ``DataSet.set_missings()`` as
            missing values are respected also in computations.

        Parameters
        ----------
        name : str
            The column variable name keyed in ``_meta['columns']``.
        slice : int or list of int
            Values indicated by their ``int`` codes will be shown in
            ``Quantipy.View.dataframe``s, respecting the provided order.
        axis : {'x', 'y'}, default 'y'
            The axis to slice the values on.

        Returns
        -------
        None
        """
        if self._is_array(name):
            raise NotImplementedError('Cannot slice codes from arrays!')
        if 'rules' not in self._meta['columns'][name]:
            self._meta['columns'][name]['rules'] = {'x': {}, 'y': {}}
        if not isinstance(slicer, list): slicer = [slicer]
        slicer = self._clean_codes_against_meta(name, slicer)
        rule_update = {'slicex': {'values': slicer}}
        self._meta['columns'][name]['rules'][axis].update(rule_update)
        return None

    def set_hidden(self, name, hide, axis='y'):
        warning = "'set_hidden()' will be removed soon!"
        warning = warning + " Use 'hiding()' instead!"
        warnings.warn(warning)
        self.hiding(name=name, hide=hide, axis=axis)

    def hiding(self, name, hide, axis='y'):
        """
        Set or update ``rules[axis]['dropx']`` meta for the named column.

        Quantipy builds will respect the hidden codes and *cut* them from
        results.

        .. note:: This is not equivalent to ``DataSet.set_missings()`` as
            missing values are respected also in computations.

        Parameters
        ----------
        name : str
            The column variable name keyed in ``_meta['columns']``.
        hide : int or list of int
            Values indicated by their ``int`` codes will be dropped from
            ``Quantipy.View.dataframe``s.
        axis : {'x', 'y'}, default 'y'
            The axis to drop the values from.

        Returns
        -------
        None
        """
        if self._is_array(name):
            raise NotImplementedError('Cannot hide codes on arrays!')
        if 'rules' not in self._meta['columns'][name]:
            self._meta['columns'][name]['rules'] = {'x': {}, 'y': {}}
        if not isinstance(hide, list): hide = [hide]
        hide = self._clean_codes_against_meta(name, hide)
        if set(hide) == set(self._get_valuemap(name, 'codes')):
            msg = "Cannot hide all values of '{}'' on '{}'-axis"
            raise ValueError(msg.format(name, axis))
        rule_update = {'dropx': {'values': hide}}
        self._meta['columns'][name]['rules'][axis].update(rule_update)
        return None

    def set_sorting(self, name, on='@', within=False, between=False, fix=None,
                    ascending=False):
        warning = "'set_sorting()' will be removed soon!"
        warning = warning + " Use 'sorting()' instead!"
        warnings.warn(warning)
        self.sorting(name, on=on, within=within, between=between, fix=fix,
                     ascending=ascending)

    def sorting(self, name, on='@', within=False, between=False, fix=None,
                ascending=False):
        """
        Set or update ``rules['x']['sortx']`` meta for the named column.

        Parameters
        ----------
        name : str
            The column variable name keyed in ``_meta['columns']``.
        within : bool, default True
            Applies only to variables that have been aggregated by creating a
            an ``expand`` grouping / overcode-style ``View``:
            If True, will sort frequencies inside each group.
        between : bool, default True
            Applies only to variables that have been aggregated by creating a
            an ``expand`` grouping / overcode-style ``View``:
            If True, will sort group and regular code frequencies with regard
            to each other.
        fix : int or list of int, default None
            Values indicated by their ``int`` codes will be ignored in
            the sorting operation.
        ascending : bool, default False
            By default frequencies are sorted in descending order. Specify
            ``True`` to sort ascending.

        Returns
        -------
        None
        """
        is_array = self._is_array(name)
        collection = 'masks' if is_array else 'columns'
        if on != '@' and not is_array:
            msg = "Column to sort on can only be changed for array summaries!"
            raise NotImplementedError(msg)
        if on == '@' and is_array:
            for source in self.sources(name):
                self.sorting(source, fix=fix, ascending=ascending)
        else:
            if 'rules' not in self._meta[collection][name]:
                self._meta[collection][name]['rules'] = {'x': {}, 'y': {}}
            if fix:
                if not isinstance(fix, list): fix = [fix]
            else:
                fix = []
            if not is_array:
                fix = self._clean_codes_against_meta(name, fix)
            else:
                fix = self._clean_items_against_meta(name, fix)
            rule_update = {'sortx': {'ascending': ascending,
                                     'within': within,
                                     'between': between,
                                     'fixed': fix,
                                     'sort_on': on}}
            self._meta[collection][name]['rules']['x'].update(rule_update)
        return None

    def set_variable_text(self, name, new_text, text_key=None):
        """
        Apply a new or update a column's/masks' meta text object.

        Parameters
        ----------
        name : str
            The originating column variable name keyed in ``meta['columns']``
            or ``meta['masks']``.
        new_text : str
            The ``text`` (label) to be set.
        text_key : str, default None
            Text key for text-based label information. Will automatically fall
            back to the instance's text_key property information if not provided.

        Returns
        -------
        None
            The ``DataSet`` is modified inplace.
        """
        self._verify_var_in_dataset(name)
        if not text_key: text_key = self.text_key
        collection = 'masks' if self._is_array(name) else 'columns'
        if text_key in self._meta[collection][name]['text'].keys():
            self._meta[collection][name]['text'][text_key] = new_text
        else:
            text_update = {text_key: new_text}
            self._meta[collection][name]['text'].update(text_update)
        return None

    # will be removed soon!
    def set_column_text(self, name, new_text, text_key=None):
        """
        Apply a new or update a column's meta text object.

        Parameters
        ----------

        Returns
        -------
        """
        warning = "'set_column_text()' will be removed soon!"
        warning = warning + " Use 'set_variable_text()' instead!"
        warnings.warn(warning)
        self._verify_column_in_meta(name)
        if not text_key: text_key = self.text_key
        if text_key in self._meta['columns'][name]['text'].keys():
            self._meta['columns'][name]['text'][text_key] = new_text
        else:
            self._meta['columns'][name]['text'].update({text_key: new_text})
        return None

    def set_mask_text(self, name, new_text, text_key=None):
        """
        Apply a new or update a masks' meta text object.

        Parameters
        ----------

        Returns
        -------
        """
        warning = "'set_mask_text()' will be removed soon!"
        warning = warning + " Use 'set_variable_text()' instead!"
        warnings.warn(warning)
        if not text_key: text_key = self.text_key
        if text_key in self._meta['masks'][name]['text'].keys():
            self._meta['masks'][name]['text'][text_key] = new_text
        else:
            self._meta['masks'][name]['text'].update({text_key: new_text})
        return None

    def _add_array(self, name, qtype, label, items, categories, text_key, dims_like):
        """
        """
        if dims_like:
            array_name = self._dims_array_name(name)
        else:
            array_name = name
        item_objects = []
        if isinstance(items[0], (str, unicode)):
            items = [(no, ilabel) for no, ilabel in enumerate(items, start=1)]
        value_ref = 'lib@values@{}'.format(array_name)
        values = None
        for i in items:
            item_no = i[0]
            item_lab = i[1]
            item_name = self._array_item_name(i[0], name, dims_like)
            item_objects.append(self._item(item_name, text_key, item_lab))
            column_lab = '{} - {}'.format(label, item_lab)
            self.add_meta(name=item_name, qtype=qtype, label=column_lab,
                          categories=categories, items=None, text_key=text_key)
            if not values:
                values = self._meta['columns'][item_name]['values']
            self._meta['columns'][item_name]['values'] = value_ref
            self._meta['sets']['data file']['items'].remove('columns@{}'.format(item_name))
        mask_meta = {'items': item_objects, 'type': 'array',
                     'values': value_ref, 'text': {text_key: label}}
        self._meta['lib']['values'][array_name] = values
        self._meta['masks'][array_name] = mask_meta
        datafile_setname = 'masks@{}'.format(array_name)
        if datafile_setname not in self._meta['sets']['data file']['items']:
            self._meta['sets']['data file']['items'].append(datafile_setname)
        self._meta['sets'][array_name] = {'items': [i['source'] for i in item_objects]}
        return None

    def copy_var(self, name, suffix='rec', copy_data=True):
        # WILL BE REMOVED SOON
        warning = "'copy_var()' will be removed soon!"
        warning = warning + " Use 'copy()' instead!"
        warnings.warn(warning)
        self.copy(name, suffix, copy_data)

    def copy(self, name, suffix='rec', copy_data=True, slicer=None):
        """
        Copy meta and case data of the variable defintion given per ``name``.

        Parameters
        ----------
        name : str
            The originating column variable name keyed in ``meta['columns']``
            or ``meta['masks']``.
        suffix : str, default 'rec'
            The new variable name will be constructed by suffixing the original
            ``name`` with ``_suffix``, e.g. ``'age_rec``.
        copy_data : bool, default True
            The new variable assumes the ``data`` of the original variable.
        slicer: dict
            If the data is copied it is possible to filter the data with
            complex logic. Example: slicer={'q1': not_any([99])}
        Returns
        -------
        None
            DataSet is modified inplace, adding a copy to both the data and meta
            component.
        """
        self._verify_var_in_dataset(name)
        copy_name = '{}_{}'.format(name, suffix)
        if self._is_array(name):
            items = self._get_itemmap(name, 'items')
            mask_meta_copy = org_copy.deepcopy(self._meta['masks'][name])
            if not 'masks@' + copy_name in self._meta['sets']['data file']['items']:
                self._meta['sets']['data file']['items'].append('masks@' + copy_name)
            mask_set = []
            for i, i_meta in zip(items, mask_meta_copy['items']):
                self.copy(i, suffix, copy_data)
                i_name = '{}_{}'.format(i, suffix)
                i_meta['source'] = 'columns@{}'.format(i_name)
                mask_set.append('columns@{}'.format(i_name))
            lib_ref = 'lib@values@{}'.format(copy_name)
            lib_copy = org_copy.deepcopy(self._meta['lib']['values'][name])
            mask_meta_copy['values'] = lib_ref
            self._meta['masks'][copy_name] = mask_meta_copy
            self._meta['lib']['values'][copy_name] = lib_copy
            self._meta['sets'][copy_name] = {'items': mask_set}
        else:
            if copy_data:
                if slicer:
                    self._data[copy_name] = np.NaN
                    slicer = self.slicer(slicer)
                    self[slicer, [copy_name]] = self._data[name].copy()
                else:
                    self._data[copy_name] = self._data[name].copy()
            else:
                self._data[copy_name] = np.NaN
            meta_copy = org_copy.deepcopy(self._meta['columns'][name])
            self._meta['columns'][copy_name] = meta_copy
            self._meta['columns'][copy_name]['name'] = copy_name
            if self._is_array_item(name):
                lib_ref = 'lib@values@{}_{}'.format(self._maskname_from_item(name), suffix)
                self._meta['columns'][copy_name]['values'] = lib_ref
            if not 'columns@' + copy_name in self._meta['sets']['data file']['items']:
                self._meta['sets']['data file']['items'].append('columns@' + copy_name)
        return None

    def code_count(self, name, count_only=None):
        """
        Get the total number of codes/entries found per row.

        .. note:: Will be 0/1 for type ``single`` and range between 0 and the
            number of possible values for type ``delimited set``.

        Parameters
        ----------
        name : str
            The column variable name keyed in ``meta['columns']``.
        count_only : int or list of int, default None
            Pass a list of codes that should no be counted.

        Returns
        -------
        count : pandas.Series
            A series with the results as ints.
        """
        if self._is_array(name) or self._is_numeric(name):
            raise TypeError('Can only count codes on categorical data columns!')
        dummy = self.make_dummy(name, partitioned=False)
        if count_only:
            if not isinstance(count_only, list): count_only = [count_only]
            dummy = dummy[count_only]
        count = dummy.sum(axis=1)
        return count

    def is_nan(self, name):
        """
        Detect empty entries in the ``_data`` rows.

        Parameters
        ----------
        name : str
            The column variable name keyed in ``meta['columns']``.

        Returns
        -------
        count : pandas.Series
            A series with the results as bool.
        """
        if self._is_array(name):
            raise TypeError("Can only check 'np.NaN' on non-mask variables!")
        return self._data[name].isnull()

    def any(self, name, codes):
        """
        Return a logical has_any() slicer for the passed codes.

        .. note:: When applied to an array mask, the has_any() logic is ex-
            tended to the item sources, i.e. the it must itself be true for
            *at least one of* the items.

        Parameters
        ----------
        name : str, default None
            The column variable name keyed in ``_meta['columns']`` or
            ``_meta['masks']``.
        codes : int or list of int
            The codes to build the logical slicer from.

        Returns
        -------
        slicer : pandas.Index
            The indices fulfilling has_any([codes]).
        """
        if not isinstance(codes, list): codes = [codes]
        if self._is_array(name):
            logics = []
            for s in self.sources(name):
                logics.append({s: has_any(codes)})
            slicer = self.slicer(union(logics))
        else:
            slicer = self.slicer({name: has_any(codes)})
        return slicer

    def all(self, name, codes):
        """
        Return a logical has_all() slicer for the passed codes.

        .. note:: When applied to an array mask, the has_all() logic is ex-
            tended to the item sources, i.e. the it must itself be true for
            *all* the items.

        Parameters
        ----------
        name : str, default None
            The column variable name keyed in ``_meta['columns']`` or
            ``_meta['masks']``.
        codes : int or list of int
            The codes to build the logical slicer from.

        Returns
        -------
        slicer : pandas.Index
            The indices fulfilling has_all([codes]).
        """
        if not isinstance(codes, list): codes = [codes]
        if self._is_array(name):
            logics = []
            for s in self.sources(name):
                logics.append({s: has_all(codes)})
            slicer = self.slicer(intersection(logics))
        else:
            slicer = self.slicer({name: has_all(codes)})
        return slicer

    def crosstab(self, x, y=None, w=None, pct=False, decimals=1, text=True,
                 rules=False, xtotal=False):
        """
        """
        meta, data = self.split()
        y = '@' if not y else y
        get = 'count' if not pct else 'normalize'
        show = 'values' if not text else 'text'
        return ct(meta, data, x=x, y=y, get=get, weight=w, show=show,
                  rules=rules, xtotal=xtotal, decimals=decimals)

    def _verify_variable_meta_not_exist(self, name, is_array):
        """
        """
        msg = ''
        if not is_array:
            if name in self._meta['columns']:
                msg = "Overwriting meta for '{}', column already exists!"
        else:
            if name in self._meta['masks']:
                msg = "Overwriting meta for '{}', mask already exists!"
        if msg:
            print msg.format(name)
        else:
            return None

    def _clean_codes_against_meta(self, name, codes):
        return [c for c in codes if c in self._get_valuemap(name, 'codes')]

    def _clean_items_against_meta(self, name, items):
        return [i for i in items if i in self.sources(name)]

    @staticmethod
    def _item(item_name, text_key, text):
        """
        """
        return {'source': 'columns@{}'.format(item_name),
                'text': {text_key: text}}

    def copy_array_data(self, source, target, source_items=None,
                        target_items=None, slicer=None):
        """
        """
        self._verify_same_value_codes_meta(source, target)
        all_source_items = self._get_itemmap(source, non_mapped='items')
        all_target_items = self._get_itemmap(target, non_mapped='items')
        if slicer: mask = self.slicer(slicer)
        if source_items:
            source_items = [all_source_items[i-1] for i in source_items]
        else:
            source_items = all_source_items
        if target_items:
            target_items = [all_target_items[i-1] for i in target_items]
        else:
            target_items = all_target_items
        for s, t in zip(source_items, target_items):
                if slicer:
                    self._data.loc[mask, t] = self._data.loc[mask, s]
                else:
                    self[t] = self[s]
        return None

    def unify_values(self, name, code_map, slicer=None, exclusive=False):
        """
        Use a mapping of old to new codes to replace code values in ```_data``.

        .. note:: Experimental! Check results carefully!

        Parameters
        ----------
        name : str
            The column variable name keyed in ``meta['columns']``.
        code_map : dict
            A mapping of ``{old: new}``; ``old`` and ``new`` must be the
            int-type code values from the column meta data.
        slicer : Quantipy logic statement, default None
            If provided, the values will only be unified for cases where the
            condition holds.
        exclusive : bool, default False
            If True, the recoded unified value will replace whatever is already
            found in the ``_data`` column, ignoring ``delimited set`` typed data
            to which normally would get appended to.

        Returns
        -------
        None
        """
        append = self._is_delimited_set(name)
        if exclusive: append = False
        for old_code, new_code in code_map.items():
            self.recode(name, {new_code: {name: [old_code]}},
                        append=append, intersect=slicer)
            if not slicer:
                self.remove_values(name, old_code)
            else:
                msg = "Unified {} >> {} on data slice. Remove values meta if needed!"
                print msg.format(old_code, new_code)
        return None

    @staticmethod
    def _dims_array_name(name):
        return '{}.{}_grid'.format(name, name)

    @staticmethod
    def _array_item_name(item_no, var_name, dims_like):
        item_name = '{}_{}'.format(var_name, item_no)
        if dims_like:
            item_name = var_name + '[{' + item_name + '}].' + var_name + '_grid'
        return item_name

    def _make_items_list(self, name, text_key):
        """
        Is this equivalent to make_values_list() needed?
        """
        pass

    def _verify_same_value_codes_meta(self, name_a, name_b):
        value_codes_a = self._get_valuemap(name_a, non_mapped='codes')
        value_codes_b = self._get_valuemap(name_b, non_mapped='codes')
        if not set(value_codes_a) == set(value_codes_b):
            msg = "'{}' and '{}' do not share the same code values!"
            raise ValueError(msg.format(name_a, name_b))
        return None

    def transpose_array(self, name, new_name=None, ignore_items=None,
                        ignore_values=None, copy_data=True, text_key=None):
        warning = "'transpose_array()' will be removed soon!"
        warning = warning + " Use 'transpose()' instead!"
        warnings.warn(warning)
        self.transpose(name=name, new_name=new_name, ignore_items=ignore_items,
                       ignore_values=ignore_values, copy_data=copy_data,
                       text_key=text_key)
        return None

    def transpose(self, name, new_name=None, ignore_items=None,
                  ignore_values=None, copy_data=True, text_key=None):
        """
        Create a new array mask with transposed items / values structure.

        This method will automatically create meta and case data additions in
        the ``DataSet`` instance.

        Parameters
        ----------
        name : str
            The originating mask variable name keyed in ``meta['masks']``.
        new_name : str, default None
            The name of the new mask. If not provided explicitly, the new_name
            will be constructed constructed by suffixing the original
            ``name`` with '_trans', e.g. ``'Q2Array_trans``.
        ignore_items : int or list of int, default None
            If provided, the items listed by their order number in the
            ``_meta['masks'][name]['items']`` object will not be part of the
            transposed array. This means they will be ignored while creating
            the new value codes meta.
        ignore_codes : int or list of int, default None
            If provided, the listed code values will not be part of the
            transposed array. This means they will not be part of the new
            item meta.
        text_key : str
            The text key to be used when generating text objects, i.e.
            item and value labels.

        Returns
        -------
        None
            DataSet is modified inplace.
        """
        if not self._get_type(name) == 'array':
            raise TypeError("'{}' is not an array mask!".format(name))
        org_name = name
        # Get array item and value structure
        reg_items_object = self._get_itemmap(name)
        if ignore_items:
            if not isinstance(ignore_items, list):
                ignore_items = [ignore_items]
            reg_items_object = [i for idx, i in
                                enumerate(reg_items_object, start=1)
                                if idx not in ignore_items]
        reg_item_names = [item[0] for item in reg_items_object]
        reg_item_texts = [item[1] for item in reg_items_object]

        reg_value_object = self._get_valuemap(name)
        if ignore_values:
            if not isinstance(ignore_values, list):
                ignore_values = [ignore_values]
            reg_value_object = [v for v in reg_value_object if v[0]
                                not in ignore_values]
        reg_val_codes = [v[0] for v in reg_value_object]
        reg_val_texts = [v[1] for v in reg_value_object]

        # Transpose the array structure: values --> items, items --> values
        trans_items = [(code, value) for code, value in
                       zip(reg_val_codes, reg_val_texts)]
        trans_values = [(idx, text) for idx, text in
                        enumerate(reg_item_texts, start=1)]
        label = self.text(name, text_key=text_key)

        # Figure out if a Dimensions grid is the input
        if '.' in name:
            name = name.split('.')[0]
            dimensions_like = True
        else:
            dimensions_like = False
        if not new_name:
            new_name = '{}_trans'.format(name)

        # Create the new meta data entry for the transposed array structure
        qtype = 'delimited set'
        self.add_meta(new_name, qtype, label, trans_values, trans_items,
                      text_key, dimensions_like_grids=dimensions_like)
        if dimensions_like:
            new_name = '{}.{}_grid'.format(new_name, new_name)

        # Do the case data transformation by looping through items and
        # convertig value code entries...
        trans_items = self._get_itemmap(new_name, 'items')
        trans_values = self._get_valuemap(new_name, 'codes')
        for reg_item_name, new_val_code in zip(reg_item_names, trans_values):
            for reg_val_code, trans_item in zip(reg_val_codes, trans_items):
                if trans_item not in self._data.columns:
                    if qtype == 'delimited set':
                        self[trans_item] = ''
                    else:
                        self[trans_item] = np.NaN
                if copy_data:
                    slicer = {reg_item_name: [reg_val_code]}
                    self.recode(trans_item, {new_val_code: slicer},
                                append=True)

        print 'Transposed array: {} into {}'.format(org_name, new_name)

    def slicer(self, condition):
        """
        Create an index slicer to select rows from the DataFrame component.

        Parameters
        ----------
        condition : Quantipy logic expression
            A logical condition expressed as Quantipy logic that determines
            which subset of the case data rows to be kept.

        Returns
        -------
        slicer : pandas.Index
            The indices fulfilling the passed logical condition.
        """
        full_data = self._data.copy()
        series_data = full_data[full_data.columns[0]].copy()
        slicer, _ = get_logic_index(series_data, condition, full_data)
        return slicer

    def recode(self, target, mapper, default=None, append=False,
               intersect=None, initialize=None, fillna=None, inplace=True):
        """
        Create a new or copied series from data, recoded using a mapper.

        This function takes a mapper of {key: logic} entries and injects the
        key into the target column where its paired logic is True. The logic
        may be arbitrarily complex and may refer to any other variable or
        variables in data. Where a pre-existing column has been used to
        start the recode, the injected values can replace or be appended to
        any data found there to begin with. Note that this function does
        not edit the target column, it returns a recoded copy of the target
        column. The recoded data will always comply with the column type
        indicated for the target column according to the meta.

        Parameters
        ----------
        target : str
            The column variable name keyed in ``_meta['columns']`` that is the
            target of the recode. If not found in ``_meta`` this will fail
            with an error. If ``target`` is not found in data.columns the
            recode will start from an empty series with the same index as
            ``_data``. If ``target`` is found in data.columns the recode will
            start from a copy of that column.
        mapper : dict
            A mapper of {key: logic} entries.
        default : str, default None
            The column name to default to in cases where unattended lists
            are given in your logic, where an auto-transformation of
            {key: list} to {key: {default: list}} is provided. Note that
            lists in logical statements are themselves a form of shorthand
            and this will ultimately be interpreted as:
            {key: {default: has_any(list)}}.
        append : bool, default False
            Should the new recodd data be appended to values already found
            in the series? If False, data from series (where found) will
            overwrite whatever was found for that item instead.
        intersect : logical statement, default None
            If a logical statement is given here then it will be used as an
            implied intersection of all logical conditions given in the
            mapper.
        initialize : str or np.NaN, default None
            If not None, a copy of the data named column will be used to
            populate the target column before the recode is performed.
            Alternatively, initialize can be used to populate the target
            column with np.NaNs (overwriting whatever may be there) prior
            to the recode.
        fillna : int, default=None
            If not None, the value passed to fillna will be used on the
            recoded series as per pandas.Series.fillna().
        inplace : bool, default True
            If True, the ``DataSet`` will be modified inplace with new/updated
            columns. Will return a new recoded ``pandas.Series`` instance if
            False.

        Returns
        -------
        None or recode_series
            Either the ``DataSet._data`` is modfied inplace or a new
            ``pandas.Series`` is returned.
        """
        meta = self._meta
        data = self._data
        if not target in meta['columns']:
            raise ValueError(("{} not found in meta['columns'].".format(target),
                              "Please create meta data first!"))
        recode_series = _recode(meta, data, target, mapper,
                                default, append, intersect, initialize, fillna)
        if inplace:
            self._data[target] = recode_series
            if not self._is_numeric(target):
                self._verify_data_vs_meta_codes(target)
            return None
        else:
            return recode_series

    def uncode(self, target, mapper, default=None, intersect=None, inplace=True):
        """
        Create a new or copied series from data, recoded using a mapper.

        Parameters
        ----------
        target : str
            The variable name that is the target of the uncode. If it is keyed
            in ``_meta['masks']`` the uncode is done for all mask items.
            If not found in ``_meta`` this will fail with an error. 
        mapper : dict
            A mapper of {key: logic} entries.
        default : str, default None
            The column name to default to in cases where unattended lists
            are given in your logic, where an auto-transformation of
            {key: list} to {key: {default: list}} is provided. Note that
            lists in logical statements are themselves a form of shorthand
            and this will ultimately be interpreted as:
            {key: {default: has_any(list)}}.
        intersect : logical statement, default None
            If a logical statement is given here then it will be used as an
            implied intersection of all logical conditions given in the
            mapper.
        inplace : bool, default True
            If True, the ``DataSet`` will be modified inplace with new/updated
            columns. Will return a new recoded ``pandas.Series`` instance if
            False.

        Returns
        -------
        None or uncode_series
            Either the ``DataSet._data`` is modfied inplace or a new
            ``pandas.Series`` is returned.
        """
        meta = self._meta
        data = self._data
        if self._is_array(target):
            targets = self.sources(target)
            if inplace:
                for t in targets:
                    self.uncode(t, mapper, default, intersect, inplace)
                return None
            else:
                uncode_series = []
                for t in targets:
                    uncode_series.append(self.uncode(t, mapper, default, 
                                                     intersect, inplace))
                return uncode_series
        else:
            if not target in meta['columns']:
                raise ValueError("{} not found in meta['columns'].".format(target))

            if not isinstance(mapper, dict):
                raise ValueError("'mapper' must be a dictionary.")

            if not (default is None or default in meta['columns']):
                raise ValueError("'%s' not found in meta['columns']." % (default))

            index_map = index_mapper(meta, data, mapper, default, intersect)

            uncode_series = self[target].copy()
            for code, index in index_map.items():
                uncode_series[index] = uncode_series[index].apply(lambda x: 
                                                    self._remove_code(x, code))

            if inplace:
                self._data[target] = uncode_series
                if not self._is_numeric(target):
                    self._verify_data_vs_meta_codes(target)
                return None
            else:
                return uncode_series

    @classmethod
    def _remove_code(cls, x, code):
        if x is np.NaN:
            return np.NaN   
        elif ';' in str(x):
            x = str(x).split(';')
            x = [x for x in x if not (x == str(code))]
            x = ';'.join(x)
            if x =='': 
                x = np.NaN
        elif x == code:
            x = np.NaN
        return x


    def interlock(self, name, label, variables, val_text_sep = '/'):
        """
        Build a new category-intersected variable from >=2 incoming variables.

        Parameters
        ----------
        name : str
            The new column variable name keyed in ``_meta['columns']``.
        label : str
            The new text label for the created variable.
        variables : list of >= 2 str
            The column names of the variables that are feeding into the
            intersecting recode operation.
        val_text_sep : str, default '/'
            The passed character (or any other str value) wil be used to
            separate the incoming individual value texts to make up the inter-
            sected category value texts, e.g.: 'Female/18-30/London'.

        Returns
        -------
        None
        """
        if not isinstance(variables, list) or len(variables) < 2:
            raise ValueError("'variables' must be a list of at least two items!")
        if any(self._is_array(v) for v in variables):
            raise TypeError('Cannot interlock within array-typed variables!')
        if any(self._is_delimited_set(v) for v in variables):
            qtype = 'delimited set'
        else:
            qtype = 'single'
        codes = [self._get_valuemap(v, 'codes') for v in variables]
        texts = [self._get_valuemap(v, 'texts') for v in variables]
        zipped = zip(list(product(*codes)), list(product(*texts)))
        categories = []
        cat_id = 0
        for codes, texts in zipped:
            cat_id += 1
            cat_label = val_text_sep.join(texts)
            rec = [{v: [c]} for v, c in zip(variables, codes)]
            rec = intersection(rec)
            categories.append((cat_id, cat_label, rec))
        self.derive(name, qtype, label, categories)
        return None

    def derive_categorical(self, name, qtype, label, cond_map, text_key=None):
        warning = "'derive_categorical()' will be removed soon!"
        warning = warning + " Use 'derive()' instead!"
        warnings.warn(warning)
        return self.derive(name, qtype, label, cond_map, text_key)

    def derive(self, name, qtype, label, cond_map, text_key=None):
        """
        Create meta and recode case data by specifying derived category logics.

        Parameters
        ----------
        name : str
            The column variable name keyed in ``meta['columns']``.
        qtype : [``int``, ``float``, ``single``, ``delimited set``]
            The structural type of the data the meta describes.
        label : str
            The ``text`` label information.
        cond_map : list of tuples
            Tuples of three elements with following structure:
            (code, 'Label goes here', <qp logic expression here>), e.g.:
            (1, 'Men between 30 and 40',
             intersection([{'gender': [1]}, {'age': frange('30-40')}]))
        text_key : str, default None
            Text key for text-based label information. Will automatically fall
            back to the instance's text_key property information if not provided.

        Returns
        -------
        None
            ``DataSet`` is modified inplace.
        """
        if not text_key: text_key = self.text_key
        append = qtype == 'delimited set'
        categories = [(cond[0], cond[1]) for cond in cond_map]
        idx_mapper = {cond[0]: cond[2] for cond in cond_map}
        self.add_meta(name, qtype, label, categories, items=None, text_key=text_key)
        self.recode(name, idx_mapper, append=append)
        return None

    def band_numerical(self, name, bands, new_name=None, label=None, text_key=None):
        warning = "'band_numerical()' will be removed soon!"
        warning = warning + " Use 'band()' instead!"
        warnings.warn(warning)
        return self.band(name, bands, new_name, label, text_key)

    def band(self, name, bands, new_name=None, label=None, text_key=None):
        """
        Group numeric data with band defintions treated as group text labels.

        Wrapper around ``derive()`` for quick banding of numeric
        data.

        Parameters
        ----------
        name : str
            The column variable name keyed in ``_meta['columns']`` that will
            be banded into summarized categories.
        bands : list of int/tuple *or* dict mapping the former to value texts
            The categorical bands to be used. Bands can be single numeric
            values or ranges, e.g.: [0, (1, 10), 11, 12, (13, 20)].
            Be default, each band will also make up the value text of the
            category created in the ``_meta`` component. To specify custom
            texts, map each band to a category name e.g.:
             [{'A': 0},
              {'B': (1, 10)},
              {'C': 11},
              {'D': 12},
              {'E': (13, 20)}]
        new_name : str, default None
            The created variable will be named ``'<name>_banded'``, unless a
            desired name is provided explicitly here.
        label : str, default None
            The created variable's text label will be identical to the origi-
            nating one's passed in ``name``, unless a desired label is provided
            explicitly here.
        text_key : str, default None
            Text key for text-based label information. Uses the
            ``DataSet.text_key`` information if not provided.

        Returns
        -------
        None
            ``DataSet`` is modified inplace.
        """
        if self._is_array(name):
            raise TypeError('Cannot band array mask!')
        if not self._is_numeric(name):
            msg = "Can only band numeric typed data! {} is {}."
            msg = msg.format(name, self._get_type(name))
            raise TypeError(msg)
        if not text_key: text_key = self.text_key
        if not new_name: new_name = '{}_banded'.format(new_name)
        if not label: label = self.text(name, text_key)
        franges = []
        for idx, band in enumerate(bands, start=1):
            lab = None
            if isinstance(band, dict):
                lab = band.keys()[0]
                band = band.values()[0]
            if isinstance(band, tuple):
                r = '{}-{}'.format(band[0], band[1])
            else:
                r = str(band)
            franges.append([idx, lab or r, {name: frange(r)}])
        self.derive(new_name, 'single', label, franges,
                                text_key=text_key)

        return None

    def _make_values_list(self, categories, text_key, start_at=None):
        if not start_at:
            start_at = 1
        if not all([isinstance(cat, tuple) for cat in categories]):
            vals = [self._value(no, text_key, lab) for no, lab in
                    enumerate(categories, start_at)]
        else:
            vals = [self._value(cat[0], text_key, cat[1]) for cat in categories]
        return vals

    def weight(self, weight_scheme, weight_name='weight', unique_key='identity',
               report=True, inplace=True):
        """
        Weight the ``DataSet`` according to a well-defined weight scheme.

        Parameters
        ----------
        weight_scheme : quantipy.Rim instance
            A rim weights setup with defined targets. Can include multiple
            weight groups and/or filters.
        weight_name : str, default 'weight'
            A name for the float variable that is added to pick up the weight
            factors.
        unique_key : str, default 'identity'.
            A variable inside the ``DataSet`` instance that will be used to
            the map individual case weights to their matching rows.
        report : bool, default True
            If True, will report a summary of the weight algorithm run
            and factor outcomes.
        inplace : bool, default True
            If True, the weight factors are merged back into the ``DataSet``
            instance. Will otherwise return the ``pandas.DataFrame`` that
            contains the weight factors, the ``unique_key`` and all variables
            that have been used to compute the weights (filters, target
            variables, etc.).

        Returns
        -------
        None or ``pandas.DataFrame``
            Will either create a new column called ``'weight'`` in the
            ``DataSet`` instance or return a ``DataFrame`` that contains
            the weight factors.
        """
        meta, data = self.split()
        engine = qp.WeightEngine(data, meta)
        engine.add_scheme(weight_scheme, key=unique_key)
        engine.run()
        org_wname = weight_name
        if report:
            print engine.get_report()
        if inplace:
            scheme_name = weight_scheme.name
            weight_name = 'weights_{}'.format(scheme_name)
            weight_description = '{} weights'.format(scheme_name)
            data_wgt = engine.dataframe(scheme_name)[[unique_key, weight_name]]
            data_wgt.rename(columns={weight_name: org_wname}, inplace=True)
            if org_wname not in self._meta['columns']:
                self.add_meta(org_wname, 'float', weight_description)
            self.update(data_wgt, on=unique_key)
        else:
            return data_wgt

    @staticmethod
    def _value(value, text_key, text):
        """
        Return a well-formed Quantipy value object from the given arguments.

        Parameters
        ----------
        value : int
            The numeric value to be given to the returned value object.
        text_key : str
            The text key to be used when generating the returned value
            object's text object.
        text : str
            The label to be given to the returned value object.
        """
        return {'value': value, 'text': {text_key: text}}

    def _clean_missing_map(self, var, missing_map):
        """
        Generate a map of missings that only contains valid flag names
        and existing meta value texts.
        """
        valid_flags = ['d.exclude', 'exclude']
        valid_codes = self._get_valuemap(var, non_mapped='codes')
        valid_map = {}
        for mtype, mcodes in missing_map.items():
            if not isinstance(mcodes, list): mcodes = [mcodes]
            if mtype in valid_flags:
                codes = [c for c in mcodes if c in valid_codes]
                if codes: valid_map[mtype] = codes
        return valid_map

    def set_missings(self, var=None, missing_map='default', ignore=None):
        """
        Flag category defintions for exclusion in aggregations.

        Parameters
        ----------
        var : str or list of str
            Variable(s) to apply the meta flags to.
        missing_map: 'default' or dict of {code(s): 'flag'}, default 'default'
            A mapping of codes to flags that can either be 'exclude' (globally
            ignored) or 'd.exclude' (only ignored in descriptive statistics).
            Passing 'default' is using a preset list of (TODO: specify) values
            for exclusion.
        ignore : str or list of str, default None
            A list of variables that should be ignored when applying missing
            flags via the 'default' list method.

        Returns
        -------
        None
        """
        unflag = False
        if not missing_map: unflag = True
        if unflag:
            var = self._prep_varlist(var)
            for v in var:
                if 'missings' in self.meta()['columns'][v]:
                    del self.meta()['columns'][v]['missings']
        else:
            if not missing_map == 'default':
                missing_map = self._clean_missing_map(var, missing_map)
            var = self._prep_varlist(var)
            ignore = self._prep_varlist(ignore, keep_unexploded=True)
            if missing_map == 'default':
                self._set_default_missings(ignore)
            else:
                for v in var:
                    if self._has_missings(v):
                        self.meta()['columns'][v].update({'missings': missing_map})
                    else:
                        self.meta()['columns'][v]['missings'] = missing_map
            return None

    @classmethod
    def _consecutive_codes(cls, codes):
        return sorted(codes) == range(min(codes), max(codes)+1)

    @classmethod
    def _highest_code(cls, codes):
        return max(codes)

    @classmethod
    def _lowest_code(cls, codes):
        return min(codes)

    @classmethod
    def _next_consecutive_code(cls, codes):
        if cls._consecutive_codes(codes):
            return len(codes) + 1
        else:
            return cls._highest_code(codes) + 1

    def describe(self, var=None, only_type=None, text_key=None):
        """
        Inspect the DataSet's global or variable level structure.
        """
        if text_key is None: text_key = self.text_key
        if var is not None:
            return self._get_meta(var, only_type, text_key)
        if self._meta['columns'] is None:
            return 'No meta attached to data_key: %s' %(data_key)
        else:
            types = {
                'int': [],
                'float': [],
                'single': [],
                'delimited set': [],
                'string': [],
                'date': [],
                'time': [],
                'array': [],
                'N/A': []
            }
            not_found = []
            for col in self._data.columns:
                if not col in ['@1', 'id_L1', 'id_L1.1']:
                    try:
                        types[
                              self._meta['columns'][col]['type']
                             ].append(col)
                    except:
                        types['N/A'].append(col)
            for mask in self._meta['masks'].keys():
                types[self._meta['masks'][mask]['type']].append(mask)
            idx_len = max([len(t) for t in types.values()])
            for t in types.keys():
                typ_padded = types[t] + [''] * (idx_len - len(types[t]))
                types[t] = typ_padded
            types = pd.DataFrame(types)
            if only_type:
                if not isinstance(only_type, list): only_type = [only_type]
                types = types[only_type]
                types = types.replace('', np.NaN).dropna(how='all')
            else:
                types =  types[['single', 'delimited set', 'array', 'int',
                                'float', 'string', 'date', 'time', 'N/A']]
            types.columns.name = 'size: {}'.format(len(self._data))
            return types

    def unmask(self, var):
        if not self._is_array(var):
            raise KeyError('{} is not a mask.'.format(var))
        else:
            return self._get_itemmap(var=var, non_mapped='items')

    def _set_default_missings(self, ignore=None):
        excludes = ['weißnicht', 'keineangabe', 'weißnicht/keineangabe',
                    'keineangabe/weißnicht', 'kannmichnichterinnern',
                    'weißichnicht', 'nichtindeutschland']
        d = self.describe()
        cats = []
        valids = ['array', 'single', 'delimited set']
        for valid in valids:
            cats.extend(d[valid].replace('', np.NaN).dropna().values.tolist())
        for cat in cats:
            if cat not in ignore:
                flags_code = []
                vmap = self._get_valuemap(cat)
                for exclude in excludes:
                    code = self._code_from_text(vmap, exclude)
                    if code:
                        flags_code.append(code)
                if flags_code:
                    flags_code = set(flags_code)
                    mis_map = {'exclude': list(flags_code)}
                    self.set_missings(cat, mis_map)
        return None

    def _get_missing_map(self, var):
        if self._is_array(var):
            var = self._get_itemmap(var, non_mapped='items')
        else:
            if not isinstance(var, list): var = [var]
        for v in var:
            if self._has_missings(v):
                return self.meta()['columns'][v]['missings']
            else:
                return None

    def _get_missing_list(self, var, globally=True):
        if self._has_missings(var):
            miss = self._get_missing_map(var)
            if globally:
                return miss['exclude']
            else:
                miss_list = []
                for miss_type in miss.keys():
                    miss_list.extend(miss[miss_type])
                return miss_list
        else:
            return None

    def _prep_varlist(self, varlist, keep_unexploded=False):
        if varlist:
            if not isinstance(varlist, list): varlist = [varlist]
            clean_varlist = []
            for v in varlist:
                if self._is_array(v):
                    clean_varlist.extend(self._get_itemmap(v, non_mapped='items'))
                    if keep_unexploded: clean_varlist.append(v)
                else:
                    clean_varlist.append(v)
            return clean_varlist
        else:
            return [varlist]

    def _code_from_text(self, valuemap, text):
        check = dict(valuemap)
        for c, t in check.items():
            t = t.replace(' ', '').lower()
            if t == text: return c

    def _get_type(self, var):
        if var in self._meta['masks'].keys():
            return self._meta['masks'][var]['type']
        else:
             return self._meta['columns'][var]['type']

    def _has_missings(self, var):
        has_missings = False
        if self._get_type(var) == 'array':
            var = self._get_itemmap(var, non_mapped='items')[0]
        if 'missings' in self.meta()['columns'][var].keys():
            if len(self.meta()['columns'][var]['missings'].keys()) > 0:
                has_missings = True
        return has_missings

    def _is_numeric(self, var):
        return self._get_type(var) in ['float', 'int']

    def _is_array(self, var):
        return self._get_type(var) == 'array'

    def _is_multicode_array(self, mask_element):
        return self[mask_element].dtype == 'object'

    def _is_delimited_set(self, name):
        return self._meta['columns'][name]['type'] == 'delimited set'

    def _has_categorical_data(self, name):
        if self._is_array(name):
            name = self._get_itemmap(name, non_mapped='items')[0]
        if self._meta['columns'][name]['type'] in ['single', 'delimited set']:
            return True
        else:
            return False

    def _verify_data_vs_meta_codes(self, name, raiseError=True):
        """
        """
        if self._is_delimited_set(name):
            data_codes = self._data[name].str.get_dummies(';').columns.tolist()
            data_codes = [int(c) for c in data_codes]
        else:
            data_codes = pd.get_dummies(self._data[name]).columns.tolist()
        meta_codes = self._get_valuemap(name, non_mapped='codes')
        wild_codes = [code for code in data_codes if code not in meta_codes]
        if wild_codes:
            if self._verbose_errors:
                msg = "Warning: Meta not consistent with case data for '{}'!"
                print '*' * 60
                print msg.format(name)
                if raiseError: print '*' * 60
                print 'Found in data: {}'.format(data_codes)
                print 'Defined as per meta: {}'.format(meta_codes)
            if raiseError:
                raise ValueError('Please review your data processing!')
        return None

    def _verify_old_vs_new_codes(self, name, new_codes):
        """
        """
        org_codes = [value['value'] for value in self._get_value_loc(name)]
        equal = set(org_codes) == set(new_codes)
        if not equal:
            missing_codes = [c for c in org_codes if c not in new_codes]
            wild_codes = [c for c in new_codes if c not in org_codes]
            if self._verbose_errors:
                print '*' * 60
                if missing_codes:
                    msg = "Warning: Code order is incomplete for '{}'!"
                    print msg.format(name)
                if wild_codes:
                    msg = "Warning: Order contains unknown codes for '{}'!"
                    print msg.format(name)
                print '*' * 60
                if missing_codes: print 'Missing: {}'.format(missing_codes)
                if wild_codes: print 'Unknown: {}'.format(wild_codes)
            raise ValueError('Please review your data processing!')
        return None

    def _verify_column_in_meta(self, name):
        if not isinstance(name, list): name = [name]
        for n in name:
            if n not in self._meta['columns']:
                raise KeyError("'{}' not found in meta data!".format(n))
        return None

    def text(self, name, text_key=None):
        """
        Return the variables text label information.

        Parameters
        ----------
        name : str, default None
            The variable name keyed in ``_meta['columns']`` or ``_meta['masks']``.
        text_key : str, default None
            The default text key to be set into the new meta document.

        Returns
        -------
        text : str
            The text metadata.
        """
        if text_key is None: text_key = self.text_key
        if self._get_type(name) == 'array':
            return self._meta['masks'][name]['text'][text_key]
        else:
            return self._meta['columns'][name]['text'][text_key]

    def _get_meta_loc(self, var):
        if self._get_type(var) == 'array':
            return self._meta['lib']['values']
        else:
            return self._meta['columns']

    def _get_value_loc(self, var):
        if self._is_numeric(var):
            raise TypeError("Numerical columns do not have 'values' meta.")
        if not self._has_categorical_data(var):
            raise TypeError("Variable '{}' is not categorical!".format(var))
        loc = self._get_meta_loc(var)
        if not self._is_array(var):
            return emulate_meta(self._meta, loc[var].get('values', None))
        else:
            return emulate_meta(self._meta, loc[var])

    def _get_valuemap(self, var, non_mapped=None, text_key=None):
        if text_key is None: text_key = self.text_key
        vals = self._get_value_loc(var)
        if non_mapped in ['codes', 'lists', None]:
            codes = [int(v['value']) for v in vals]
            if non_mapped == 'codes':
                return codes
        if non_mapped in ['texts', 'lists', None]:
            texts = [v['text'][text_key] if text_key in v['text'] else None
                     for v in vals]
            if non_mapped == 'texts':
                return texts
        if non_mapped == 'lists':
            return codes, texts
        else:
            return zip(codes, texts)

    def _get_itemmap(self, var, non_mapped=None, text_key=None):
        if text_key is None: text_key = self.text_key
        if non_mapped in ['items', 'lists', None]:
            items = [i['source'].split('@')[-1]
                     for i in self._meta['masks'][var]['items']]
            if non_mapped == 'items':
                return items
        if non_mapped in ['texts', 'lists', None]:
            items_texts = [i['text'][text_key] for i in
                           self._meta['masks'][var]['items']]
            if non_mapped == 'texts':
                return items_texts
        if non_mapped == 'lists':
            return items, items_texts
        else:
            return zip(items, items_texts)

    def _verify_var_in_dataset(self, name):
        if not name in self._meta['masks'] and not name in self._meta['columns']:
            raise KeyError("'{}' not found in DataSet!".format(name))

    def _get_meta(self, var, type=None, text_key=None):
        self._verify_var_in_dataset(var)
        if text_key is None: text_key = self.text_key
        var_type = self._get_type(var)
        label = self.text(var, text_key)
        missings = self._get_missing_map(var)
        if self._has_categorical_data(var):
            codes, texts = self._get_valuemap(var, non_mapped='lists',
                                              text_key=text_key)
            if missings:
                codes_copy = codes[:]
                for miss_types, miss_codes in missings.items():
                    for code in miss_codes:
                        codes_copy[codes_copy.index(code)] = miss_types
                missings = [c  if isinstance(c, (str, unicode)) else None
                            for c in codes_copy]
            else:
                missings = [None] * len(codes)
            if var_type == 'array':
                items, items_texts = self._get_itemmap(var, non_mapped='lists',
                                                       text_key=text_key)
                idx_len = max((len(codes), len(items)))
                if len(codes) > len(items):
                    pad = (len(codes) - len(items))
                    items = self._pad_meta_list(items, pad)
                    items_texts = self._pad_meta_list(items_texts, pad)
                elif len(codes) < len(items):
                    pad = (len(items) - len(codes))
                    codes = self._pad_meta_list(codes, pad)
                    texts = self._pad_meta_list(texts, pad)
                    missings = self._pad_meta_list(missings, pad)
                elements = [items, items_texts, codes, texts, missings]
                columns = ['items', 'item texts', 'codes', 'texts', 'missing']
            else:
                idx_len = len(codes)
                elements = [codes, texts, missings]
                columns = ['codes', 'texts', 'missing']
            meta_s = [pd.Series(element, index=range(0, idx_len))
                      for element in elements]
            meta_df = pd.concat(meta_s, axis=1)
            meta_df.columns = columns
            meta_df.columns.name = var_type
            meta_df.index = xrange(1, len(meta_df.index) + 1)
            meta_df.index.name = '{}: {}'.format(var, label)
        else:
            meta_df = pd.DataFrame(['N/A'])
            meta_df.columns = [var_type]
            meta_df.index = ['{}: {}'.format(var, label)]
        return meta_df

    @staticmethod
    def _pad_meta_list(meta_list, pad_to_len):
        return meta_list + ([''] * pad_to_len)

    # ------------------------------------------------------------------------
    # DATA MANIPULATION/HANDLING
    # ------------------------------------------------------------------------
    def make_dummy(self, var, partitioned=False):
        if not self._is_array(var):
            vartype = self._get_type(var)
            if vartype == 'delimited set':
                try:
                    dummy_data = self[var].str.get_dummies(';')
                except:
                    dummy_data = self._data[[var]]
                    dummy_data.columns = [0]
                if self.meta is not None:
                    var_codes = self._get_valuemap(var, non_mapped='codes')
                    dummy_data.columns = [int(col) for col in dummy_data.columns]
                    dummy_data = dummy_data.reindex(columns=var_codes)
                    dummy_data.replace(np.NaN, 0, inplace=True)
                if not self.meta:
                    dummy_data.sort_index(axis=1, inplace=True)
            else: # single, int, float data
                dummy_data = pd.get_dummies(self[var])
                if self.meta and not self._is_numeric(var):
                    var_codes = self._get_valuemap(var, non_mapped='codes')
                    dummy_data = dummy_data.reindex(columns=var_codes)
                    dummy_data.replace(np.NaN, 0, inplace=True)
                dummy_data.rename(
                    columns={
                        col: int(col)
                        if float(col).is_integer()
                        else col
                        for col in dummy_data.columns
                    },
                    inplace=True)
            if not partitioned:
                return dummy_data
            else:
                return dummy_data.values, dummy_data.columns.tolist()
        else: # array-type data
            items = self._get_itemmap(var, non_mapped='items')
            codes = self._get_valuemap(var, non_mapped='codes')
            dummy_data = []
            if self._is_multicode_array(items[0]):
                for i in items:
                    i_dummy = self[i].str.get_dummies(';')
                    i_dummy.columns = [int(col) for col in i_dummy.columns]
                    dummy_data.append(i_dummy.reindex(columns=codes))
            else:
                for i in items:
                    dummy_data.append(
                        pd.get_dummies(self[i]).reindex(columns=codes))
            dummy_data = pd.concat(dummy_data, axis=1)
            if not partitioned:
                return dummy_data
            else:
                return dummy_data.values, codes, items

    def filter(self, alias, condition, inplace=False):
        """
        Filter the DataSet using a Quantipy logical expression.
        """
        data = self._data.copy()
        filter_idx = get_logic_index(pd.Series(data.index), condition, data)
        filtered_data = data.iloc[filter_idx[0], :]
        if inplace:
            self.filtered = alias
            self._data = filtered_data
        else:
            new_ds = DataSet(self.name)
            new_ds._data = filtered_data
            new_ds._meta = self._meta
            new_ds.filtered = alias
            new_ds.text_key = self.text_key
            return new_ds

    # ------------------------------------------------------------------------
    # LINK OBJECT CONVERSION & HANDLERS
    # ------------------------------------------------------------------------
    def link(self, filters=None, x=None, y=None, views=None):
        """
        Create a Link instance from the DataSet.
        """
        #raise NotImplementedError('Links from DataSet currently not supported!')
        if filters is None: filters = 'no_filter'
        l = qp.sandbox.Link(self, filters, x, y)
        return l


    # ------------------------------------------------------------------------
    # validate the dataset
    # ------------------------------------------------------------------------

    def validate(self, verbose=True):
        """
        Identify and report inconsistencies in the ``DataSet`` instance.
        """

        def err_appender(text, err_var, app, count, text_key):
            if not isinstance(text, dict):
                if err_var[0] == '': err_var[0] += app + count
                elif err_var[0] == 'x': err_var[0] += ', ' +app + count
                else: err_var[0] += ', '  + count
            elif self.text_key not in text:
                if err_var[1] == '': err_var[1] += app + count
                elif err_var[1] == 'x': err_var[1] += ', ' +app + count
                else: err_var[1] += ', '  + count
            elif text[text_key] in [None, '', ' ']:
                if err_var[2] == '': err_var[2] += app + count
                elif err_var[2] == 'x': err_var[2] += ', ' +app + count
                else: err_var[2] += ', '  + count
            return err_var


        def append_loop(err_var_item, app, count):
            if app in err_var_item:
                err_var_item += ', ' + str(count)
            else:
                err_var_item += app + ' ' + str(count)
            return err_var_item

        def data_vs_meta_codes(name):
            if not name in self._data: return False
            if self._is_delimited_set(name):
                data_codes = self._data[name].str.get_dummies(';').columns.tolist()
                data_codes = [int(c) for c in data_codes]
            else:
                data_codes = pd.get_dummies(self._data[name]).columns.tolist()
            meta_codes = self._get_valuemap(name, non_mapped='codes')
            wild_codes = [code for code in data_codes if code not in meta_codes]
            return wild_codes

        meta = self._meta
        data = self._data

        text_key = self.text_key

        msg = ("Error explanations:\n"
               "\tErr1: Text object is not a dict.\n"
               "\tErr2: Text object does not contain dataset text_key '{}'.\n"
               "\tErr3: Text object has empty text mapping.\n"
               "\tErr4: Categorical object does not contain any 'Values'.\n"
               "\tErr5: Categorical object has badly formatted 'Values'.\n"
               "\t\t (not a list or reference does not exist)\n"
               "\tErr6: 'Source' reference does not exist.\n"
               "\tErr7: '._data' contains codes that are not in ._meta.\n")
        msg = msg.format(text_key)

        err_columns = ['Err{}'.format(x) for x in range(1,8)]
        err_df = pd.DataFrame(columns=err_columns)

        for ma in meta['masks']:
            if ma.startswith('qualityControl_'): continue

            err_var = ['' for x in range(7)]

            mask = meta['masks'][ma]
            if 'text' in mask:
                text = mask['text']
                err_var = err_appender(text, err_var, '', 'x', text_key)
            for x, item in enumerate(mask['items']):
                if 'text' in item:
                    text = item['text']
                    err_var = err_appender(text, err_var, 'item ',
                                                str(x), text_key)
                if 'source' in item:
                    if (isinstance(item['source'], basestring)
                        and '@' in item['source']):
                        try:
                            ref = item['source'].split('@')
                            if not ref[-1] in meta[ref[0]]:
                                err_var[5] = append_loop(err_var[5],
                                                         'item ', x)
                        except:
                            err_var[5] = append_loop(err_var[5], 'item ', x)
                    else:
                        err_var[5] = append_loop(err_var[5], 'item ', x)
            if not 'values' in mask:
                err_var[3] = 'x'
            elif not (isinstance(mask['values'], list) or
                      isinstance(mask['values'], basestring) and
                      mask['values'].split('@')[-1] in meta['lib']['values']):
                err_var[4] = 'x'

            if not ('').join(err_var) == '':
                new_err = pd.DataFrame([err_var], index=[ma],
                                       columns=err_columns)
                err_df = err_df.append(new_err)

        excepts = [col for col in data if col not in meta['columns']]

        for col in meta['columns']:
            if col.startswith('qualityControl_'): continue

            err_var = ['' for x in range(7)]

            column = meta['columns'][col]
            if 'text' in column:
                text = column['text']
                err_var = err_appender(text, err_var, '', 'x', text_key)
            if 'values' in column:
                if not (isinstance(column['values'], list) or
                        isinstance(column['values'], basestring) and
                        column['values'].split('@')[-1] in meta['lib']['values']):
                    err_var[4] = 'x'
                for x, val in enumerate(column['values']):
                    if 'text' in val:
                        text = val['text']
                        err_var = err_appender(text, err_var, 'value ',
                                                    str(x), text_key)
            elif ('values' not in column and
                 column['type'] in ['delimited set', 'single']):
                err_var[3] = 'x'


            if (self._has_categorical_data(col) and err_var[3] == '' and
                err_var[4] == ''):
                if data_vs_meta_codes(col):
                    err_var[6] = 'x'



            if not ('').join(err_var) == '':
                new_err = pd.DataFrame([err_var], index=[col],
                                       columns=err_columns)
                err_df = err_df.append(new_err)

        for col in excepts:
            if col.startswith('id_'): continue
            else:
                new_err = pd.DataFrame([['x' for x in range(7)]], index=[col],
                                       columns=err_columns)
                err_df = err_df.append(new_err)

        if verbose:
            if not len(err_df) == 0:
                print msg
                return err_df.sort()
            else:
                print 'no issues found in dataset'
        else:
            return err_df.sort()


    def validate_backup(self, text=True, categorical=True, codes=True):
        """
        Validates variables/ text objects/ ect in the dataset
        """

        meta = self._meta
        data = self._data

        # validate text-objects
        if text:
            self.validate_text_objects(test_object=None, name=None)

        # validate categorical objects (single, delimited set, array)
        if codes: categorical = True
        if categorical:
            error_list = self.validate_categorical_objects()

        # validate data vs meta codes
        if codes:
            for key in data.keys():
                if key.startswith('id_') or key in error_list: continue
                elif self._has_categorical_data(key):
                    self._verify_data_vs_meta_codes(key, raiseError=False)



    def _proof_values(self, variable, name, error_list):
        msg = "Warning: Meta is not consistent for '{}'!"

        if not 'values' in variable.keys():
            error_list.append(name)
            print '*' * 60
            print msg.format(name)
            print "Meta doesn't contain any codes"
            return error_list

        values = variable['values']
        if isinstance(values, list):
            return error_list
        elif (isinstance(values, basestring) and
            values.split('@')[-1] in self._meta['lib']['values']):
            return error_list
        else:
            error_list.append(name)
            print '*' * 60
            print msg.format(name)
            print "Codes are not a list or reference doesn't exist"
            return error_list


    def validate_categorical_objects(self):

        meta = self._meta
        data = self._data

        error_list = []

        # validate delimited set, single
        for col in meta['columns']:
            var = meta['columns'][col]
            if var['type'] in ['delimited set', 'single']:
                error_list = self._proof_values(variable=var, name=col,
                                                error_list=error_list)

        # validate array
        for mask in meta['masks']:
            arr = meta['masks'][mask]
            error_list = self._proof_values(variable=arr, name=mask,
                                            error_list=error_list)
            for item in arr['items']:
                ref = item['source'].split('@')
                if ref[-1] in meta[ref[0]]: continue
                else:
                    print '*' * 60
                    print "Warning: Meta is not consistent for '{}'!".format(mask)
                    print "Source reference {} doesn't exist".format(ref[-1])

        return error_list


    @classmethod
    def _validate_text_objects(cls, test_object, text_key, name):

        msg = "Warning: Text object is not consistent: '{}'!"
        if not isinstance(test_object, dict):
            print '*' * 60
            print msg.format(name)
            print 'Text object is not a dict'
        elif text_key not in test_object.keys():
            print '*' * 60
            print msg.format(name)
            print 'Text object does not contain dataset-text_key {}'.format(
                text_key)
        elif test_object[text_key] in [None, '', ' ']:
            print '*' * 60
            print msg.format(name)
            print 'Text object has empty text mapping'


    def validate_text_objects(self, test_object, name=None):
        """
        Prove all text objects in the dataset.
        """

        meta = self._meta
        text_key = self.text_key

        if test_object == None : test_object= self._meta
        if name == None:
            name = 'meta'

        if isinstance(test_object, dict):
            for key in test_object.keys():
                new_name = name + '[' + key + ']'
                if 'text' == key:
                    self._validate_text_objects(test_object['text'],
                                                text_key, new_name)
                elif (key in ['properties', 'data file'] or
                    'qualityControl' in key):
                    continue
                else:
                    self.validate_text_objects(test_object[key], new_name)
        elif isinstance(test_object, list):
            for i, item in enumerate(test_object):
                new_name = name + '[' + str(i) + ']'
                self.validate_text_objects(item,new_name)


    # ------------------------------------------------------------------------
    # checking equality of variables and datasets
    # ------------------------------------------------------------------------

    def _compare(self, var1, var2, check_ds=None, text_key=None):
        """
        Compares types, codes, values, question labels of two variables.

        Parameters
        ----------
        var1: str
            Variablename that gets checked.
        var2: str
            Variablename that gets checked.
        check_ds: DataSet instance
            var2 is in this DataSet instance.
        """
        if not check_ds: check_ds = self
        if not text_key: text_key = self.text_key
        msg = '*' * 60 + "\n'{}' and '{}' are not identical:"
        if not self.text(var1, text_key) == check_ds.text(var2, text_key):
            msg = msg + '\n  - not the same label.'
        if not self._get_type(var1) == check_ds._get_type(var2):
            msg = msg + '\n  - not the same type.'
        if self._has_categorical_data(var1) and check_ds._has_categorical_data(var2):
            if not (self._get_valuemap(var1, None, text_key) ==
                    check_ds._get_valuemap(var2, None, text_key)):
                msg = msg + '\n  - not the same values object.'
        if (self._is_array(var1) and
            not (self._get_itemmap(var1, None, text_key) ==
            check_ds._get_itemmap(var2, None, text_key))):
            msg = msg + '\n  - not the same items object.'
        if not msg[-1] == ':': print msg.format(var1, var2)
        return None

    def compare(self, dataset=None, variables=None, text_key=None):
        """
        Compares types, codes, values, question labels of two datasets.

        Parameters
        ----------
        dataset : quantipy.DataSet instance
            Test if all variables in the provided ``dataset`` are also in
            ``self`` and compare their metadata definititons.
        variables : tuple of str, e.g. ('var1', 'var2')
            If no other ``dataset`` is provided, both variables are taken from
            ``self``, otherwise 'var1' is from ``self``, 'var2' is from
            ``dataset``.

        Returns
        -------
        None
        """

        if not dataset: dataset = self
        if not text_key: text_key = self.text_key
        meta = self._meta
        check_meta = dataset._meta
        if isinstance(variables, tuple):
            var1, var2 = variables
            if not var1 in meta['columns'].keys() + meta['masks'].keys():
                raise ValueError('{} is not in dataset.'.format(var1))
            if not var2 in check_meta['columns'].keys() + check_meta['masks'].keys():
                raise ValueError('{} is not in dataset.'.format(var2))
            self._compare(var1, var2, dataset, text_key)
        elif not variables:
            vars1 = {item.split('@')[1] : item.split('@')[0]
                     for item in meta['sets']['data file']['items']}
            vars2 = {item.split('@')[1] : item.split('@')[0]
                     for item in check_meta['sets']['data file']['items']}
            prove = [key for key in vars2 if key in vars1]
            for key in prove:
                self._compare(key, key, dataset, text_key)
        else:
            raise ValueError("'variables' must be a tuple of two str or None.")
        return None

# ============================================================================

    def parrot(self):
        from IPython.display import Image
        from IPython.display import display
        try:
            return display(Image(url="https://m.popkey.co/3a9f4b/jZZ83.gif"))
        except:
            print ':sad_parrot: Looks like the parrot url is not longer there!'<|MERGE_RESOLUTION|>--- conflicted
+++ resolved
@@ -1692,15 +1692,8 @@
         self._verify_var_in_dataset(name)
         if not isinstance(remove, list): remove = [remove]
         # Do we need to modify a mask's lib def.?
-<<<<<<< HEAD
         if not self._is_array(name) and self._is_array_item(name):
             name = self._maskname_from_item(name)
-        use_array = self._is_array(name)
-=======
-        use_array = self._is_array(name)
-        if not use_array and self._is_array_item(name):
-            name = self._maskname_from_item(name)
->>>>>>> c9e4815c
         # Are any meta undefined codes provided? - Warn user!
         values = self._get_value_loc(name)
         codes = self.codes(name)
@@ -1718,19 +1711,11 @@
             msg = "Cannot remove all codes from the value object of '{}'!"
             raise ValueError(msg.format(name))
         # Apply new ``values`` definition
-<<<<<<< HEAD
-        if use_array:
-            self._meta['lib']['values'][name] = new_values
-        else:
-            self._meta['columns'][name]['values'] = new_values
-
-=======
         if self._is_array(name):
             self._meta['lib']['values'][name] = new_values
         else:
             self._meta['columns'][name]['values'] = new_values
         # Remove values in ``data``
->>>>>>> c9e4815c
         if self._is_array(name):
             items = self._get_itemmap(name, 'items')
             for i in items:
