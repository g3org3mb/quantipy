--- conflicted
+++ resolved
@@ -744,33 +744,19 @@
             self._data = merged_data
             self._meta = merged_meta
             if uniquify_key:
-<<<<<<< HEAD
-                self._make_unique_key(uniquify_key, 'datasource')
-=======
                 self._make_unique_key(uniquify_key, row_id_name)
->>>>>>> d2a96cfb
             return None
         else:
             new_dataset = self.copy()
             new_dataset._data = merged_data
             new_dataset._meta = merged_meta
             if uniquify_key:
-<<<<<<< HEAD
-                new_dataset._make_unique_key(uniquify_key, 'datasource')
-=======
                 new_dataset._make_unique_key(uniquify_key, row_id_name)
->>>>>>> d2a96cfb
             return new_dataset
 
     def _make_unique_key(self, id_key_name, multiplier):
         """
         """
-<<<<<<< HEAD
-        if not self._meta['columns'][id_key_name]:
-            raise TypeError("'id_key_name' must be of type int!")
-        if not self._meta['columns'][multiplier]:
-            raise TypeError("'multiplier' must be of type int!")
-=======
         columns = self._meta['columns']
         if not id_key_name in columns:
             raise KeyError("'id_key_name' is not in 'meta['columns']'!")
@@ -780,7 +766,6 @@
             raise KeyError("'multiplier' is not in 'meta['columns']'!")
         elif columns[multiplier]['type'] not in ['single', 'int', 'float']:
             raise TypeError("'multiplier' must be of type int, float, single!")
->>>>>>> d2a96cfb
         org_key_col = self._data.copy()[id_key_name]
         new_name = 'original_{}'.format(id_key_name)
         name, qtype, lab = new_name, 'int', 'Original ID'
@@ -1103,7 +1088,6 @@
         self._meta['lib']['default text'] = text_key
         return None
 
-<<<<<<< HEAD
     def find_duplicate_texts(self, name, text_key=None):
         """
         Collect values that share the same text information to find duplicates.
@@ -1134,8 +1118,6 @@
         dupes = list(sorted(dupes, key=lambda x: x[1]))
         return dupes
 
-=======
->>>>>>> d2a96cfb
     def force_texts(self, name=None, copy_to=None, copy_from=None,
                     update_existing=False, excepts=None):
         """
@@ -1157,12 +1139,9 @@
         update_existing : bool
             True : copy_to will be filled in any case
             False: copy_to will be filled if it's empty/not existing
-<<<<<<< HEAD
         excepts : str or list of str
             If provided, the variables passed are ignored while transferring
             ``text`` information.
-=======
->>>>>>> d2a96cfb
 
         Returns
         -------
@@ -1182,13 +1161,8 @@
                     if not copy_to in tk_dict.keys():
                         tk_dict.update({copy_to: tk_dict[new_text_key]})
             return tk_dict
-<<<<<<< HEAD
-=======
-
->>>>>>> d2a96cfb
 
         meta = self._meta
-
         if not isinstance(name, list) and name != None: name = [name]
         if not isinstance(excepts, list): excepts = [excepts]
         excepts.append('@1')
