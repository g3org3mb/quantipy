 #!/usr/bin/python
# -*- coding: utf-8 -*-
import numpy as np
import pandas as pd

import quantipy as qp
from quantipy.core.tools.dp.io import (
    read_quantipy as r_quantipy,
    read_dimensions as r_dimensions,
    read_decipher as r_decipher,
    read_spss as r_spss,
    read_ascribe as r_ascribe,
    write_spss as w_spss,
    write_quantipy as w_quantipy)

from quantipy.core.helpers.functions import (
    filtered_set,
    emulate_meta)

from quantipy.core.tools.view.logic import (
    has_any, has_all, has_count,
    not_any, not_all, not_count,
    is_lt, is_ne, is_gt,
    is_le, is_eq, is_ge,
    union, intersection, get_logic_index)

from quantipy.core.tools.dp.prep import (
    hmerge as _hmerge,
    vmerge as _vmerge,
    recode as _recode,
    frequency as fre,
    crosstab as ct,
    frange,
    index_mapper)

from cache import Cache

import copy as org_copy
import json
import warnings

from itertools import product

class DataSet(object):
    """
    A set of casedata (required) and meta data (optional).

    DESC.
    """
    def __init__(self, name):
        self.path = None
        self.name = name
        self.filtered = 'no_filter'
        self._data = None
        self._meta = None
        self.text_key = None
        self._verbose_errors = True
        self._verbose_infos = True
        self._cache = Cache()
        self.columns = None
        self.masks = None
        self.sets = None
        self.singles = None
        self.delimited_sets = None
        self.ints = None
        self.floats = None
        self.dates = None
        self.strings = None

    # ------------------------------------------------------------------------
    # item access / instance handlers
    # ------------------------------------------------------------------------
    def __getitem__(self, var):
        if isinstance(var, tuple):
            sliced_access = True
            slicer = var[0]
            var = var[1]
        else:
            sliced_access = False
        var = self._prep_varlist(var)
        if len(var) == 1: var = var[0]
        if sliced_access:
            return self._data.ix[slicer, var]
        else:
            return self._data[var]

    def __setitem__(self, name, val):
        if isinstance(name, tuple):
            sliced_insert = True
            slicer = name[0]
            name = name[1]
        else:
            sliced_insert = False
        scalar_insert = isinstance(val, (int, float, str, unicode))
        if scalar_insert and self._has_categorical_data(name):
            if not val in self.codes(name) and not np.isnan(val):
                msg = "{} is undefined for '{}'! Valid: {}"
                raise ValueError(msg.format(val, name, self.codes(name)))
        if sliced_insert:
            self._data.loc[slicer, name] = val
        else:
            self._data[name] = val


    @staticmethod
    def start_meta(text_key='main'):
        """
        Starts a new/empty Quantipy meta document.

        Parameters
        ----------
        text_key : str, default None
            The default text key to be set into the new meta document.

        Returns
        -------
        meta : dict
            Quantipy meta object
        """
        meta = {
            'info': {
                'text': ''
            },
            'lib': {
                'default text': text_key,
                'values': {}
            },
            'columns': {},
            'masks': {},
            'sets': {
                'data file': {
                    'text': {text_key: 'Variable order in source file'},
                    'items': []
                }
            },
            'type': 'pandas.DataFrame'
        }
        return meta

    def _get_columns(self, vtype=None):
        meta = self._meta['columns']
        if vtype:
            return [c for c in meta.keys() if self._get_type(c) == vtype]
        else:
            return meta.keys()

    def _get_masks(self):
        return self._meta['masks'].keys()

    def _get_sets(self):
        return self._meta['sets'].keys()

    def set_verbose_errmsg(self, verbose=True):
        """
        """
        if not isinstance(verbose, bool):
            msg = 'Can only assign boolean values, found {}'
            raise ValueError(msg.format(type(verbose)))
        self._verbose_errors = verbose
        return None

    def set_verbose_infomsg(self, verbose=True):
        """
        """
        if not isinstance(verbose, bool):
            msg = 'Can only assign boolean values, found {}'
            raise ValueError(msg.format(type(verbose)))
        self._verbose_infos = verbose
        return None

    @classmethod
    def set_encoding(cls, encoding):
        """
        Hack sys.setdefaultencoding() to escape ASCII hell.

        Parameters
        ----------
        encoding : str
            The name of the encoding to default to.
        """
        import sys
        default_stdout = sys.stdout
        default_stderr = sys.stderr
        reload(sys)
        sys.setdefaultencoding(encoding)
        sys.stdout = default_stdout
        sys.stderr = default_stderr

    def clone(self):
        """
        Get a deep copy of the ``DataSet`` instance.
        """
        cloned = org_copy.deepcopy(self)
        return cloned

    def split(self, save=False):
        """
        Return the ``meta`` and ``data`` components of the DataSet instance.

        Parameters
        ----------
        save : bool, default False
            If True, the ``meta`` and ``data`` objects will be saved to disk,
            using the instance's ``name`` and ``path`` attributes to determine
            the file location.

        Returns
        -------
        meta, data : dict, pandas.DataFrame
            The meta dict and the case data DataFrame as separate objects.
        """
        meta, data = self._meta, self._data
        if save:
            path = self.path
            name = self.name
            w_quantipy(meta, data, path+name+'.json', path+name+'.csv')
        return meta, data

    def meta(self, name=None, text_key=None):
        """
        Provide a *pretty* summary for variable meta given as per ``name``.

        Parameters
        ----------
        name : str, default None
            The variable name keyed in ``_meta['columns']`` or ``_meta['masks']``.
            If None, the entire ``meta`` component of the ``DataSet`` instance
            will be returned.
        text_key : str, default None
            The text_key that should be used when taking labels from the
            source meta. If the given text_key is not found for any
            particular text object, the ``DataSet.text_key`` will be used
            instead.

        Returns
        ------
        meta : dict or pandas.DataFrame
            Either a DataFrame that sums up the meta information on a ``mask``
            or ``column`` or the meta dict as a whole is
        """
        if not name:
            return self._meta
        else:
            return self.describe(name, text_key=text_key)

    def variables(self, only_type=None):
        """
        Get an overview of all the variables ordered by their type.

        Parameters
        ----------
        only_type : str or list of str, default None
            Restrict the overview to these data types.

        Returns
        -------
        overview : pandas.DataFrame
            The variables per data type inside the ``DataSet``.
        """
        return self.describe(only_type=only_type)

    def values(self, name, text_key=None):
        """
        Get categorical data's paired code and texts information from the meta.

        Parameters
        ----------
        name : str
            The column variable name keyed in ``_meta['columns']`` or
            ``_meta['masks']``.
        text_key : str, default None
            The text_key that should be used when taking labels from the
            source meta. If the given text_key is not found for any
            particular text object, the ``DataSet.text_key`` will be used
            instead.

        Returns
        -------
        values : list of tuples
            The list of the numerical category codes and their ``texts``
            packed as tuples.
        """
        if not self._has_categorical_data(name):
            err_msg = '{} does not contain categorical values meta!'
            raise TypeError(err_msg.format(name))
        if not text_key: text_key = self.text_key
        return self._get_valuemap(name, text_key=text_key)

    def codes(self, name):
        """
        Get categorical data's numerical code values.

        Parameters
        ----------
        name : str
            The column variable name keyed in ``_meta['columns']``.

        Returns
        -------
        codes : list
            The list of category codes.
        """
        return self._get_valuemap(name, non_mapped='codes')

    def value_texts(self, name, text_key=None):
        """
        Get categorical data's text information.

        Parameters
        ----------
        name : str
            The column variable name keyed in ``_meta['columns']``.

        Returns
        -------
        texts : list
            The list of category texts.
        """
        return self._get_valuemap(name, non_mapped='texts', text_key=text_key)

    def items(self, name, text_key=None):
        """
        Get the array's paired item names and texts information from the meta.

        Parameters
        ----------
        name : str
            The column variable name keyed in ``_meta['masks']``.
        text_key : str, default None
            The text_key that should be used when taking labels from the
            source meta. If the given text_key is not found for any
            particular text object, the ``DataSet.text_key`` will be used
            instead.

        Returns
        -------
        items : list of tuples
            The list of source item names (from ``_meta['columns']``) and their
            ``text`` information packed as tuples.
        """
        if not self._is_array(name):
            err_msg = '{} is not an array mask!'
            raise TypeError(err_msg.format(name))
        if not text_key: text_key = self.text_key
        return self._get_itemmap(name, text_key=text_key)

    def sources(self, name):
        """
        Get the ``_meta['columns']`` elements for the passed array mask name.

        Parameters
        ----------
        name : str
            The mask variable name keyed in ``_meta['masks']``.

        Returns
        -------
        sources : list
            The list of source elements from the array definition.
        """
        return self._get_itemmap(name, non_mapped='items')

    def item_texts(self, name, text_key=None):
        """
        Get the ``text`` meta data for the items of the passed array mask name.

        Parameters
        ----------
        name : str
            The mask variable name keyed in ``_meta['masks']``.
        text_key : str, default None
            The text_key that should be used when taking labels from the
            source meta. If the given text_key is not found for any
            particular text object, the ``DataSet.text_key`` will be used
            instead.

        Returns
        -------
        texts : list
            The list of item texts for the array elements.
        """
        return self._get_itemmap(name, non_mapped='texts', text_key=text_key)


    def data(self):
        """
        Return the ``data`` component of the ``DataSet`` instance.
        """
        return self._data

    def _cache(self):
        return self._cache

    # ------------------------------------------------------------------------
    # file i/o / conversions
    # ------------------------------------------------------------------------
    def read_quantipy(self, path_meta, path_data):
        """
        Load Quantipy .csv/.json files, connecting as data and meta components.

        Parameters
        ----------
        path_meta : str
            The full path (optionally with extension ``'.json'``, otherwise
            assumed as such) to the meta data defining ``'.json'`` file.
        path_data : str
            The full path (optionally with extension ``'.csv'``, otherwise
            assumed as such) to the case data defining ``'.csv'`` file.

        Returns
        -------
        None
            The ``DataSet`` is modified inplace, connected to Quantipy native
            data and meta components.
        """
        if path_meta.endswith('.json'): path_meta = path_meta.replace('.json', '')
        if path_data.endswith('.csv'): path_data = path_data.replace('.csv', '')
        self._meta, self._data = r_quantipy(path_meta+'.json', path_data+'.csv')
        self._set_file_info(path_data, path_meta)
        return None

    def read_dimensions(self, path_meta, path_data):
        """
        Load Dimensions .ddf/.mdd files, connecting as data and meta components.

        Parameters
        ----------
        path_meta : str
            The full path (optionally with extension ``'.mdd'``, otherwise
            assumed as such) to the meta data defining ``'.mdd'`` file.
        path_data : str
            The full path (optionally with extension ``'.ddf'``, otherwise
            assumed as such) to the case data defining ``'.ddf'`` file.

        Returns
        -------
        None
            The ``DataSet`` is modified inplace, connected to Quantipy data
            and meta components that have been converted from their Dimensions
            source files.
        """
        if path_meta.endswith('.mdd'): path_meta = path_meta.replace('.mdd', '')
        if path_data.endswith('.ddf'): path_data = path_data.replace('.ddf', '')
        self._meta, self._data = r_dimensions(path_meta+'.mdd', path_data+'.ddf')
        self._set_file_info(path_data, path_meta)
        return None

    def read_spss(self, path_sav, **kwargs):
        """
        Load SPSS Statistics .sav files, converting and connecting data/meta.

        Parameters
        ----------
        path_sav : str
            The full path (optionally with extension ``'.sav'``, otherwise
            assumed as such) to the ``'.sav'`` file.

        Returns
        -------
        None
            The ``DataSet`` is modified inplace, connected to Quantipy data
            and meta components that have been converted from the SPSS
            source file.
        """
        if path_sav.endswith('.sav'): path_sav = path_sav.replace('.sav', '')
        self._meta, self._data = r_spss(path_sav+'.sav', **kwargs)
        self._set_file_info(path_sav)
        return None

    def write_quantipy(self, path_meta=None, path_data=None):
        """
        Write the data and meta components to .csv/.json files.

        The resulting files are well-defined native Quantipy source files.

        Parameters
        ----------
        path_meta : str, default None
            The full path (optionally with extension ``'.json'``, otherwise
            assumed as such) for the saved the DataSet._meta component.
            If not provided, the instance's ``name`` and ```path`` attributes
            will be used to determine the file location.
        path_data : str, default None
            The full path (optionally with extension ``'.ddf'``, otherwise
            assumed as such) for the saved DataSet._data component.
            If not provided, the instance's ``name`` and ```path`` attributes
            will be used to determine the file location.

        Returns
        -------
        None
        """
        meta, data = self._meta, self._data
        if path_data is None and path_meta is None:
            path = self.path
            name = self.name
            path_meta = '{}/{}.json'.format(path, name)
            path_data = '{}/{}.csv'.format(path, name)
        elif path_data is not None and path_meta is not None:
            if not path_meta.endswith('.json'):
                path_meta = '{}.json'.format(path_meta)
            if not path_data.endswith('.csv'):
                path_data = '{}.csv'.format(path_data)
        else:
            msg = 'Must either specify or omit both `path_meta` and `path_data`!'
            raise ValueError(msg)
        w_quantipy(meta, data, path_meta, path_data)
        return None

    def write_spss(self, path_sav=None, index=True, text_key=None,
                   mrset_tag_style='__', drop_delimited=True, from_set=None,
                   verbose=True):
        """
        Parameters
        ----------
        path_sav : str, default None
            The full path (optionally with extension ``'.json'``, otherwise
            assumed as such) for the saved the DataSet._meta component.
            If not provided, the instance's ``name`` and ```path`` attributes
            will be used to determine the file location.
        index : bool, default False
            Should the index be inserted into the dataframe before the
            conversion happens?
        text_key : str, default None
            The text_key that should be used when taking labels from the
            source meta. If the given text_key is not found for any
            particular text object, the ``DataSet.text_key`` will be used
            instead.
        mrset_tag_style : str, default '__'
            The delimiting character/string to use when naming dichotomous
            set variables. The mrset_tag_style will appear between the
            name of the variable and the dichotomous variable's value name,
            as taken from the delimited set value that dichotomous
            variable represents.
        drop_delimited : bool, default True
            Should Quantipy's delimited set variables be dropped from
            the export after being converted to dichotomous sets/mrsets?
        from_set : str
            The set name from which the export should be drawn.
        Returns
        -------
        None
        """
        self.set_encoding('cp1252')
        meta, data = self._meta, self._data
        if not text_key: text_key = self.text_key
        if not path_sav:
            path_sav = '{}/{}.sav'.format(self.path, self.name)
        else:
            if not path_sav.endswith('.sav'):
                path_sav = '{}.sav'.format(path_sav)
        w_spss(path_sav, meta, data, index=index, text_key=text_key,
               mrset_tag_style=mrset_tag_style, drop_delimited=drop_delimited,
               from_set=from_set, verbose=verbose)
        self.set_encoding('utf-8')
        return None

    def from_components(self, data_df, meta_dict=None, text_key=None):
        """
        Attach a data and meta directly to the ``DataSet`` instance.

        .. note:: Except testing for appropriate object types, this method
            offers no additional safeguards or consistency/compability checks
            with regard to the passed data and meta documents!

        Parameters
        ----------
        data_df : pandas.DataFrame
            A DataFrame that contains case data entries for the ``DataSet``.
        meta_dict: dict, default None
            A dict that stores meta data describing the columns of the data_df.
            It is assumed to be well-formed following the Quantipy meta data
            structure.
        text_key : str, default None
            The text_key to be used. If not provided, it will be attempted to
            use the 'default text' from the ``meta['lib']`` definition.

        Returns
        -------
        None
        """
        if not isinstance(data_df, pd.DataFrame):
            msg = 'data_df must be a pandas.DataFrame, passed {}.'
            raise TypeError(msg.format(type(data_df)))
        if not isinstance(meta_dict, dict):
            msg = 'meta_dict must be of type dict, passed {}.'
            raise TypeError(msg.format(type(meta_dict)))
        self._data = data_df
        if meta_dict:
            self._meta = meta_dict
        if not text_key:
            try:
                self.text_key = self._meta['lib']['default text']
            except KeyError:
                warning = "No 'text_key' provided and unable to derive"
                warning = warning + " 'text_key' information from passed meta!"
                warning = warning + " 'DataSet._meta might be corrupt!"
                warnings.warn(warning)
                self.text_key = None
        self._set_file_info('')
        return None

    def from_stack(self, stack, datakey=None):
        """
        Use ``quantipy.Stack`` data and meta to create a ``DataSet`` instance.

        Parameters
        ----------
        stack : quantipy.Stack
            The Stack instance to convert.
        datakey : str
            The reference name where meta and data information are stored.

        Returns
        -------
        None
        """

        if datakey is None and len(stack.keys()) > 1:
            msg = 'Please specify the datakey, stack has more than one.'
            raise ValueError(msg)
        elif datakey is None:
            datakey = stack.keys()[0]
        elif not datakey in stack.keys():
            msg = 'datakey does not exist.'
            raise KeyError(msg)

        dk_f = stack[datakey].keys()
        if len(dk_f) > 2:
            msg = 'Method does not support stacks with more than one filter.'
            raise NotImplementedError(msg)
        elif len(dk_f) == 2:
            dk_f = dk_f[0] if not dk_f[0]=='no_filter' else dk_f[1]
        else:
            dk_f = 'no_filter'

        meta = stack[datakey].meta
        data = stack[datakey][dk_f].data
        self.name = datakey
        self.filtered = dk_f
        self.from_components(data, meta)

        return None

    def from_excel(self, path_xlsx, merge=True, unique_key='identity'):
        """
        Converts excel files to a dataset or/and merges variables.

        Parameters
        ----------
        path_xlsx : str
            Path where the excel file is stored. The file must have exactly
            one sheet with data.
        merge : bool
            If True the new data from the excel file will be merged on the
            dataset.
        unique_key : str
            If ``merge=True`` an hmerge is done on this variable.

        Returns
        -------
        new_dataset : ``quantipy.DataSet``
            Contains only the data from excel.
            If ``merge=True`` dataset is modified inplace.
        """

        xlsx = pd.read_excel(path_xlsx, sheetname=None)

        if not len(xlsx.keys()) == 1:
            raise KeyError("The XLSX must have exactly 1 sheet.")
        key = xlsx.keys()[0]
        sheet = xlsx[key]
        if merge and not unique_key in sheet.columns:
            raise KeyError(
            "The coding sheet must a column named '{}'.".format(unique_key))

        new_ds = qp.DataSet('excel_data')
        new_ds._data = pd.DataFrame()
        new_ds._meta = new_ds.start_meta()
        for col in sheet.columns.tolist():
            new_ds.add_meta(col, 'int', col)
        new_ds._data = sheet

        if merge:
            self.hmerge(new_ds, on=unique_key, verbose=False)

        return new_ds

    def _set_file_info(self, path_data, path_meta=None):
        self.path = '/'.join(path_data.split('/')[:-1]) + '/'
        try:
            self.text_key = self._meta['lib']['default text']
        except:
            self.text_key = None
        self._data['@1'] = np.ones(len(self._data))
        self._meta['columns']['@1'] = {'type': 'int'}
        self._data.index = list(xrange(0, len(self._data.index)))
        self.columns = self._get_columns()
        self.masks = self._get_masks()
        self.sets = self._get_sets()
        self.singles = self._get_columns('single')
        self.delimited_sets = self._get_columns('delimited set')
        self.ints = self._get_columns('int')
        self.floats = self._get_columns('float')
        self.dates = self._get_columns('date')
        self.strings = self._get_columns('string')
        if self._verbose_infos: self._show_file_info()
        return None

    def _show_file_info(self):
        file_spec = 'DataSet: {}\nrows: {} - columns: {}'
        if not self.path: self.path = '/'
        file_name = '{}{}'.format(self.path, self.name)
        print file_spec.format(file_name, len(self._data.index),
                               len(self._data.columns)-1)
        return None

    def unroll(self, varlist, keep=None, both=None):
        """
        Replace mask with their items, optionally excluding/keeping certain ones.

        Parameters
        ----------
        varlist : list
           A list of meta ``'columns'`` and/or ``'masks'`` names.
        keep : str or list, default None
            The names of masks that will not be replaced with their items.
        both : 'all', str or list of str, default None
            The names of masks that will be included both as themselves and as
            collections of their items.

        Returns
        -------
        unrolled : list
            The modified ``varlist``.
        """
        if not isinstance(varlist, list):
            varlist = [varlist]
        if not keep:
            keep = []
        elif not isinstance(keep, list):
            keep = [keep]
        if not both:
            both = []
        elif both == 'all':
            both = [mask for mask in varlist if mask in self._meta['masks']]
        elif not isinstance(both, list):
            both = [both]
        unrolled = []
        for var in varlist:
            if not self._is_array(var):
                unrolled.append(var)
            else:
                if not var in keep:
                    if var in both:
                        unrolled.append(var)
                    unrolled.extend(self.sources(var))
                else:
                    unrolled.append(var)
        return unrolled

    def list_variables(self, numeric=False, text=False, blacklist=None):
        """
        Get list with all variable names except date, boolean, (string, numeric)

        Parameters
        ----------
        numeric : bool, default False
            If True, int/float variables are included in list.
        text : bool, default False
            If True, string variables are included in list.
        blacklist: list of str,
            Variables that should be excluded

        Returns
        -------
        list of str
        """
        meta = self._meta
        items_list = meta['sets']['data file']['items']

        except_list = ['date','boolean']
        if not text: except_list.append('string')
        if not numeric: except_list.extend(['int','float'])

        var_list =[]
        if not isinstance(blacklist, list):
            blacklist = [blacklist]
        if not blacklist: blacklist=[]
        for item in items_list:
            key, var_name = item.split('@')
            if key == 'masks':
                for element in meta[key][var_name]['items']:
                    blacklist.append(element['source'].split('@')[-1])
            if var_name in blacklist: continue
            if meta[key][var_name]['type'] in except_list: continue
            var_list.append(var_name)
        return var_list


    def create_set(self, setname='new_set', based_on='data file', included=None,
                   excluded=None, strings='keep', arrays='both', replace=None,
                   overwrite=False):
        """
        Create a new set in ``dataset._meta['sets']``.

        Parameters
        ----------
        setname : str, default 'new_set'
            Name of the new set.
        based_on : str, default 'data file'
            Name of set that can be reduced or expanded.
        included : str or list/set/tuple of str
            Names of the variables to be included in the new set. If None all
            variables in ``based_on`` are taken.
        excluded : str or list/set/tuple of str
            Names of the variables to be excluded in the new set.
        strings : {'keep', 'drop', 'only'}, default 'keep'
            Keep, drop or only include string variables.
        arrays : {'both', 'masks', 'columns'}, default both
            Add for arrays ``masks@varname`` or ``columns@varname`` or both.
        replace : dict
            Replace a variable in the set with an other.
            Example: {'q1': 'q1_rec'}, 'q1' and 'q1_rec' must be included in
                     ``based_on``. 'q1' will be removed and 'q1_rec' will be
                     moved to this position.
        overwrite : bool, default False
            Overwrite if ``meta['sets'][name] already exist.
        Returns
        -------
        None
            The ``DataSet`` is modified inplace.
        """
        meta = self._meta
        # prove setname
        if not isinstance(setname, str):
            raise TypeError("'setname' must be a str.")
        if setname in meta['sets'] and not overwrite:
            raise KeyError("{} is already in `meta['sets'].`".format(setname))
        # prove based_on
        if not based_on in meta['sets']:
            raise KeyError("'based_on' is not in `meta['sets'].`")

        # prove included
        if not included:
            included = [var.split('@')[-1]
                        for var in meta['sets'][based_on]['items']]
        elif not isinstance(included, list): included = [included]

        # prove replace
        if not replace: replace = {}
        elif not isinstance(replace, dict):
            raise TypeError("'replace' must be a dict.")
        else:
            for var in replace.keys() + replace.values():
                if var not in included:
                    raise KeyError("{} is not in 'included'".format(var))

        # prove arrays
        if not arrays in ['both', 'masks', 'columns']:
            raise ValueError (
                "'arrays' must be either 'both', 'masks' or 'columns'.")

        # filter set and create new set
        fset = filtered_set(meta=meta,
                     based_on=based_on,
                     masks=meta['masks'] if arrays=='columns' else None,
                     included=included,
                     excluded=excluded,
                     strings=strings)

        if arrays=='both':
            new_items = []
            items = fset['items']
            for item in items:
                new_items.append(item)
                if item.split('@')[0]=='masks':
                    for i in meta['masks'][item.split('@')[-1]]['items']:
                        new_items.append(i['source'])
            fset['items'] = new_items

        if replace:
            new_items = fset['items']
            for k, v in replace.items():
                for x, item in enumerate(new_items):
                    if v == item.split('@')[-1]: posv, move = x, item
                    if k == item.split('@')[-1]: posk = x
                new_items[posk] = move
                new_items.pop(posv)
            fset['items'] = new_items

        add = {setname: fset}
        meta['sets'].update(add)

        return None

    # ------------------------------------------------------------------------
    # extending / merging
    # ------------------------------------------------------------------------

    def hmerge(self, dataset, on=None, left_on=None, right_on=None,
               overwrite_text=False, from_set=None, inplace=True, verbose=True):

        """
        Merge Quantipy datasets together using an index-wise identifer.

        This function merges two Quantipy datasets together, updating variables
        that exist in the left dataset and appending others. New variables
        will be appended in the order indicated by the 'data file' set if
        found, otherwise they will be appended in alphanumeric order.
        This merge happend horizontally (column-wise). Packed kwargs will be
        passed on to the pandas.DataFrame.merge() method call, but that merge
        will always happen using how='left'.

        Parameters
        ----------
        dataset : ``quantipy.DataSet``
            The dataset to merge into the current ``DataSet``.
        on : str, default=None
            The column to use as a join key for both datasets.
        left_on : str, default=None
            The column to use as a join key for the left dataset.
        right_on : str, default=None
            The column to use as a join key for the right dataset.
        overwrite_text : bool, default=False
            If True, text_keys in the left meta that also exist in right
            meta will be overwritten instead of ignored.
        from_set : str, default=None
            Use a set defined in the right meta to control which columns are
            merged from the right dataset.
        inplace : bool, default True
            If True, the ``DataSet`` will be modified inplace with new/updated
            columns. Will return a new ``DataSet`` instance if False.
        verbose : bool, default=True
            Echo progress feedback to the output pane.

        Returns
        -------
        None or new_dataset : ``quantipy.DataSet``
            If the merge is not applied ``inplace``, a ``DataSet`` instance
            is returned.
        """
        if not isinstance(dataset, list): dataset = [dataset]
        ds_left = (self._meta, self._data)
        ds_right = [(ds._meta, ds._data) for ds in dataset]
        merged_meta, merged_data = _hmerge(
            ds_left, ds_right, on=on, left_on=left_on, right_on=right_on,
            overwrite_text=overwrite_text, from_set=from_set, verbose=verbose)
        if inplace:
            self._data = merged_data
            self._meta = merged_meta
            return None
        else:
            new_dataset = self.clone()
            new_dataset._data = merged_data
            new_dataset._meta = merged_meta
            return new_dataset

    def update(self, data, on='identity'):
        """
        Update the ``DataSet`` with the case data entries found in ``data``.

        Parameters
        ----------
        data : ``pandas.DataFrame``
            A dataframe that contains a subset of columns from the ``DataSet``
            case data component.
        on : str, default 'identity'
            The column to use as a join key.

        Returns
        -------
        None
            DataSet is modified inplace.
        """
        ds_left = (self._meta, self._data)
        update_meta = self._meta.copy()
        update_items = ['columns@{}'.format(name) for name
                        in data.columns.tolist()]
        update_meta['sets']['update'] = {'items': update_items}
        ds_right = (update_meta, data)
        merged_meta, merged_data = _hmerge(
            ds_left, ds_right, on=on, from_set='update', verbose=False)
        self._meta, self._data = merged_meta, merged_data
        del self._meta['sets']['update']
        return None

    def vmerge(self, dataset, on=None, left_on=None, right_on=None,
               row_id_name=None, left_id=None, right_id=None, row_ids=None,
               overwrite_text=False, from_set=None, uniquify_key=None,
               reset_index=True, inplace=True, verbose=True):
        """
        Merge Quantipy datasets together by appending rows.

        This function merges two Quantipy datasets together, updating variables
        that exist in the left dataset and appending others. New variables
        will be appended in the order indicated by the 'data file' set if
        found, otherwise they will be appended in alphanumeric order. This
        merge happens vertically (row-wise).

        Parameters
        ----------
        dataset : (A list of multiple) ``quantipy.DataSet``
            One or multiple datasets to merge into the current ``DataSet``.
        on : str, default=None
            The column to use to identify unique rows in both datasets.
        left_on : str, default=None
            The column to use to identify unique in the left dataset.
        right_on : str, default=None
            The column to use to identify unique in the right dataset.
        row_id_name : str, default=None
            The named column will be filled with the ids indicated for each
            dataset, as per left_id/right_id/row_ids. If meta for the named
            column doesn't already exist a new column definition will be
            added and assigned a reductive-appropriate type.
        left_id : str/int/float, default=None
            Where the row_id_name column is not already populated for the
            dataset_left, this value will be populated.
        right_id : str/int/float, default=None
            Where the row_id_name column is not already populated for the
            dataset_right, this value will be populated.
        row_ids : list of str/int/float, default=None
            When datasets has been used, this list provides the row ids
            that will be populated in the row_id_name column for each of
            those datasets, respectively.
        overwrite_text : bool, default=False
            If True, text_keys in the left meta that also exist in right
            meta will be overwritten instead of ignored.
        from_set : str, default=None
            Use a set defined in the right meta to control which columns are
            merged from the right dataset.
        uniquify_key : str, default None
            A int-like column name found in all the passed ``DataSet`` objects
            that will be protected from having duplicates. The original version
            of the column will be kept under its name prefixed with 'original_'.
        reset_index : bool, default=True
            If True pandas.DataFrame.reindex() will be applied to the merged
            dataframe.
        inplace : bool, default True
            If True, the ``DataSet`` will be modified inplace with new/updated
            rows. Will return a new ``DataSet`` instance if False.
        verbose : bool, default=True
            Echo progress feedback to the output pane.

        Returns
        -------
        None or new_dataset : ``quantipy.DataSet``
            If the merge is not applied ``inplace``, a ``DataSet`` instance
            is returned.
        """
        if not isinstance(dataset, list): dataset = [dataset]
        datasets = [(self._meta, self._data)]
        merge_ds = [(ds._meta, ds._data) for ds in dataset]
        datasets.extend(merge_ds)
        merged_meta, merged_data = _vmerge(
            None, None, datasets, on=on, left_on=left_on,
            right_on=right_on, row_id_name=row_id_name, left_id=left_id,
            right_id=right_id, row_ids=row_ids, overwrite_text=overwrite_text,
            from_set=from_set, reset_index=reset_index, verbose=verbose)
        if inplace:
            self._data = merged_data
            self._meta = merged_meta
            if uniquify_key:
                self._make_unique_key(uniquify_key, row_id_name)
            return None
        else:
            new_dataset = self.clone()
            new_dataset._data = merged_data
            new_dataset._meta = merged_meta
            if uniquify_key:
                new_dataset._make_unique_key(uniquify_key, row_id_name)
            return new_dataset

    def check_dupe(self, name='identity'):
        return self.duplicates(name=name)

    def duplicates(self, name='identity'):
        """
        Returns a list with duplicated values for the provided name.

        Parameters
        ----------
        name : str, default 'identity'
            The column variable name keyed in ``meta['columns']``.

        Returns
        -------
        vals : list
            A list of duplicated values found in the named variable.
        """
        qtype = self._get_type(name)
        if qtype in ['array', 'delimited set', 'float']:
            raise TypeError("Can not check duplicates for type '{}'.".format(qtype))
        vals = self._data[name].value_counts()
        vals = vals.copy().dropna()
        if qtype == 'string':
            vals = vals.drop('__NA__')
        vals = vals[vals >= 2].index.tolist()
        if not qtype == 'string':
            vals = [int(i) for i in vals]
        return vals


    def _make_unique_key(self, id_key_name, multiplier):
        """
        """
        columns = self._meta['columns']
        if not id_key_name in columns:
            raise KeyError("'id_key_name' is not in 'meta['columns']'!")
        elif columns[id_key_name]['type'] not in ['int', 'float']:
            raise TypeError("'id_key_name' must be of type int, float, single!")
        elif not multiplier in columns:
            raise KeyError("'multiplier' is not in 'meta['columns']'!")
        elif columns[multiplier]['type'] not in ['single', 'int', 'float']:
            raise TypeError("'multiplier' must be of type int, float, single!")
        org_key_col = self._data.copy()[id_key_name]
        new_name = 'original_{}'.format(id_key_name)
        name, qtype, lab = new_name, 'int', 'Original ID'
        self.add_meta(name, qtype, lab)
        self[new_name] = org_key_col
        self[id_key_name] += self[multiplier].astype(int) * 100000000
        return None

    def merge_texts(self, dataset):
        """
        Add additional ``text`` versions from other ``text_key`` meta.

        Case data will be ignored during the merging process.

        Parameters
        ----------
        dataset : (A list of multiple) ``quantipy.DataSet``
            One or multiple datasets that provide new ``text_key`` meta.

        Returns
        -------
        None
        """
        if not isinstance(dataset, list):
            dataset = [dataset]
        for ds in dataset:
            empty_data = ds._data.copy()
            ds._data = ds._data[ds._data.index < 0]
        self.vmerge(dataset, verbose=False)
        return None

    # ------------------------------------------------------------------------
    # meta data editing
    # ------------------------------------------------------------------------
    def add_meta(self, name, qtype, label, categories=None, items=None, text_key=None,
                 dimensions_like_grids=False):
        """
        Create and insert a well-formed meta object into the existing meta document.

        Parameters
        ----------
        name : str
            The column variable name keyed in ``meta['columns']``.
        qtype : {'int', 'float', 'single', 'delimited set', 'date', 'string'}
            The structural type of the data the meta describes.
        label : str
            The ``text`` label information.
        categories : list of str or tuples in form of (int, str), default None
            When a list of str is given, the categorical values will simply be
            enumerated and mapped to the category labels. Alternatively codes
            can be mapped to categorical labels, e.g.:
            [(1, 'Elephant'), (2, 'Mouse'), (999, 'No animal')]
        items : list of str or tuples in form of (int, str), default None
            If provided will automatically create an array type mask.
            When a list of str is given, the item number will simply be
            enumerated and mapped to the category labels. Alternatively
            numerical values can be mapped explicitly to items labels, e.g.:
            [(1 'The first item'), (2, 'The second item'), (99, 'Last item')]
        text_key : str, default None
            Text key for text-based label information. Uses the
            ``DataSet.text_key`` information if not provided.

        Returns
        -------
        None
            ``DataSet`` is modified inplace, meta data and ``_data`` columns
            will be added
        """
        make_array_mask = True if items else False
        if make_array_mask and dimensions_like_grids:
            test_name = self._dims_array_name(name)
        else:
            test_name = name
        self._verify_variable_meta_not_exist(test_name, make_array_mask)
        if not text_key: text_key = self.text_key
        if make_array_mask:
            self._add_array(name, qtype, label, items, categories, text_key,
                            dimensions_like_grids)
            return None
        categorical = ['delimited set', 'single']
        numerical = ['int', 'float']
        if not qtype in ['delimited set', 'single', 'float', 'int',
                         'date', 'string']:
            raise NotImplementedError('Type {} data unsupported'.format(qtype))
        if qtype in categorical and not categories:
            val_err = "Must provide 'categories' when requesting data of type {}."
            raise ValueError(val_err.format(qtype))
        elif qtype in numerical and categories:
            val_err = "Numerical data of type {} does not accept 'categories'."
            raise ValueError(val_err.format(qtype))
        else:
            if not isinstance(categories, list) and qtype in categorical:
                raise TypeError("'Categories' must be a list of labels "
                                "('str') or  a list of tuples of codes ('int') "
                                "and lables ('str').")
        new_meta = {'text': {text_key: label}, 'type': qtype, 'name': name}
        if categories:
            if isinstance(categories[0], dict):
                new_meta['values'] = categories
            else:
                new_meta['values'] = self._make_values_list(categories, text_key)
        self._meta['columns'][name] = new_meta
        datafile_setname = 'columns@{}'.format(name)
        if datafile_setname not in self._meta['sets']['data file']['items']:
            self._meta['sets']['data file']['items'].append(datafile_setname)
        self._data[name] = '' if qtype == 'delimited set' else np.NaN
        return None

    def categorize(self, name, categorized_name=None):
        """
        Categorize an ``int``/``string``/``text`` variable to ``single``.

        The ``values`` object of the categorized variable is populated with the
        unique values found in the originating variable (ignoring np.NaN /
        empty row entries).

        Parameters
        ----------
        name : str
            The column variable name keyed in ``meta['columns']`` that will
            be categorized.
        categorized_name : str
            If provided, the categorized variable's new name will be drawn
            from here, otherwise a default name in form of ``'name#'`` will be
            used.

        Returns
        -------
        None
            DataSet is modified inplace, adding the categorized variable to it.
        """
        org_type = self._get_type(name)
        valid_types = ['int', 'string', 'date']
        if org_type not in valid_types:
            raise TypeError('Can only categorize {}!'.format(valid_types))
        new_var_name = categorized_name or '{}#'.format(name)
        self.copy(name)
        self.convert('{}_rec'.format(name), 'single')
        self.rename('{}_rec'.format(name), new_var_name)
        return None

    def flatten(self, name, codes, new_name=None, text_key=None):
        """
        Create a variable that groups array mask item answers to categories.

        Parameters
        ----------
        name : str
            The array variable name keyed in ``meta['masks']`` that will
            be converted.
        codes : int, list of int
            The answers codes that determine the categorical grouping.
            Item labels will become the category labels.
        new_name : str, default None
            The name of the new delimited set variable. If None, ``name`` is
            suffixed with '_rec'.
        text_key : str, default None
            Text key for text-based label information. Uses the
            ``DataSet.text_key`` information if not provided.
        Returns
        -------
        None
            The DataSet is modified inplace, delimited set variable is added.
        """
        if not self._is_array(name):
            raise KeyError('Can only flatten array mask variables.')
        if not isinstance(codes, list): codes = [codes]
        if not new_name:
            if '.' in name:
                new_name = '{}_rec'.format(name.split('.')[0])
            else:
                new_name = '{}_rec'.format(name)
        if not text_key: text_key = self.text_key
        label = self._meta['masks'][name]['text'][text_key]
        cats = self.item_texts(name)
        self.add_meta(new_name, 'delimited set', label, cats)
        for x, source in enumerate(self.sources(name), 1):
            self.recode(new_name, {x: {source: codes}}, append=True)
        return None

    def convert(self, name, to):
        """
        Convert meta and case data between compatible variable types.

        Wrapper around the separate ``as_TYPE()`` conversion methods.

        Parameters
        ----------
        name : str
            The column variable name keyed in ``meta['columns']`` that will
            be converted.
        to : {'int', 'float', 'single', 'delimited set', 'string'}
            The variable type to convert to.
        Returns
        -------
        None
            The DataSet variable is modified inplace.
        """
        valid_types = ['int', 'float', 'single', 'delimited set', 'string']
        if not to in valid_types:
            raise TypeError("Cannot convert to type {}!".format(to))
        if to == 'int':
            self.as_int(name, False)
        elif to == 'float':
            self.as_float(name, False)
        elif to == 'single':
            self.as_single(name, False)
        elif to == 'delimited set':
            self.as_delimited_set(name, False)
        elif to == 'string':
            self.as_string(name, False)
        return None

    def as_float(self, name, show_warning=True):
        """
        Change type from ``single`` or ``int`` to ``float``.

        Parameters
        ----------
        name : str
            The column variable name keyed in ``meta['columns']``.

        Returns
        -------
        None
        """
        warning = "'as_float()' will be removed alongside other individual"
        warning = warning + " conversion methods soon! Use 'convert()' instead!"
        if show_warning: warnings.warn(warning)
        org_type = self._get_type(name)
        if org_type == 'float': return None
        valid = ['single', 'int']
        if not org_type in valid:
            msg = 'Cannot convert variable {} of type {} to float!'
            raise TypeError(msg.format(name, org_type))
        if org_type == 'single':
            self.as_int(name, False)
        if org_type == 'int':
            self._meta['columns'][name]['type'] = 'float'
            self._data[name] = self._data[name].apply(
                    lambda x: float(x) if not np.isnan(x) else np.NaN)
        return None

    def as_int(self, name, show_warning=True):
        """
        Change type from ``single`` to ``int``.

        Parameters
        ----------
        name : str
            The column variable name keyed in ``meta['columns']``.

        Returns
        -------
        None
        """
        warning = "'as_int()' will be removed alongside other individual"
        warning = warning + " conversion methods soon! Use 'convert()' instead!"
        if show_warning: warnings.warn(warning)
        org_type = self._get_type(name)
        if org_type == 'int': return None
        valid = ['single']
        if not org_type in valid:
            msg = 'Cannot convert variable {} of type {} to int!'
            raise TypeError(msg.format(name, org_type))
        self._meta['columns'][name]['type'] = 'int'
        self._meta['columns'][name].pop('values')
        return None

    def as_delimited_set(self, name, show_warning=True):
        """
        Change type from ``single`` to ``delimited set``.

        Parameters
        ----------
        name : str
            The column variable name keyed in ``meta['columns']``.

        Returns
        -------
        None
        """
        warning = "'as_delimited_set()' will be removed alongside other individual"
        warning = warning + " conversion methods soon! Use 'convert()' instead!"
        if show_warning: warnings.warn(warning)
        org_type = self._get_type(name)
        if org_type == 'delimited set': return None
        valid = ['single']
        if not org_type in valid:
            msg = 'Cannot convert variable {} of type {} to delimited set!'
            raise TypeError(msg.format(name, org_type))
        self._meta['columns'][name]['type'] = 'delimited set'
        self._data[name] = self._data[name].apply(
            lambda x: str(int(x)) + ';' if not np.isnan(x) else np.NaN)
        return None

    def as_single(self, name, show_warning=True):
        """
        Change type from ``int``/``date``/``string`` to ``single``.

        Parameters
        ----------
        name : str
            The column variable name keyed in ``meta['columns']``.

        Returns
        -------
        None
        """
        warning = "'as_single()' will be removed alongside other individual"
        warning = warning + " conversion methods soon! Use 'convert()' instead!"
        if show_warning: warnings.warn(warning)
        org_type = self._get_type(name)
        if org_type == 'single': return None
        valid = ['int', 'date', 'string']
        if not org_type in valid:
            msg = 'Cannot convert variable {} of type {} to single!'
            raise TypeError(msg.format(name, org_type))
        text_key = self.text_key
        if org_type == 'int':
            num_vals = sorted(self._data[name].dropna().astype(int).unique())
            values_obj = [self._value(num_val, text_key, str(num_val))
                          for num_val in num_vals]
        elif org_type == 'date':
            vals = self._data[name].order().astype(str).unique()
            values_obj = [self._value(i, text_key, v) for i,  v
                          in enumerate(vals, start=1)]
            self._data[name] = self._data[name].astype(str)
            replace_map = {v: i for i, v in enumerate(vals, start=1)}
            self._data[name].replace(replace_map, inplace=True)
        elif org_type == 'string':
            self[name] = self[name].replace('__NA__', np.NaN)
            vals = sorted(self[name].dropna().unique().tolist())
            values_obj = [self._value(i, text_key, v) for i, v
                          in enumerate(vals, start=1)]
            replace_map = {v: i for i, v in enumerate(vals, start=1)}
            if replace_map:
                self._data[name].replace(replace_map, inplace=True)
        self._meta['columns'][name]['type'] = 'single'
        self._meta['columns'][name]['values'] = values_obj
        return None

    def as_string(self, name, show_warning=True):
        """
        Change type from ``int``/``float``/``date``/``single`` to ``string``.

        Parameters
        ----------
        name : str
            The column variable name keyed in ``meta['columns']``.

        Returns
        -------
        None
        """
        warning = "'as_string()' will be removed alongside other individual"
        warning = warning + " conversion methods soon! Use 'convert()' instead!"
        if show_warning: warnings.warn(warning)
        org_type = self._get_type(name)
        if org_type == 'string': return None
        valid = ['single', 'int', 'float', 'date']
        if not org_type in valid:
            msg = 'Cannot convert variable {} of type {} to text!'
            raise TypeError(msg.format(name, org_type))
        self._meta['columns'][name]['type'] = 'string'
        if self._get_type == 'single':
            self._meta['columns'][name].pop('values')
        self._data[name] = self._data[name].astype(str)
        return None

    def rename(self, name, new_name=None, array_items=None):
        """
        Change meta and data column name references of the variable defintion.

        Parameters
        ----------
        name : str
            The originating column variable name keyed in ``meta['columns']``
            or ``meta['masks']``.
        new_name : str
            The new variable name.
        array_items: dict
            Item position and new name for item. Example: {4: 'q5_4'} then
            q5[{q5_4}].q5_grid is renamed to q5_4.


        Returns
        -------
        None
            DataSet is modified inplace. The new name reference is placed into
            both the data and meta component.
        """
        data = self._data

        lib = self._meta['lib']
        sets = self._meta['sets']
        masks = self._meta['masks']
        columns = self._meta['columns']

        if self._is_array(name):
            if new_name:
                # update meta['sets']
                sets[new_name] = sets[name].copy()
                del sets[name]
                o_set_entry = 'masks@{}'.format(name)
                n_set_entry = 'masks@{}'.format(new_name)
                n_datafile_items = [i if i != o_set_entry else n_set_entry
                                    for i in sets['data file']['items']]
                sets['data file']['items'] = n_datafile_items

                # update meta['lib']
                val = lib['values']
                val[new_name] = val[name]
                del val[name]
                val['ddf'][new_name] = val['ddf'][name].copy()
                del val['ddf'][name]

                # update meta['masks']
                masks[new_name] = masks[name].copy()
                del masks[name]
                values = 'lib@values@{}'.format(new_name)
                masks[new_name]['values'] = values
                items = [i.split('@')[-1] for i in sets[new_name]['items']]
                for item in items:
                    columns[item]['values'] = values

            if array_items:
                # update meta['sets']
                if not new_name: new_name = name
                variables = {}

                new_items = []
                for x, item in enumerate(sets[new_name]['items'], 1):
                    if x in array_items:
                        new_items.append('columns@{}'.format(array_items[x]))
                        variables[item] = array_items[x]
                    else:
                        new_items.append(item)
                sets[new_name]['items'] = new_items

                # update meta['masks']
                new_items = []
                for item in masks[new_name]['items']:
                    if item['source'] in variables:
                        item['source'] = 'columns@{}'.format(
                                                    variables[item['source']])
                    new_items.append(item)
                masks[new_name]['items'] = new_items

                for var, nvar in variables.items():
                    self.rename(var.split('@')[-1], nvar)

        else:
            if not new_name:
                raise ValueError("'new_name' is needed to rename column variables")
            if new_name in data.columns:
                msg = "Cannot rename '{}' into '{}'. Column name already exists!"
                raise ValueError(msg.format(name, new_name))
            data.rename(columns={name: new_name}, inplace=True)
            columns[new_name] = columns[name].copy()
            del columns[name]
            columns[new_name]['name'] = new_name
            o_set_entry = 'columns@{}'.format(name)
            n_set_entry = 'columns@{}'.format(new_name)
            n_datafile_items = [i if i != o_set_entry else n_set_entry
                                  for i in sets['data file']['items']]
            sets['data file']['items'] = n_datafile_items
        return None

    def reorder_values(self, name, new_order=None):
        """
        Apply a new order to the value codes defined by the meta data component.

        Parameters
        ----------
        name : str
            The column variable name keyed in ``_meta['columns']`` or
            ``_meta['masks']``.
        new_order : list of int, default None
            The new code order of the DataSet variable. If no order is given,
            the ``values`` object is sorted ascending.

        Returns
        -------
        None
            DataSet is modified inplace.
        """
        self._verify_var_in_dataset(name)
        values = self._get_value_loc(name)
        if not new_order:
            new_order = list(sorted(self._get_valuemap(name, 'codes')))
        else:
            self._verify_old_vs_new_codes(name, new_order)
        new_values = [value for i in new_order for value in values
                      if value['value'] == i]
        if self._get_type(name) == 'array':
            self._meta['lib']['values'][name] = new_values
        else:
            self._meta['columns'][name]['values'] = new_values
        return None

    def drop(self, name, ignore_items=False):
        """
        Drops variables from meta and data componenets of the ``DataSet``.

        Parameters
        ----------
        name : str or list of str
            The column variable name keyed in ``_meta['columns']`` or
            ``_meta['masks']``.
        ignore_items: bool
            If False source variables for arrays in ``_meta['columns']``
            are dropped, otherwise kept.
        Returns
        -------
        None
            DataSet is modified inplace.
        """
        def remove_loop(obj, var):
            if isinstance(obj, dict):
                try:
                    obj.pop(var)
                except:
                    pass
                for key in obj:
                    remove_loop(obj[key],var)
        meta = self._meta
        data = self._data
        if not isinstance(name, list): name = [name]
        if not ignore_items:
            for var in name:
                if self._is_array(var):
                    items = [i['source'].split('@')[-1]
                            for i in meta['masks'][var]['items']]
                    name += items
        data_drop = []
        for var in name:
            if not self._is_array(var): data_drop.append(var)
            remove_loop(meta, var)
        data.drop(data_drop, 1, inplace=True)
        return None

    def _is_array_item(self, name):
        if 'values' in self._meta['columns'][name]:
            return isinstance(self._meta['columns'][name]['values'], (unicode, str))
        return None

    def _maskname_from_item(self, item_name):
        if 'values' in self._meta['columns'][item_name]:
            lib_ref = self._meta['columns'][item_name]['values']
            return lib_ref.split('@')[-1]
        return None

    def remove_values(self, name, remove):
        """
        Erase value codes safely from both meta and case data components.

        Attempting to remove all value codes from the variable's value object
        will raise a ``ValueError``!

        Parameters
        ----------
        name : str
            The originating column variable name keyed in ``meta['columns']``
            or ``meta['masks']``.
        remove : int or list of int
            The codes to be removed from the ``DataSet`` variable.
        Returns
        -------
        None
            DataSet is modified inplace.
        """
        self._verify_var_in_dataset(name)
        if not isinstance(remove, list): remove = [remove]
        # Do we need to modify a mask's lib def.?
        if not self._is_array(name) and self._is_array_item(name):
            name = self._maskname_from_item(name)
        # Are any meta undefined codes provided? - Warn user!
        values = self._get_value_loc(name)
        codes = self.codes(name)
        ignore_codes = [r for r in remove if r not in codes]
        if ignore_codes:
            print 'Warning: Cannot remove values...'
            print '*' * 60
            msg = "Codes {} not found in values object of '{}'!"
            print msg.format(ignore_codes, name)
            print '*' * 60
        # Would we remove all defined values? - Prevent user from doing this!
        new_values = [value for value in values
                      if value['value'] not in remove]
        if not new_values:
            msg = "Cannot remove all codes from the value object of '{}'!"
            raise ValueError(msg.format(name))
        # Apply new ``values`` definition
        if self._is_array(name):
            self._meta['lib']['values'][name] = new_values
        else:
            self._meta['columns'][name]['values'] = new_values
        # Remove values in ``data``
        if self._is_array(name):
            items = self._get_itemmap(name, 'items')
            for i in items:
                for code in remove:
                    self[i] = self[i].apply(lambda x: self._remove_code(x, code))
                self._verify_data_vs_meta_codes(i)
        else:
            for code in remove:
                self[name] = self[name].apply(lambda x: self._remove_code(x, code))
            self._verify_data_vs_meta_codes(name)
        return None

    def remove_items(self, name, remove):
        """
        Erase array mask items safely from both meta and case data components.

        Parameters
        ----------
        name : str
            The originating column variable name keyed in ``meta['masks']``.
        remove : int or list of int
            The items listed by their order number in the
            ``_meta['masks'][name]['items']`` object will be droped from the
            ``mask`` definition.

        Returns
        -------
        None
            DataSet is modified inplace.
        """
        if not self._is_array(name):
            raise NotImplementedError('Cannot remove items from non-arrays!')
        if not isinstance(remove, list): remove = [remove]
        items = self._get_itemmap(name, 'items')
        drop_item_names = [item for idx, item in enumerate(items, start=1)
                        if idx in remove]
        keep_item_idxs = [idx for idx, item in enumerate(items, start=1)
                          if idx not in remove]
        new_items = self._meta['masks'][name]['items']
        new_items = [item for idx, item in enumerate(new_items, start=1)
                     if idx in keep_item_idxs]
        self._meta['masks'][name]['items'] = new_items
        for drop_item_name in drop_item_names:
            self._data.drop(drop_item_name, axis=1, inplace=True)
            del self._meta['columns'][drop_item_name]
            col_ref = 'columns@{}'.format(drop_item_name)
            if col_ref in self._meta['sets']['data file']['items']:
                self._meta['sets']['data file']['items'].remove(col_ref)
            self._meta['sets'][name]['items'].remove(col_ref)
        return None

    def extend_values(self, name, ext_values, text_key=None, safe=True):
        """
        Add to the 'values' object of existing column or mask meta data.

        Attempting to add already existing value codes or providing already
        present value texts will both raise a ``ValueError``!

        Parameters
        ----------
        name : str
            The column variable name keyed in ``_meta['columns']`` or
            ``_meta['masks']``.
        ext_values : list of str or tuples in form of (int, str), default None
            When a list of str is given, the categorical values will simply be
            enumerated and maped to the category labels. Alternatively codes can
            mapped to categorical labels, e.g.:
            [(1, 'Elephant'), (2, 'Mouse'), (999, 'No animal')]
        text_key : str, default None
            Text key for text-based label information. Will automatically fall
            back to the instance's text_key property information if not provided.
        safe : bool, default True
            If set to False, duplicate value texts are allowed when extending
            the ``values`` object.

        Returns
        -------
        None
            The ``DataSet`` is modified inplace.
        """
        self._verify_var_in_dataset(name)
        # Is the variable categorical?
        if not self._has_categorical_data(name):
            err_msg = '{} does not contain categorical values meta!'
            raise TypeError(err_msg.format(name))
        # Do we need to modify a mask's lib def.?
        if not self._is_array(name) and self._is_array_item(name):
            name = self._maskname_from_item(name)
        use_array = self._is_array(name)
        if not text_key: text_key = self.text_key
        if not isinstance(ext_values, list): ext_values = [ext_values]
        value_obj = self._get_valuemap(name, text_key=text_key)
        codes = self.codes(name)
        texts = self.value_texts(name)
        if not isinstance(ext_values[0], tuple):
            start_here = self._next_consecutive_code(codes)
        else:
            start_here = None
        ext_values = self._make_values_list(ext_values, text_key, start_here)
        dupes = []
        for ext_value in ext_values:
            code, text = ext_value['value'], ext_value['text'][text_key]
            if code in codes or (text in texts and safe):
                dupes.append((code, text))
        if dupes:
            msg = 'Cannot add values since code and/or text already exists: {}'
            raise ValueError(msg.format(dupes))
        if use_array:
            self._meta['lib']['values'][name].extend(ext_values)
        else:
            self._meta['columns'][name]['values'].extend(ext_values)
        return None

    def set_text_key(self, text_key):
        """
        Set the default text_key of the ``DataSet``.

        .. note:: A lot of the instance methods will fall back to the default
            text key in ``_meta['lib']['default text']``. It is therefore
            important to use this method with caution, i.e. ensure that the
            meta contains ``text`` entries for the ``text_key`` set.

        Parameters
        ----------
        text_key : {'en-GB', 'da-DK', 'fi-FI', 'nb-NO', 'sv-SE', 'de-DE'}
            The text key that will be set in ``_meta['lib']['default text']``.

        Returns
        -------
        None
        """
        self._is_valid_text_key(text_key)
        self.text_key = text_key
        self._meta['lib']['default text'] = text_key
        return None


    def find_duplicate_texts(self, name, text_key=None):
        """
        Collect values that share the same text information to find duplicates.

        Parameters
        ----------
        name : str
            The column variable name keyed in ``_meta['columns']`` or
            ``_meta['masks']``.
        text_key : str, default None
            Text key for text-based label information. Will automatically fall
            back to the instance's ``text_key`` property information if not
            provided.
        """
        if not text_key: text_key = self.text_key
        values = self._get_valuemap(name, text_key=text_key)
        dupes_check = []
        text_dupes = []
        for value in values:
            if value[1] in dupes_check:
                text_dupes.append(value[1])
            dupes_check.append(value[1])
        text_dupes = list(set(text_dupes))
        dupes = []
        for value in values:
            if value[1] in text_dupes:
                dupes.append(value)
        dupes = list(sorted(dupes, key=lambda x: x[1]))
        return dupes

    def force_texts(self, name=None, copy_to=None, copy_from=None,
                    update_existing=False, excepts=None):
        """
        Copy info from existing text_key to a new one or update the existing one.

        Parameters
        ----------
        name : str / list of str / None
            Variable names for that the text info are forced
            None -> all meta objects in masks and columns
        copy_to : str
            {'en-GB', 'da-DK', 'fi-FI', 'nb-NO', 'sv-SE', 'de-DE'}
            None -> _meta['lib']['default text']
            The text key that will be filled.
        copy from : str / list
            {'en-GB', 'da-DK', 'fi-FI', 'nb-NO', 'sv-SE', 'de-DE'}
            You can also enter a list with text_keys, if the first text_key
            doesn't exist, it takes the next one
        update_existing : bool
            True : copy_to will be filled in any case
            False: copy_to will be filled if it's empty/not existing
        excepts : str or list of str
            If provided, the variables passed are ignored while transferring
            ``text`` information.

        Returns
        -------
        None
        """
        def _force_texts(tk_dict, copy_to, copy_from, update_existing):
            if isinstance(tk_dict, dict):
                new_text_key = None
                for new_tk in reversed(copy_from):
                    if new_tk in tk_dict.keys():
                        new_text_key = new_tk
                if not new_text_key:
                    raise ValueError('{} is no existing text_key'.format(copy_from))
                if update_existing:
                    tk_dict.update({copy_to: tk_dict[new_text_key]})
                else:
                    if not copy_to in tk_dict.keys():
                        tk_dict.update({copy_to: tk_dict[new_text_key]})
            return tk_dict


        meta = self._meta
        if not isinstance(name, list) and name is not None: name = [name]
        if not isinstance(excepts, list): excepts = [excepts]
        excepts.append('@1')
        if copy_to is None: copy_to = meta['lib']['default text']
        if not copy_from:
            raise ValueError('parameter copy_from needs an input')
        elif not isinstance(copy_from, list): copy_from = [copy_from]

        #grids / masks
        for mask_name, mask_def in meta['masks'].items():
            if mask_name in excepts or not (name is None or mask_name in name):
                continue
            mask_def['text'] = _force_texts(tk_dict= mask_def['text'],
                                        copy_to=copy_to,
                                        copy_from=copy_from,
                                        update_existing=update_existing)
            for no, item in enumerate(mask_def['items']):
                if 'text' in item.keys():
                    item['text'] = _force_texts(tk_dict= item['text'],
                                            copy_to=copy_to,
                                            copy_from=copy_from,
                                            update_existing=update_existing)
                    mask_def['items'][no]['text'] = item['text']

            #lib
            for no, value in enumerate(meta['lib']['values'][mask_name]):
                value['text'] == _force_texts(tk_dict= value['text'],
                                        copy_to=copy_to,
                                        copy_from=copy_from,
                                        update_existing=update_existing)
                meta['lib']['values'][mask_name][no]['text'] = value['text']

        #columns
        for column_name, column_def in meta['columns'].items():
            if not (name == None or column_name in name) or column_name in excepts:
                continue
            column_def['text'] = _force_texts(tk_dict= column_def['text'],
                                        copy_to=copy_to,
                                        copy_from=copy_from,
                                        update_existing=update_existing)
            if ('values' in column_def.keys() and
                isinstance(column_def['values'], list)):
                for no, value in enumerate(column_def['values']):
                    value['text'] = _force_texts(tk_dict= value['text'],
                                        copy_to=copy_to,
                                        copy_from=copy_from,
                                        update_existing=update_existing)
                    column_def['values'][no]['text'] = value['text']


    @classmethod
    def _is_valid_text_key(cls, tk):
        """
        """
        valid_tks = ['en-GB', 'da-DK', 'fi-FI', 'nb-NO', 'sv-SE', 'de-DE']
        if tk not in valid_tks:
            msg = "{} is not a valid text_key! Supported are: \n {}"
            msg = msg.format(tk, valid_tks)
            raise ValueError(msg)
        else:
            return True

    def clean_texts(self, clean_html=True, replace=None):
        """
        Cycle through all meta ``text`` objects replacing unwanted tags/terms.

        Parameters
        ----------
        clean_html : bool, default True
            If True, all ``text``s will be stripped from any html tags.
            Currently uses the regular expression: '<.*?>'
        replace : dict, default None
            A dictionary mapping {unwanted string: replacement string}.

        Returns
        -------
        None
        """
        def remove_html(text):
            """
            """
            import re
            remove = re.compile('<.*?>')
            text = re.sub(remove, '', text)
            remove = '(<|\$)(.|\n)+?(>|.raw |.raw)'
            return re.sub(remove, '', text)

        def replace_from_dict(obj, tk, replace_map):
            """
            """
            for k, v, in replace_map.items():
                text = obj['text'][tk]
                obj['text'][tk] = text.replace(k, v)

        meta = self._meta
        for mask_name, mask_def in meta['masks'].items():
            try:
                for tk in mask_def['text']:
                    text = mask_def['text'][tk]
                    if clean_html:
                        mask_def['text'][tk] = remove_html(text)
                    if replace:
                        replace_from_dict(mask_def, tk, replace)
            except:
                pass
            try:
                for no, item in enumerate(mask_def['items']):
                    for tk in item['text']:
                        text = item['text'][tk]
                        if clean_html:
                            mask_def['items'][no]['text'][tk] = remove_html(text)
                        if replace:
                            replace_from_dict(item, tk, replace)
            except:
                pass
            mask_vals = meta['lib']['values'][mask_name]
            try:
                for no, val in enumerate(mask_vals):
                    for tk in val['text']:
                        text = val['text'][tk]
                        if clean_html:
                            mask_vals[no]['text'][tk] = remove_html(text)
                        if replace:
                            replace_from_dict(val, tk, replace)
            except:
                pass
        for column_name, column_def in meta['columns'].items():
            try:
                for tk in column_def['text']:
                    text = column_def['text'][tk]
                    if clean_html:
                        column_def['text'][tk] = remove_html(text)
                    if replace:
                        replace_from_dict(column_def, tk, replace)
                if 'values' in column_def:
                    for no, value in enumerate(column_def['values']):
                        for tk in value['text']:
                            text = value['text'][tk]
                            if clean_html:
                                column_def['values'][no]['text'][tk] = remove_html(text)
                            if replace:
                                replace_from_dict(value, tk, replace)
            except:
                pass

    def set_value_texts(self, name, renamed_vals, text_key=None):
        """
        Rename or add value texts in the 'values' object.

        This method works for array masks and column meta data.

        Parameters
        ----------
        name : str
            The column variable name keyed in ``_meta['columns']`` or
            ``_meta['masks']``.
        renamed_vals : dict
            A dict mapping with following structure:
            ``{1: 'new label for code=1', 5: 'new label for code=5'}``
            Codes will be ignored if they do not exist in the 'values' object.
        text_key : str, default None
            Text key for text-based label information. Will automatically fall
            back to the instance's ``text_key`` property information if not
            provided.

        Returns
        -------
        None
            The ``DataSet`` is modified inplace.
        """
        self._verify_var_in_dataset(name)
        #  Are we dealing with a categorical variable?
        if not self._has_categorical_data(name):
            err_msg = '{} does not contain categorical values meta!'
            raise TypeError(err_msg.format(name))
        # Do we need to modify a mask's lib def.?
        if not self._is_array(name) and self._is_array_item(name):
            name = self._maskname_from_item(name)
        use_array = self._is_array(name)
        if not text_key: text_key = self.text_key
        if not use_array:
            obj_values = self._meta['columns'][name]['values']
            new_obj_values = []
        else:
            obj_values = self._meta['lib']['values'][name]
            new_obj_values = []
        ignore = [k for k in renamed_vals.keys() if k not in self.codes(name)]
        if ignore:
            print 'Warning: Cannot set new value texts...'
            print '*' * 60
            msg = "Codes {} not found in values object of '{}'!"
            print msg.format(ignore, name)
            print '*' * 60
        for item in obj_values:
            val = item['value']
            if val in renamed_vals.keys():
                value_texts = item['text']
                if text_key in value_texts.keys():
                    item['text'][text_key] = renamed_vals[val]
                else:
                    item['text'].update({text_key: renamed_vals[val]})
            new_obj_values.append(item)
        if not use_array:
            self._meta['columns'][name]['values'] = new_obj_values
        else:
            self._meta['lib']['values'][name] = new_obj_values
        return None

    def set_item_texts(self, name, renamed_items, text_key=None):
        """
        Rename or add item texts in the 'items' object of a ``mask``.

        Parameters
        ----------
        name : str
            The column variable name keyed in ``_meta['masks']``.
        renamed_items : dict
            A dict mapping with following structure (array mask items are
            assumed to be passed by their order number):
            ``{1: 'new label for item #1',
               5: 'new label for item #5'}``
        text_key : str, default None
            Text key for text-based label information. Will automatically fall
            back to the instance's ``text_key`` property information if not
            provided.

        Returns
        -------
        None
            The ``DataSet`` is modified inplace.
        """
        if not self._is_array(name):
            raise KeyError('{} is not a mask.'.format(name))
        if not text_key: text_key = self.text_key
        items = self.sources(name)
        item_obj = self._meta['masks'][name]['items']
        for item_no, item_text in renamed_items.items():
            text_update = {text_key: item_text}
            i = items[item_no - 1]
            self._meta['columns'][i]['text'].update(text_update)
            for i_obj in item_obj:
                if i_obj['source'].split('@')[-1] == i:
                    i_obj['text'].update(text_update)
        return None

    def set_col_text_edit(self, name, edited_text, axis='x'):
        """
        Inject a question label edit that will take effect at build stage.

        Parameters
        ----------
        name : str
            The column variable name keyed in ``_meta['columns']``.
        edited_text : str
            The desired question label text.
        axis: {'x', 'y', ['x', 'y']}, default 'x'
            The axis the edited text should appear on.

        Returns
        -------
        None
        """
        if not isinstance(axis, list): axis = [axis]
        if axis not in [['x'], ['y'], ['x', 'y'], ['y', 'x']]:
            raise ValueError('No valid axis provided!')
        for ax in axis:
            tk = 'x edits' if ax == 'x' else 'y edits'
            self.set_variable_text(name, edited_text, tk)

    def set_val_text_edit(self, name, edited_vals, axis='x'):
        """
        Inject cat. value label edits that will take effect in at build stage.

        Parameters
        ----------
        name : str
            The column variable name keyed in ``_meta['columns']``.
        edited_vals : dict
            Mapping of value code to ``'text'`` label.
        axis: {'x', 'y', ['x', 'y']}, default 'x'
            The axis the edited text should appear on.

        Returns
        -------
        None
        """
        if not isinstance(axis, list): axis = [axis]
        if axis not in [['x'], ['y'], ['x', 'y'], ['y', 'x']]:
            raise ValueError('No valid axis provided!')
        for ax in axis:
            tk = 'x edits' if ax == 'x' else 'y edits'
            self.set_value_texts(name, edited_vals, tk)

    def set_property(self, name, prop_name, prop_value, ignore_items=False):
        """
        Access and set the value of a meta object's ``properties`` collection.

        Parameters
        ----------
        name : str
            The originating column variable name keyed in ``meta['columns']``
            or ``meta['masks']``.
        prop_name : str
            The property key name.
        prop_value : any
            The value to be set for the property. Must be of valid type and
            have allowed values(s) with regard to the property.
        ignore_items : bool, default False
            When ``name`` refers to a variable from the ``'masks'`` collection,
            setting to True will ignore any ``items`` and only apply the
            property to the ``mask`` itself.
        Returns
        -------
        None
        """
        valid_props = ['base_text']
        if prop_name not in valid_props:
            raise ValueError("'prop_name' must be one of {}").format(valid_props)
        prop_update = {prop_name: prop_value}
        if  self._is_array(name):
            if not 'properties' in self._meta['masks'][name]:
                self._meta['masks'][name]['properties'] = {}
            self._meta['masks'][name]['properties'].update(prop_update)
            if not ignore_items:
                items = self.sources(name)
                for i in items:
                    self.set_property(i, prop_name, prop_value)
        else:
            if not 'properties' in self._meta['columns'][name]:
                self._meta['columns'][name]['properties'] = {}
            self._meta['columns'][name]['properties'].update(prop_update)
        return None

    def set_sliced(self, name, slicer, axis='y'):
        warning = "'set_sliced()' will be removed soon!"
        warning = warning + " Use 'slicing()' instead!"
        warnings.warn(warning)
        self.slicing(name=name, slicer=slicer, axis=axis)

    def slicing(self, name, slicer, axis='y'):
        """
        Set or update ``rules[axis]['slicex']`` meta for the named column.

        Quantipy builds will respect the kept codes and *show them exclusively*
        in results.

        .. note:: This is not a replacement for ``DataSet.set_missings()`` as
            missing values are respected also in computations.

        Parameters
        ----------
        name : str
            The column variable name keyed in ``_meta['columns']``.
        slice : int or list of int
            Values indicated by their ``int`` codes will be shown in
            ``Quantipy.View.dataframe``s, respecting the provided order.
        axis : {'x', 'y'}, default 'y'
            The axis to slice the values on.

        Returns
        -------
        None
        """
        if self._is_array(name):
            raise NotImplementedError('Cannot slice codes from arrays!')
        if 'rules' not in self._meta['columns'][name]:
            self._meta['columns'][name]['rules'] = {'x': {}, 'y': {}}
        if not isinstance(slicer, list): slicer = [slicer]
        slicer = self._clean_codes_against_meta(name, slicer)
        rule_update = {'slicex': {'values': slicer}}
        self._meta['columns'][name]['rules'][axis].update(rule_update)
        return None

    def set_hidden(self, name, hide, axis='y'):
        warning = "'set_hidden()' will be removed soon!"
        warning = warning + " Use 'hiding()' instead!"
        warnings.warn(warning)
        self.hiding(name=name, hide=hide, axis=axis)

    def hiding(self, name, hide, axis='y'):
        """
        Set or update ``rules[axis]['dropx']`` meta for the named column.

        Quantipy builds will respect the hidden codes and *cut* them from
        results.

        .. note:: This is not equivalent to ``DataSet.set_missings()`` as
            missing values are respected also in computations.

        Parameters
        ----------
        name : str
            The column variable name keyed in ``_meta['columns']``.
        hide : int or list of int
            Values indicated by their ``int`` codes will be dropped from
            ``Quantipy.View.dataframe``s.
        axis : {'x', 'y'}, default 'y'
            The axis to drop the values from.

        Returns
        -------
        None
        """
        if self._is_array(name):
            raise NotImplementedError('Cannot hide codes on arrays!')
        if 'rules' not in self._meta['columns'][name]:
            self._meta['columns'][name]['rules'] = {'x': {}, 'y': {}}
        if not isinstance(hide, list): hide = [hide]
        hide = self._clean_codes_against_meta(name, hide)
        if set(hide) == set(self._get_valuemap(name, 'codes')):
            msg = "Cannot hide all values of '{}'' on '{}'-axis"
            raise ValueError(msg.format(name, axis))
        rule_update = {'dropx': {'values': hide}}
        self._meta['columns'][name]['rules'][axis].update(rule_update)
        return None

    def set_sorting(self, name, on='@', within=False, between=False, fix=None,
                    ascending=False):
        warning = "'set_sorting()' will be removed soon!"
        warning = warning + " Use 'sorting()' instead!"
        warnings.warn(warning)
        self.sorting(name, on=on, within=within, between=between, fix=fix,
                     ascending=ascending)

    def sorting(self, name, on='@', within=False, between=False, fix=None,
                ascending=False):
        """
        Set or update ``rules['x']['sortx']`` meta for the named column.

        Parameters
        ----------
        name : str
            The column variable name keyed in ``_meta['columns']``.
        within : bool, default True
            Applies only to variables that have been aggregated by creating a
            an ``expand`` grouping / overcode-style ``View``:
            If True, will sort frequencies inside each group.
        between : bool, default True
            Applies only to variables that have been aggregated by creating a
            an ``expand`` grouping / overcode-style ``View``:
            If True, will sort group and regular code frequencies with regard
            to each other.
        fix : int or list of int, default None
            Values indicated by their ``int`` codes will be ignored in
            the sorting operation.
        ascending : bool, default False
            By default frequencies are sorted in descending order. Specify
            ``True`` to sort ascending.

        Returns
        -------
        None
        """
        is_array = self._is_array(name)
        collection = 'masks' if is_array else 'columns'
        if on != '@' and not is_array:
            msg = "Column to sort on can only be changed for array summaries!"
            raise NotImplementedError(msg)
        if on == '@' and is_array:
            for source in self.sources(name):
                self.sorting(source, fix=fix, ascending=ascending)
        else:
            if 'rules' not in self._meta[collection][name]:
                self._meta[collection][name]['rules'] = {'x': {}, 'y': {}}
            if fix:
                if not isinstance(fix, list): fix = [fix]
            else:
                fix = []
            if not is_array:
                fix = self._clean_codes_against_meta(name, fix)
            else:
                fix = self._clean_items_against_meta(name, fix)
            rule_update = {'sortx': {'ascending': ascending,
                                     'within': within,
                                     'between': between,
                                     'fixed': fix,
                                     'sort_on': on}}
            self._meta[collection][name]['rules']['x'].update(rule_update)
        return None

    def set_variable_text(self, name, new_text, text_key=None):
        """
        Apply a new or update a column's/masks' meta text object.

        Parameters
        ----------
        name : str
            The originating column variable name keyed in ``meta['columns']``
            or ``meta['masks']``.
        new_text : str
            The ``text`` (label) to be set.
        text_key : str, default None
            Text key for text-based label information. Will automatically fall
            back to the instance's text_key property information if not provided.

        Returns
        -------
        None
            The ``DataSet`` is modified inplace.
        """
        self._verify_var_in_dataset(name)
        if not text_key: text_key = self.text_key
        collection = 'masks' if self._is_array(name) else 'columns'
        if text_key in self._meta[collection][name]['text'].keys():
            self._meta[collection][name]['text'][text_key] = new_text
        else:
            text_update = {text_key: new_text}
            self._meta[collection][name]['text'].update(text_update)
        return None

    # will be removed soon!
    def set_column_text(self, name, new_text, text_key=None):
        """
        Apply a new or update a column's meta text object.

        Parameters
        ----------

        Returns
        -------
        """
        warning = "'set_column_text()' will be removed soon!"
        warning = warning + " Use 'set_variable_text()' instead!"
        warnings.warn(warning)
        self._verify_column_in_meta(name)
        if not text_key: text_key = self.text_key
        if text_key in self._meta['columns'][name]['text'].keys():
            self._meta['columns'][name]['text'][text_key] = new_text
        else:
            self._meta['columns'][name]['text'].update({text_key: new_text})
        return None

    def set_mask_text(self, name, new_text, text_key=None):
        """
        Apply a new or update a masks' meta text object.

        Parameters
        ----------

        Returns
        -------
        """
        warning = "'set_mask_text()' will be removed soon!"
        warning = warning + " Use 'set_variable_text()' instead!"
        warnings.warn(warning)
        if not text_key: text_key = self.text_key
        if text_key in self._meta['masks'][name]['text'].keys():
            self._meta['masks'][name]['text'][text_key] = new_text
        else:
            self._meta['masks'][name]['text'].update({text_key: new_text})
        return None

    def _add_array(self, name, qtype, label, items, categories, text_key, dims_like):
        """
        """
        if dims_like:
            array_name = self._dims_array_name(name)
        else:
            array_name = name
        item_objects = []
        if isinstance(items[0], (str, unicode)):
            items = [(no, ilabel) for no, ilabel in enumerate(items, start=1)]
        value_ref = 'lib@values@{}'.format(array_name)
        values = None
        for i in items:
            item_no = i[0]
            item_lab = i[1]
            item_name = self._array_item_name(i[0], name, dims_like)
            item_objects.append(self._item(item_name, text_key, item_lab))
            column_lab = '{} - {}'.format(label, item_lab)
            self.add_meta(name=item_name, qtype=qtype, label=column_lab,
                          categories=categories, items=None, text_key=text_key)
            if not values:
                values = self._meta['columns'][item_name]['values']
            self._meta['columns'][item_name]['values'] = value_ref
            self._meta['sets']['data file']['items'].remove('columns@{}'.format(item_name))
        mask_meta = {'items': item_objects, 'type': 'array',
                     'values': value_ref, 'text': {text_key: label}}
        self._meta['lib']['values'][array_name] = values
        self._meta['masks'][array_name] = mask_meta
        datafile_setname = 'masks@{}'.format(array_name)
        if datafile_setname not in self._meta['sets']['data file']['items']:
            self._meta['sets']['data file']['items'].append(datafile_setname)
        self._meta['sets'][array_name] = {'items': [i['source'] for i in item_objects]}
        return None

    def copy_var(self, name, suffix='rec', copy_data=True):
        # WILL BE REMOVED SOON
        warning = "'copy_var()' will be removed soon!"
        warning = warning + " Use 'copy()' instead!"
        warnings.warn(warning)
        self.copy(name, suffix, copy_data)

    def copy(self, name, suffix='rec', copy_data=True, slicer=None):
        """
        Copy meta and case data of the variable defintion given per ``name``.

        Parameters
        ----------
        name : str
            The originating column variable name keyed in ``meta['columns']``
            or ``meta['masks']``.
        suffix : str, default 'rec'
            The new variable name will be constructed by suffixing the original
            ``name`` with ``_suffix``, e.g. ``'age_rec``.
        copy_data : bool, default True
            The new variable assumes the ``data`` of the original variable.
        slicer: dict
            If the data is copied it is possible to filter the data with
            complex logic. Example: slicer={'q1': not_any([99])}
        Returns
        -------
        None
            DataSet is modified inplace, adding a copy to both the data and meta
            component.
        """
        self._verify_var_in_dataset(name)
        copy_name = '{}_{}'.format(name, suffix)
        if self._is_array(name):
            items = self._get_itemmap(name, 'items')
            mask_meta_copy = org_copy.deepcopy(self._meta['masks'][name])
            if not 'masks@' + copy_name in self._meta['sets']['data file']['items']:
                self._meta['sets']['data file']['items'].append('masks@' + copy_name)
            mask_set = []
            for i, i_meta in zip(items, mask_meta_copy['items']):
                self.copy(i, suffix, copy_data)
                i_name = '{}_{}'.format(i, suffix)
                i_meta['source'] = 'columns@{}'.format(i_name)
                mask_set.append('columns@{}'.format(i_name))
            lib_ref = 'lib@values@{}'.format(copy_name)
            lib_copy = org_copy.deepcopy(self._meta['lib']['values'][name])
            mask_meta_copy['values'] = lib_ref
            self._meta['masks'][copy_name] = mask_meta_copy
            self._meta['lib']['values'][copy_name] = lib_copy
            self._meta['sets'][copy_name] = {'items': mask_set}
        else:
            if copy_data:
                if slicer:
                    self._data[copy_name] = np.NaN
                    slicer = self.slicer(slicer)
                    self[slicer, [copy_name]] = self._data[name].copy()
                else:
                    self._data[copy_name] = self._data[name].copy()
            else:
                self._data[copy_name] = np.NaN
            meta_copy = org_copy.deepcopy(self._meta['columns'][name])
            self._meta['columns'][copy_name] = meta_copy
            self._meta['columns'][copy_name]['name'] = copy_name
            if self._is_array_item(name):
                lib_ref = 'lib@values@{}_{}'.format(self._maskname_from_item(name), suffix)
                self._meta['columns'][copy_name]['values'] = lib_ref
            if not 'columns@' + copy_name in self._meta['sets']['data file']['items']:
                self._meta['sets']['data file']['items'].append('columns@' + copy_name)
        return None

    def code_count(self, name, count_only=None):
        """
        Get the total number of codes/entries found per row.

        .. note:: Will be 0/1 for type ``single`` and range between 0 and the
            number of possible values for type ``delimited set``.

        Parameters
        ----------
        name : str
            The column variable name keyed in ``meta['columns']``.
        count_only : int or list of int, default None
            Pass a list of codes that should no be counted.

        Returns
        -------
        count : pandas.Series
            A series with the results as ints.
        """
        if self._is_array(name) or self._is_numeric(name):
            raise TypeError('Can only count codes on categorical data columns!')
        dummy = self.make_dummy(name, partitioned=False)
        if count_only:
            if not isinstance(count_only, list): count_only = [count_only]
            dummy = dummy[count_only]
        count = dummy.sum(axis=1)
        return count

    def is_nan(self, name):
        """
        Detect empty entries in the ``_data`` rows.

        Parameters
        ----------
        name : str
            The column variable name keyed in ``meta['columns']``.

        Returns
        -------
        count : pandas.Series
            A series with the results as bool.
        """
        if self._is_array(name):
            raise TypeError("Can only check 'np.NaN' on non-mask variables!")
        return self._data[name].isnull()

    def any(self, name, codes):
        """
        Return a logical has_any() slicer for the passed codes.

        .. note:: When applied to an array mask, the has_any() logic is ex-
            tended to the item sources, i.e. the it must itself be true for
            *at least one of* the items.

        Parameters
        ----------
        name : str, default None
            The column variable name keyed in ``_meta['columns']`` or
            ``_meta['masks']``.
        codes : int or list of int
            The codes to build the logical slicer from.

        Returns
        -------
        slicer : pandas.Index
            The indices fulfilling has_any([codes]).
        """
        if not isinstance(codes, list): codes = [codes]
        if self._is_array(name):
            logics = []
            for s in self.sources(name):
                logics.append({s: has_any(codes)})
            slicer = self.slicer(union(logics))
        else:
            slicer = self.slicer({name: has_any(codes)})
        return slicer

    def all(self, name, codes):
        """
        Return a logical has_all() slicer for the passed codes.

        .. note:: When applied to an array mask, the has_all() logic is ex-
            tended to the item sources, i.e. the it must itself be true for
            *all* the items.

        Parameters
        ----------
        name : str, default None
            The column variable name keyed in ``_meta['columns']`` or
            ``_meta['masks']``.
        codes : int or list of int
            The codes to build the logical slicer from.

        Returns
        -------
        slicer : pandas.Index
            The indices fulfilling has_all([codes]).
        """
        if not isinstance(codes, list): codes = [codes]
        if self._is_array(name):
            logics = []
            for s in self.sources(name):
                logics.append({s: has_all(codes)})
            slicer = self.slicer(intersection(logics))
        else:
            slicer = self.slicer({name: has_all(codes)})
        return slicer

    def crosstab(self, x, y=None, w=None, pct=False, decimals=1, text=True,
                 rules=False, xtotal=False):
        """
        """
        meta, data = self.split()
        y = '@' if not y else y
        get = 'count' if not pct else 'normalize'
        show = 'values' if not text else 'text'
        return ct(meta, data, x=x, y=y, get=get, weight=w, show=show,
                  rules=rules, xtotal=xtotal, decimals=decimals)

    def _verify_variable_meta_not_exist(self, name, is_array):
        """
        """
        msg = ''
        if not is_array:
            if name in self._meta['columns']:
                msg = "Overwriting meta for '{}', column already exists!"
        else:
            if name in self._meta['masks']:
                msg = "Overwriting meta for '{}', mask already exists!"
        if msg:
            print msg.format(name)
        else:
            return None

    def _clean_codes_against_meta(self, name, codes):
        return [c for c in codes if c in self._get_valuemap(name, 'codes')]

    def _clean_items_against_meta(self, name, items):
        return [i for i in items if i in self.sources(name)]

    @staticmethod
    def _item(item_name, text_key, text):
        """
        """
        return {'source': 'columns@{}'.format(item_name),
                'text': {text_key: text}}

    def copy_array_data(self, source, target, source_items=None,
                        target_items=None, slicer=None):
        """
        """
        self._verify_same_value_codes_meta(source, target)
        all_source_items = self._get_itemmap(source, non_mapped='items')
        all_target_items = self._get_itemmap(target, non_mapped='items')
        if slicer: mask = self.slicer(slicer)
        if source_items:
            source_items = [all_source_items[i-1] for i in source_items]
        else:
            source_items = all_source_items
        if target_items:
            target_items = [all_target_items[i-1] for i in target_items]
        else:
            target_items = all_target_items
        for s, t in zip(source_items, target_items):
                if slicer:
                    self._data.loc[mask, t] = self._data.loc[mask, s]
                else:
                    self[t] = self[s]
        return None

    def unify_values(self, name, code_map, slicer=None, exclusive=False):
        """
        Use a mapping of old to new codes to replace code values in ```_data``.

        .. note:: Experimental! Check results carefully!

        Parameters
        ----------
        name : str
            The column variable name keyed in ``meta['columns']``.
        code_map : dict
            A mapping of ``{old: new}``; ``old`` and ``new`` must be the
            int-type code values from the column meta data.
        slicer : Quantipy logic statement, default None
            If provided, the values will only be unified for cases where the
            condition holds.
        exclusive : bool, default False
            If True, the recoded unified value will replace whatever is already
            found in the ``_data`` column, ignoring ``delimited set`` typed data
            to which normally would get appended to.

        Returns
        -------
        None
        """
        append = self._is_delimited_set(name)
        if exclusive: append = False
        for old_code, new_code in code_map.items():
            self.recode(name, {new_code: {name: [old_code]}},
                        append=append, intersect=slicer)
            if not slicer:
                self.remove_values(name, old_code)
            else:
                msg = "Unified {} >> {} on data slice. Remove values meta if needed!"
                print msg.format(old_code, new_code)
        return None

    @staticmethod
    def _dims_array_name(name):
        return '{}.{}_grid'.format(name, name)

    @staticmethod
    def _array_item_name(item_no, var_name, dims_like):
        item_name = '{}_{}'.format(var_name, item_no)
        if dims_like:
            item_name = var_name + '[{' + item_name + '}].' + var_name + '_grid'
        return item_name

    def _make_items_list(self, name, text_key):
        """
        Is this equivalent to make_values_list() needed?
        """
        pass

    def _verify_same_value_codes_meta(self, name_a, name_b):
        value_codes_a = self._get_valuemap(name_a, non_mapped='codes')
        value_codes_b = self._get_valuemap(name_b, non_mapped='codes')
        if not set(value_codes_a) == set(value_codes_b):
            msg = "'{}' and '{}' do not share the same code values!"
            raise ValueError(msg.format(name_a, name_b))
        return None

    def transpose_array(self, name, new_name=None, ignore_items=None,
                        ignore_values=None, copy_data=True, text_key=None):
        warning = "'transpose_array()' will be removed soon!"
        warning = warning + " Use 'transpose()' instead!"
        warnings.warn(warning)
        self.transpose(name=name, new_name=new_name, ignore_items=ignore_items,
                       ignore_values=ignore_values, copy_data=copy_data,
                       text_key=text_key)
        return None

    def transpose(self, name, new_name=None, ignore_items=None,
                  ignore_values=None, copy_data=True, text_key=None):
        """
        Create a new array mask with transposed items / values structure.

        This method will automatically create meta and case data additions in
        the ``DataSet`` instance.

        Parameters
        ----------
        name : str
            The originating mask variable name keyed in ``meta['masks']``.
        new_name : str, default None
            The name of the new mask. If not provided explicitly, the new_name
            will be constructed constructed by suffixing the original
            ``name`` with '_trans', e.g. ``'Q2Array_trans``.
        ignore_items : int or list of int, default None
            If provided, the items listed by their order number in the
            ``_meta['masks'][name]['items']`` object will not be part of the
            transposed array. This means they will be ignored while creating
            the new value codes meta.
        ignore_codes : int or list of int, default None
            If provided, the listed code values will not be part of the
            transposed array. This means they will not be part of the new
            item meta.
        text_key : str
            The text key to be used when generating text objects, i.e.
            item and value labels.

        Returns
        -------
        None
            DataSet is modified inplace.
        """
        if not self._get_type(name) == 'array':
            raise TypeError("'{}' is not an array mask!".format(name))
        org_name = name
        # Get array item and value structure
        reg_items_object = self._get_itemmap(name)
        if ignore_items:
            if not isinstance(ignore_items, list):
                ignore_items = [ignore_items]
            reg_items_object = [i for idx, i in
                                enumerate(reg_items_object, start=1)
                                if idx not in ignore_items]
        reg_item_names = [item[0] for item in reg_items_object]
        reg_item_texts = [item[1] for item in reg_items_object]

        reg_value_object = self._get_valuemap(name)
        if ignore_values:
            if not isinstance(ignore_values, list):
                ignore_values = [ignore_values]
            reg_value_object = [v for v in reg_value_object if v[0]
                                not in ignore_values]
        reg_val_codes = [v[0] for v in reg_value_object]
        reg_val_texts = [v[1] for v in reg_value_object]

        # Transpose the array structure: values --> items, items --> values
        trans_items = [(code, value) for code, value in
                       zip(reg_val_codes, reg_val_texts)]
        trans_values = [(idx, text) for idx, text in
                        enumerate(reg_item_texts, start=1)]
        label = self.text(name, text_key=text_key)

        # Figure out if a Dimensions grid is the input
        if '.' in name:
            name = name.split('.')[0]
            dimensions_like = True
        else:
            dimensions_like = False
        if not new_name:
            new_name = '{}_trans'.format(name)

        # Create the new meta data entry for the transposed array structure
        qtype = 'delimited set'
        self.add_meta(new_name, qtype, label, trans_values, trans_items,
                      text_key, dimensions_like_grids=dimensions_like)
        if dimensions_like:
            new_name = '{}.{}_grid'.format(new_name, new_name)

        # Do the case data transformation by looping through items and
        # convertig value code entries...
        trans_items = self._get_itemmap(new_name, 'items')
        trans_values = self._get_valuemap(new_name, 'codes')
        for reg_item_name, new_val_code in zip(reg_item_names, trans_values):
            for reg_val_code, trans_item in zip(reg_val_codes, trans_items):
                if trans_item not in self._data.columns:
                    if qtype == 'delimited set':
                        self[trans_item] = ''
                    else:
                        self[trans_item] = np.NaN
                if copy_data:
                    slicer = {reg_item_name: [reg_val_code]}
                    self.recode(trans_item, {new_val_code: slicer},
                                append=True)

        print 'Transposed array: {} into {}'.format(org_name, new_name)

    def slicer(self, condition):
        """
        Create an index slicer to select rows from the DataFrame component.

        Parameters
        ----------
        condition : Quantipy logic expression
            A logical condition expressed as Quantipy logic that determines
            which subset of the case data rows to be kept.

        Returns
        -------
        slicer : pandas.Index
            The indices fulfilling the passed logical condition.
        """
        full_data = self._data.copy()
        series_data = full_data[full_data.columns[0]].copy()
        slicer, _ = get_logic_index(series_data, condition, full_data)
        return slicer

    def recode(self, target, mapper, default=None, append=False,
               intersect=None, initialize=None, fillna=None, inplace=True):
        """
        Create a new or copied series from data, recoded using a mapper.

        This function takes a mapper of {key: logic} entries and injects the
        key into the target column where its paired logic is True. The logic
        may be arbitrarily complex and may refer to any other variable or
        variables in data. Where a pre-existing column has been used to
        start the recode, the injected values can replace or be appended to
        any data found there to begin with. Note that this function does
        not edit the target column, it returns a recoded copy of the target
        column. The recoded data will always comply with the column type
        indicated for the target column according to the meta.

        Parameters
        ----------
        target : str
            The column variable name keyed in ``_meta['columns']`` that is the
            target of the recode. If not found in ``_meta`` this will fail
            with an error. If ``target`` is not found in data.columns the
            recode will start from an empty series with the same index as
            ``_data``. If ``target`` is found in data.columns the recode will
            start from a copy of that column.
        mapper : dict
            A mapper of {key: logic} entries.
        default : str, default None
            The column name to default to in cases where unattended lists
            are given in your logic, where an auto-transformation of
            {key: list} to {key: {default: list}} is provided. Note that
            lists in logical statements are themselves a form of shorthand
            and this will ultimately be interpreted as:
            {key: {default: has_any(list)}}.
        append : bool, default False
            Should the new recodd data be appended to values already found
            in the series? If False, data from series (where found) will
            overwrite whatever was found for that item instead.
        intersect : logical statement, default None
            If a logical statement is given here then it will be used as an
            implied intersection of all logical conditions given in the
            mapper.
        initialize : str or np.NaN, default None
            If not None, a copy of the data named column will be used to
            populate the target column before the recode is performed.
            Alternatively, initialize can be used to populate the target
            column with np.NaNs (overwriting whatever may be there) prior
            to the recode.
        fillna : int, default=None
            If not None, the value passed to fillna will be used on the
            recoded series as per pandas.Series.fillna().
        inplace : bool, default True
            If True, the ``DataSet`` will be modified inplace with new/updated
            columns. Will return a new recoded ``pandas.Series`` instance if
            False.

        Returns
        -------
        None or recode_series
            Either the ``DataSet._data`` is modfied inplace or a new
            ``pandas.Series`` is returned.
        """
        meta = self._meta
        data = self._data
        if not target in meta['columns']:
            raise ValueError(("{} not found in meta['columns'].".format(target),
                              "Please create meta data first!"))
        recode_series = _recode(meta, data, target, mapper,
                                default, append, intersect, initialize, fillna)
        if inplace:
            self._data[target] = recode_series
            if not self._is_numeric(target):
                self._verify_data_vs_meta_codes(target)
            return None
        else:
            return recode_series
          
    def uncode(self, target, mapper, default=None, intersect=None, inplace=True):
        """
        Create a new or copied series from data, recoded using a mapper.

<<<<<<< HEAD
    def uncode(self, target, mapper, default=None, intersect=None, inplace=True):
        """
        Create a new or copied series from data, recoded using a mapper.

=======
>>>>>>> c893a42e
        Parameters
        ----------
        target : str
            The variable name that is the target of the uncode. If it is keyed
            in ``_meta['masks']`` the uncode is done for all mask items.
            If not found in ``_meta`` this will fail with an error. 
        mapper : dict
            A mapper of {key: logic} entries.
        default : str, default None
            The column name to default to in cases where unattended lists
            are given in your logic, where an auto-transformation of
            {key: list} to {key: {default: list}} is provided. Note that
            lists in logical statements are themselves a form of shorthand
            and this will ultimately be interpreted as:
            {key: {default: has_any(list)}}.
        intersect : logical statement, default None
            If a logical statement is given here then it will be used as an
            implied intersection of all logical conditions given in the
            mapper.
        inplace : bool, default True
            If True, the ``DataSet`` will be modified inplace with new/updated
            columns. Will return a new recoded ``pandas.Series`` instance if
            False.

        Returns
        -------
        None or uncode_series
            Either the ``DataSet._data`` is modfied inplace or a new
            ``pandas.Series`` is returned.
        """
        meta = self._meta
        data = self._data
        if self._is_array(target):
            targets = self.sources(target)
            if inplace:
                for t in targets:
                    self.uncode(t, mapper, default, intersect, inplace)
                return None
            else:
                uncode_series = []
                for t in targets:
                    uncode_series.append(self.uncode(t, mapper, default, 
                                                     intersect, inplace))
                return uncode_series
        else:
            if not target in meta['columns']:
                raise ValueError("{} not found in meta['columns'].".format(target))

            if not isinstance(mapper, dict):
                raise ValueError("'mapper' must be a dictionary.")

            if not (default is None or default in meta['columns']):
                raise ValueError("'%s' not found in meta['columns']." % (default))

            index_map = index_mapper(meta, data, mapper, default, intersect)

            uncode_series = self[target].copy()
            for code, index in index_map.items():
                uncode_series[index] = uncode_series[index].apply(lambda x: 
                                                    self._remove_code(x, code))

            if inplace:
                self._data[target] = uncode_series
                if not self._is_numeric(target):
                    self._verify_data_vs_meta_codes(target)
                return None
            else:
                return uncode_series

    @classmethod
    def _remove_code(cls, x, code):
        if x is np.NaN:
            return np.NaN   
        elif ';' in str(x):
            x = str(x).split(';')
            x = [y for y in x if not (y == str(code))]
            x = ';'.join(x)
            if x =='': 
                x = np.NaN
        elif x == code:
            x = np.NaN
        return x

<<<<<<< HEAD

=======
>>>>>>> c893a42e
    def interlock(self, name, label, variables, val_text_sep = '/'):
        """
        Build a new category-intersected variable from >=2 incoming variables.

        Parameters
        ----------
        name : str
            The new column variable name keyed in ``_meta['columns']``.
        label : str
            The new text label for the created variable.
        variables : list of >= 2 str
            The column names of the variables that are feeding into the
            intersecting recode operation.
        val_text_sep : str, default '/'
            The passed character (or any other str value) wil be used to
            separate the incoming individual value texts to make up the inter-
            sected category value texts, e.g.: 'Female/18-30/London'.

        Returns
        -------
        None
        """
        if not isinstance(variables, list) or len(variables) < 2:
            raise ValueError("'variables' must be a list of at least two items!")
        if any(self._is_array(v) for v in variables):
            raise TypeError('Cannot interlock within array-typed variables!')
        if any(self._is_delimited_set(v) for v in variables):
            qtype = 'delimited set'
        else:
            qtype = 'single'
        codes = [self._get_valuemap(v, 'codes') for v in variables]
        texts = [self._get_valuemap(v, 'texts') for v in variables]
        zipped = zip(list(product(*codes)), list(product(*texts)))
        categories = []
        cat_id = 0
        for codes, texts in zipped:
            cat_id += 1
            cat_label = val_text_sep.join(texts)
            rec = [{v: [c]} for v, c in zip(variables, codes)]
            rec = intersection(rec)
            categories.append((cat_id, cat_label, rec))
        self.derive(name, qtype, label, categories)
        return None

    def derive_categorical(self, name, qtype, label, cond_map, text_key=None):
        warning = "'derive_categorical()' will be removed soon!"
        warning = warning + " Use 'derive()' instead!"
        warnings.warn(warning)
        return self.derive(name, qtype, label, cond_map, text_key)

    def derive(self, name, qtype, label, cond_map, text_key=None):
        """
        Create meta and recode case data by specifying derived category logics.

        Parameters
        ----------
        name : str
            The column variable name keyed in ``meta['columns']``.
        qtype : [``int``, ``float``, ``single``, ``delimited set``]
            The structural type of the data the meta describes.
        label : str
            The ``text`` label information.
        cond_map : list of tuples
            Tuples of three elements with following structure:
            (code, 'Label goes here', <qp logic expression here>), e.g.:
            (1, 'Men between 30 and 40',
             intersection([{'gender': [1]}, {'age': frange('30-40')}]))
        text_key : str, default None
            Text key for text-based label information. Will automatically fall
            back to the instance's text_key property information if not provided.

        Returns
        -------
        None
            ``DataSet`` is modified inplace.
        """
        if not text_key: text_key = self.text_key
        append = qtype == 'delimited set'
        categories = [(cond[0], cond[1]) for cond in cond_map]
        idx_mapper = {cond[0]: cond[2] for cond in cond_map}
        self.add_meta(name, qtype, label, categories, items=None, text_key=text_key)
        self.recode(name, idx_mapper, append=append)
        return None

    def band_numerical(self, name, bands, new_name=None, label=None, text_key=None):
        warning = "'band_numerical()' will be removed soon!"
        warning = warning + " Use 'band()' instead!"
        warnings.warn(warning)
        return self.band(name, bands, new_name, label, text_key)

    def band(self, name, bands, new_name=None, label=None, text_key=None):
        """
        Group numeric data with band defintions treated as group text labels.

        Wrapper around ``derive()`` for quick banding of numeric
        data.

        Parameters
        ----------
        name : str
            The column variable name keyed in ``_meta['columns']`` that will
            be banded into summarized categories.
        bands : list of int/tuple *or* dict mapping the former to value texts
            The categorical bands to be used. Bands can be single numeric
            values or ranges, e.g.: [0, (1, 10), 11, 12, (13, 20)].
            Be default, each band will also make up the value text of the
            category created in the ``_meta`` component. To specify custom
            texts, map each band to a category name e.g.:
             [{'A': 0},
              {'B': (1, 10)},
              {'C': 11},
              {'D': 12},
              {'E': (13, 20)}]
        new_name : str, default None
            The created variable will be named ``'<name>_banded'``, unless a
            desired name is provided explicitly here.
        label : str, default None
            The created variable's text label will be identical to the origi-
            nating one's passed in ``name``, unless a desired label is provided
            explicitly here.
        text_key : str, default None
            Text key for text-based label information. Uses the
            ``DataSet.text_key`` information if not provided.

        Returns
        -------
        None
            ``DataSet`` is modified inplace.
        """
        if self._is_array(name):
            raise TypeError('Cannot band array mask!')
        if not self._is_numeric(name):
            msg = "Can only band numeric typed data! {} is {}."
            msg = msg.format(name, self._get_type(name))
            raise TypeError(msg)
        if not text_key: text_key = self.text_key
        if not new_name: new_name = '{}_banded'.format(new_name)
        if not label: label = self.text(name, text_key)
        franges = []
        for idx, band in enumerate(bands, start=1):
            lab = None
            if isinstance(band, dict):
                lab = band.keys()[0]
                band = band.values()[0]
            if isinstance(band, tuple):
                r = '{}-{}'.format(band[0], band[1])
            else:
                r = str(band)
            franges.append([idx, lab or r, {name: frange(r)}])
        self.derive(new_name, 'single', label, franges,
                                text_key=text_key)

        return None

    def _make_values_list(self, categories, text_key, start_at=None):
        if not start_at:
            start_at = 1
        if not all([isinstance(cat, tuple) for cat in categories]):
            vals = [self._value(no, text_key, lab) for no, lab in
                    enumerate(categories, start_at)]
        else:
            vals = [self._value(cat[0], text_key, cat[1]) for cat in categories]
        return vals

    def weight(self, weight_scheme, weight_name='weight', unique_key='identity',
               report=True, inplace=True):
        """
        Weight the ``DataSet`` according to a well-defined weight scheme.

        Parameters
        ----------
        weight_scheme : quantipy.Rim instance
            A rim weights setup with defined targets. Can include multiple
            weight groups and/or filters.
        weight_name : str, default 'weight'
            A name for the float variable that is added to pick up the weight
            factors.
        unique_key : str, default 'identity'.
            A variable inside the ``DataSet`` instance that will be used to
            the map individual case weights to their matching rows.
        report : bool, default True
            If True, will report a summary of the weight algorithm run
            and factor outcomes.
        inplace : bool, default True
            If True, the weight factors are merged back into the ``DataSet``
            instance. Will otherwise return the ``pandas.DataFrame`` that
            contains the weight factors, the ``unique_key`` and all variables
            that have been used to compute the weights (filters, target
            variables, etc.).

        Returns
        -------
        None or ``pandas.DataFrame``
            Will either create a new column called ``'weight'`` in the
            ``DataSet`` instance or return a ``DataFrame`` that contains
            the weight factors.
        """
        meta, data = self.split()
        engine = qp.WeightEngine(data, meta)
        engine.add_scheme(weight_scheme, key=unique_key)
        engine.run()
        org_wname = weight_name
        if report:
            print engine.get_report()
        if inplace:
            scheme_name = weight_scheme.name
            weight_name = 'weights_{}'.format(scheme_name)
            weight_description = '{} weights'.format(scheme_name)
            data_wgt = engine.dataframe(scheme_name)[[unique_key, weight_name]]
            data_wgt.rename(columns={weight_name: org_wname}, inplace=True)
            if org_wname not in self._meta['columns']:
                self.add_meta(org_wname, 'float', weight_description)
            self.update(data_wgt, on=unique_key)
        else:
            return data_wgt

    @staticmethod
    def _value(value, text_key, text):
        """
        Return a well-formed Quantipy value object from the given arguments.

        Parameters
        ----------
        value : int
            The numeric value to be given to the returned value object.
        text_key : str
            The text key to be used when generating the returned value
            object's text object.
        text : str
            The label to be given to the returned value object.
        """
        return {'value': value, 'text': {text_key: text}}

    def _clean_missing_map(self, var, missing_map):
        """
        Generate a map of missings that only contains valid flag names
        and existing meta value texts.
        """
        valid_flags = ['d.exclude', 'exclude']
        valid_codes = self._get_valuemap(var, non_mapped='codes')
        valid_map = {}
        for mtype, mcodes in missing_map.items():
            if not isinstance(mcodes, list): mcodes = [mcodes]
            if mtype in valid_flags:
                codes = [c for c in mcodes if c in valid_codes]
                if codes: valid_map[mtype] = codes
        return valid_map

    def set_missings(self, var=None, missing_map='default', ignore=None):
        """
        Flag category defintions for exclusion in aggregations.

        Parameters
        ----------
        var : str or list of str
            Variable(s) to apply the meta flags to.
        missing_map: 'default' or dict of {code(s): 'flag'}, default 'default'
            A mapping of codes to flags that can either be 'exclude' (globally
            ignored) or 'd.exclude' (only ignored in descriptive statistics).
            Passing 'default' is using a preset list of (TODO: specify) values
            for exclusion.
        ignore : str or list of str, default None
            A list of variables that should be ignored when applying missing
            flags via the 'default' list method.

        Returns
        -------
        None
        """
        unflag = False
        if not missing_map: unflag = True
        if unflag:
            var = self._prep_varlist(var)
            for v in var:
                if 'missings' in self.meta()['columns'][v]:
                    del self.meta()['columns'][v]['missings']
        else:
            if not missing_map == 'default':
                missing_map = self._clean_missing_map(var, missing_map)
            var = self._prep_varlist(var)
            ignore = self._prep_varlist(ignore, keep_unexploded=True)
            if missing_map == 'default':
                self._set_default_missings(ignore)
            else:
                for v in var:
                    if self._has_missings(v):
                        self.meta()['columns'][v].update({'missings': missing_map})
                    else:
                        self.meta()['columns'][v]['missings'] = missing_map
            return None

    @classmethod
    def _consecutive_codes(cls, codes):
        return sorted(codes) == range(min(codes), max(codes)+1)

    @classmethod
    def _highest_code(cls, codes):
        return max(codes)

    @classmethod
    def _lowest_code(cls, codes):
        return min(codes)

    @classmethod
    def _next_consecutive_code(cls, codes):
        if cls._consecutive_codes(codes):
            return len(codes) + 1
        else:
            return cls._highest_code(codes) + 1

    def describe(self, var=None, only_type=None, text_key=None):
        """
        Inspect the DataSet's global or variable level structure.
        """
        if text_key is None: text_key = self.text_key
        if var is not None:
            return self._get_meta(var, only_type, text_key)
        if self._meta['columns'] is None:
            return 'No meta attached to data_key: %s' %(data_key)
        else:
            types = {
                'int': [],
                'float': [],
                'single': [],
                'delimited set': [],
                'string': [],
                'date': [],
                'time': [],
                'array': [],
                'N/A': []
            }
            not_found = []
            for col in self._data.columns:
                if not col in ['@1', 'id_L1', 'id_L1.1']:
                    try:
                        types[
                              self._meta['columns'][col]['type']
                             ].append(col)
                    except:
                        types['N/A'].append(col)
            for mask in self._meta['masks'].keys():
                types[self._meta['masks'][mask]['type']].append(mask)
            idx_len = max([len(t) for t in types.values()])
            for t in types.keys():
                typ_padded = types[t] + [''] * (idx_len - len(types[t]))
                types[t] = typ_padded
            types = pd.DataFrame(types)
            if only_type:
                if not isinstance(only_type, list): only_type = [only_type]
                types = types[only_type]
                types = types.replace('', np.NaN).dropna(how='all')
            else:
                types =  types[['single', 'delimited set', 'array', 'int',
                                'float', 'string', 'date', 'time', 'N/A']]
            types.columns.name = 'size: {}'.format(len(self._data))
            return types

    def unmask(self, var):
        if not self._is_array(var):
            raise KeyError('{} is not a mask.'.format(var))
        else:
            return self._get_itemmap(var=var, non_mapped='items')

    def _set_default_missings(self, ignore=None):
        excludes = ['weißnicht', 'keineangabe', 'weißnicht/keineangabe',
                    'keineangabe/weißnicht', 'kannmichnichterinnern',
                    'weißichnicht', 'nichtindeutschland']
        d = self.describe()
        cats = []
        valids = ['array', 'single', 'delimited set']
        for valid in valids:
            cats.extend(d[valid].replace('', np.NaN).dropna().values.tolist())
        for cat in cats:
            if cat not in ignore:
                flags_code = []
                vmap = self._get_valuemap(cat)
                for exclude in excludes:
                    code = self._code_from_text(vmap, exclude)
                    if code:
                        flags_code.append(code)
                if flags_code:
                    flags_code = set(flags_code)
                    mis_map = {'exclude': list(flags_code)}
                    self.set_missings(cat, mis_map)
        return None

    def _get_missing_map(self, var):
        if self._is_array(var):
            var = self._get_itemmap(var, non_mapped='items')
        else:
            if not isinstance(var, list): var = [var]
        for v in var:
            if self._has_missings(v):
                return self.meta()['columns'][v]['missings']
            else:
                return None

    def _get_missing_list(self, var, globally=True):
        if self._has_missings(var):
            miss = self._get_missing_map(var)
            if globally:
                return miss['exclude']
            else:
                miss_list = []
                for miss_type in miss.keys():
                    miss_list.extend(miss[miss_type])
                return miss_list
        else:
            return None

    def _prep_varlist(self, varlist, keep_unexploded=False):
        if varlist:
            if not isinstance(varlist, list): varlist = [varlist]
            clean_varlist = []
            for v in varlist:
                if self._is_array(v):
                    clean_varlist.extend(self._get_itemmap(v, non_mapped='items'))
                    if keep_unexploded: clean_varlist.append(v)
                else:
                    clean_varlist.append(v)
            return clean_varlist
        else:
            return [varlist]

    def _code_from_text(self, valuemap, text):
        check = dict(valuemap)
        for c, t in check.items():
            t = t.replace(' ', '').lower()
            if t == text: return c

    def _get_type(self, var):
        if var in self._meta['masks'].keys():
            return self._meta['masks'][var]['type']
        else:
             return self._meta['columns'][var]['type']

    def _has_missings(self, var):
        has_missings = False
        if self._get_type(var) == 'array':
            var = self._get_itemmap(var, non_mapped='items')[0]
        if 'missings' in self.meta()['columns'][var].keys():
            if len(self.meta()['columns'][var]['missings'].keys()) > 0:
                has_missings = True
        return has_missings

    def _is_numeric(self, var):
        return self._get_type(var) in ['float', 'int']

    def _is_array(self, var):
        return self._get_type(var) == 'array'

    def _is_multicode_array(self, mask_element):
        return self[mask_element].dtype == 'object'

    def _is_delimited_set(self, name):
        return self._meta['columns'][name]['type'] == 'delimited set'

    def _has_categorical_data(self, name):
        if self._is_array(name):
            name = self._get_itemmap(name, non_mapped='items')[0]
        if self._meta['columns'][name]['type'] in ['single', 'delimited set']:
            return True
        else:
            return False

    def _verify_data_vs_meta_codes(self, name, raiseError=True):
        """
        """
        if self._is_delimited_set(name):
            data_codes = self._data[name].str.get_dummies(';').columns.tolist()
            data_codes = [int(c) for c in data_codes]
        else:
            data_codes = pd.get_dummies(self._data[name]).columns.tolist()
        meta_codes = self._get_valuemap(name, non_mapped='codes')
        wild_codes = [code for code in data_codes if code not in meta_codes]
        if wild_codes:
            if self._verbose_errors:
                msg = "Warning: Meta not consistent with case data for '{}'!"
                print '*' * 60
                print msg.format(name)
                if raiseError: print '*' * 60
                print 'Found in data: {}'.format(data_codes)
                print 'Defined as per meta: {}'.format(meta_codes)
            if raiseError:
                raise ValueError('Please review your data processing!')
        return None

    def _verify_old_vs_new_codes(self, name, new_codes):
        """
        """
        org_codes = [value['value'] for value in self._get_value_loc(name)]
        equal = set(org_codes) == set(new_codes)
        if not equal:
            missing_codes = [c for c in org_codes if c not in new_codes]
            wild_codes = [c for c in new_codes if c not in org_codes]
            if self._verbose_errors:
                print '*' * 60
                if missing_codes:
                    msg = "Warning: Code order is incomplete for '{}'!"
                    print msg.format(name)
                if wild_codes:
                    msg = "Warning: Order contains unknown codes for '{}'!"
                    print msg.format(name)
                print '*' * 60
                if missing_codes: print 'Missing: {}'.format(missing_codes)
                if wild_codes: print 'Unknown: {}'.format(wild_codes)
            raise ValueError('Please review your data processing!')
        return None

    def _verify_column_in_meta(self, name):
        if not isinstance(name, list): name = [name]
        for n in name:
            if n not in self._meta['columns']:
                raise KeyError("'{}' not found in meta data!".format(n))
        return None

    def text(self, name, text_key=None):
        """
        Return the variables text label information.

        Parameters
        ----------
        name : str, default None
            The variable name keyed in ``_meta['columns']`` or ``_meta['masks']``.
        text_key : str, default None
            The default text key to be set into the new meta document.

        Returns
        -------
        text : str
            The text metadata.
        """
        if text_key is None: text_key = self.text_key
        if self._get_type(name) == 'array':
            return self._meta['masks'][name]['text'][text_key]
        else:
            return self._meta['columns'][name]['text'][text_key]

    def _get_meta_loc(self, var):
        if self._get_type(var) == 'array':
            return self._meta['lib']['values']
        else:
            return self._meta['columns']

    def _get_value_loc(self, var):
        if self._is_numeric(var):
            raise TypeError("Numerical columns do not have 'values' meta.")
        if not self._has_categorical_data(var):
            raise TypeError("Variable '{}' is not categorical!".format(var))
        loc = self._get_meta_loc(var)
        if not self._is_array(var):
            return emulate_meta(self._meta, loc[var].get('values', None))
        else:
            return emulate_meta(self._meta, loc[var])

    def _get_valuemap(self, var, non_mapped=None, text_key=None):
        if text_key is None: text_key = self.text_key
        vals = self._get_value_loc(var)
        if non_mapped in ['codes', 'lists', None]:
            codes = [int(v['value']) for v in vals]
            if non_mapped == 'codes':
                return codes
        if non_mapped in ['texts', 'lists', None]:
            texts = [v['text'][text_key] if text_key in v['text'] else None
                     for v in vals]
            if non_mapped == 'texts':
                return texts
        if non_mapped == 'lists':
            return codes, texts
        else:
            return zip(codes, texts)

    def _get_itemmap(self, var, non_mapped=None, text_key=None):
        if text_key is None: text_key = self.text_key
        if non_mapped in ['items', 'lists', None]:
            items = [i['source'].split('@')[-1]
                     for i in self._meta['masks'][var]['items']]
            if non_mapped == 'items':
                return items
        if non_mapped in ['texts', 'lists', None]:
            items_texts = [i['text'][text_key] for i in
                           self._meta['masks'][var]['items']]
            if non_mapped == 'texts':
                return items_texts
        if non_mapped == 'lists':
            return items, items_texts
        else:
            return zip(items, items_texts)

    def _verify_var_in_dataset(self, name):
        if not name in self._meta['masks'] and not name in self._meta['columns']:
            raise KeyError("'{}' not found in DataSet!".format(name))

    def _get_meta(self, var, type=None, text_key=None):
        self._verify_var_in_dataset(var)
        if text_key is None: text_key = self.text_key
        var_type = self._get_type(var)
        label = self.text(var, text_key)
        missings = self._get_missing_map(var)
        if self._has_categorical_data(var):
            codes, texts = self._get_valuemap(var, non_mapped='lists',
                                              text_key=text_key)
            if missings:
                codes_copy = codes[:]
                for miss_types, miss_codes in missings.items():
                    for code in miss_codes:
                        codes_copy[codes_copy.index(code)] = miss_types
                missings = [c  if isinstance(c, (str, unicode)) else None
                            for c in codes_copy]
            else:
                missings = [None] * len(codes)
            if var_type == 'array':
                items, items_texts = self._get_itemmap(var, non_mapped='lists',
                                                       text_key=text_key)
                idx_len = max((len(codes), len(items)))
                if len(codes) > len(items):
                    pad = (len(codes) - len(items))
                    items = self._pad_meta_list(items, pad)
                    items_texts = self._pad_meta_list(items_texts, pad)
                elif len(codes) < len(items):
                    pad = (len(items) - len(codes))
                    codes = self._pad_meta_list(codes, pad)
                    texts = self._pad_meta_list(texts, pad)
                    missings = self._pad_meta_list(missings, pad)
                elements = [items, items_texts, codes, texts, missings]
                columns = ['items', 'item texts', 'codes', 'texts', 'missing']
            else:
                idx_len = len(codes)
                elements = [codes, texts, missings]
                columns = ['codes', 'texts', 'missing']
            meta_s = [pd.Series(element, index=range(0, idx_len))
                      for element in elements]
            meta_df = pd.concat(meta_s, axis=1)
            meta_df.columns = columns
            meta_df.columns.name = var_type
            meta_df.index = xrange(1, len(meta_df.index) + 1)
            meta_df.index.name = '{}: {}'.format(var, label)
        else:
            meta_df = pd.DataFrame(['N/A'])
            meta_df.columns = [var_type]
            meta_df.index = ['{}: {}'.format(var, label)]
        return meta_df

    @staticmethod
    def _pad_meta_list(meta_list, pad_to_len):
        return meta_list + ([''] * pad_to_len)

    # ------------------------------------------------------------------------
    # DATA MANIPULATION/HANDLING
    # ------------------------------------------------------------------------
    def make_dummy(self, var, partitioned=False):
        if not self._is_array(var):
            vartype = self._get_type(var)
            if vartype == 'delimited set':
                try:
                    dummy_data = self[var].str.get_dummies(';')
                except:
                    dummy_data = self._data[[var]]
                    dummy_data.columns = [0]
                if self.meta is not None:
                    var_codes = self._get_valuemap(var, non_mapped='codes')
                    dummy_data.columns = [int(col) for col in dummy_data.columns]
                    dummy_data = dummy_data.reindex(columns=var_codes)
                    dummy_data.replace(np.NaN, 0, inplace=True)
                if not self.meta:
                    dummy_data.sort_index(axis=1, inplace=True)
            else: # single, int, float data
                dummy_data = pd.get_dummies(self[var])
                if self.meta and not self._is_numeric(var):
                    var_codes = self._get_valuemap(var, non_mapped='codes')
                    dummy_data = dummy_data.reindex(columns=var_codes)
                    dummy_data.replace(np.NaN, 0, inplace=True)
                dummy_data.rename(
                    columns={
                        col: int(col)
                        if float(col).is_integer()
                        else col
                        for col in dummy_data.columns
                    },
                    inplace=True)
            if not partitioned:
                return dummy_data
            else:
                return dummy_data.values, dummy_data.columns.tolist()
        else: # array-type data
            items = self._get_itemmap(var, non_mapped='items')
            codes = self._get_valuemap(var, non_mapped='codes')
            dummy_data = []
            if self._is_multicode_array(items[0]):
                for i in items:
                    i_dummy = self[i].str.get_dummies(';')
                    i_dummy.columns = [int(col) for col in i_dummy.columns]
                    dummy_data.append(i_dummy.reindex(columns=codes))
            else:
                for i in items:
                    dummy_data.append(
                        pd.get_dummies(self[i]).reindex(columns=codes))
            dummy_data = pd.concat(dummy_data, axis=1)
            if not partitioned:
                return dummy_data
            else:
                return dummy_data.values, codes, items

    def filter(self, alias, condition, inplace=False):
        """
        Filter the DataSet using a Quantipy logical expression.
        """
        data = self._data.copy()
        filter_idx = get_logic_index(pd.Series(data.index), condition, data)
        filtered_data = data.iloc[filter_idx[0], :]
        if inplace:
            self.filtered = alias
            self._data = filtered_data
        else:
            new_ds = DataSet(self.name)
            new_ds._data = filtered_data
            new_ds._meta = self._meta
            new_ds.filtered = alias
            new_ds.text_key = self.text_key
            return new_ds

    # ------------------------------------------------------------------------
    # LINK OBJECT CONVERSION & HANDLERS
    # ------------------------------------------------------------------------
    def link(self, filters=None, x=None, y=None, views=None):
        """
        Create a Link instance from the DataSet.
        """
        #raise NotImplementedError('Links from DataSet currently not supported!')
        if filters is None: filters = 'no_filter'
        l = qp.sandbox.Link(self, filters, x, y)
        return l


    # ------------------------------------------------------------------------
    # validate the dataset
    # ------------------------------------------------------------------------

    def validate(self, verbose=True):
        """
        Identify and report inconsistencies in the ``DataSet`` instance.
        """

        def err_appender(text, err_var, app, count, text_key):
            if not isinstance(text, dict):
                if err_var[0] == '': err_var[0] += app + count
                elif err_var[0] == 'x': err_var[0] += ', ' +app + count
                else: err_var[0] += ', '  + count
            elif self.text_key not in text:
                if err_var[1] == '': err_var[1] += app + count
                elif err_var[1] == 'x': err_var[1] += ', ' +app + count
                else: err_var[1] += ', '  + count
            elif text[text_key] in [None, '', ' ']:
                if err_var[2] == '': err_var[2] += app + count
                elif err_var[2] == 'x': err_var[2] += ', ' +app + count
                else: err_var[2] += ', '  + count
            return err_var


        def append_loop(err_var_item, app, count):
            if app in err_var_item:
                err_var_item += ', ' + str(count)
            else:
                err_var_item += app + ' ' + str(count)
            return err_var_item

        def data_vs_meta_codes(name):
            if not name in self._data: return False
            if self._is_delimited_set(name):
                data_codes = self._data[name].str.get_dummies(';').columns.tolist()
                data_codes = [int(c) for c in data_codes]
            else:
                data_codes = pd.get_dummies(self._data[name]).columns.tolist()
            meta_codes = self._get_valuemap(name, non_mapped='codes')
            wild_codes = [code for code in data_codes if code not in meta_codes]
            return wild_codes

        meta = self._meta
        data = self._data

        text_key = self.text_key

        msg = ("Error explanations:\n"
               "\tErr1: Text object is not a dict.\n"
               "\tErr2: Text object does not contain dataset text_key '{}'.\n"
               "\tErr3: Text object has empty text mapping.\n"
               "\tErr4: Categorical object does not contain any 'Values'.\n"
               "\tErr5: Categorical object has badly formatted 'Values'.\n"
               "\t\t (not a list or reference does not exist)\n"
               "\tErr6: 'Source' reference does not exist.\n"
               "\tErr7: '._data' contains codes that are not in ._meta.\n")
        msg = msg.format(text_key)

        err_columns = ['Err{}'.format(x) for x in range(1,8)]
        err_df = pd.DataFrame(columns=err_columns)

        for ma in meta['masks']:
            if ma.startswith('qualityControl_'): continue

            err_var = ['' for x in range(7)]

            mask = meta['masks'][ma]
            if 'text' in mask:
                text = mask['text']
                err_var = err_appender(text, err_var, '', 'x', text_key)
            for x, item in enumerate(mask['items']):
                if 'text' in item:
                    text = item['text']
                    err_var = err_appender(text, err_var, 'item ',
                                                str(x), text_key)
                if 'source' in item:
                    if (isinstance(item['source'], basestring)
                        and '@' in item['source']):
                        try:
                            ref = item['source'].split('@')
                            if not ref[-1] in meta[ref[0]]:
                                err_var[5] = append_loop(err_var[5],
                                                         'item ', x)
                        except:
                            err_var[5] = append_loop(err_var[5], 'item ', x)
                    else:
                        err_var[5] = append_loop(err_var[5], 'item ', x)
            if not 'values' in mask:
                err_var[3] = 'x'
            elif not (isinstance(mask['values'], list) or
                      isinstance(mask['values'], basestring) and
                      mask['values'].split('@')[-1] in meta['lib']['values']):
                err_var[4] = 'x'

            if not ('').join(err_var) == '':
                new_err = pd.DataFrame([err_var], index=[ma],
                                       columns=err_columns)
                err_df = err_df.append(new_err)

        excepts = [col for col in data if col not in meta['columns']]

        for col in meta['columns']:
            if col.startswith('qualityControl_'): continue

            err_var = ['' for x in range(7)]

            column = meta['columns'][col]
            if 'text' in column:
                text = column['text']
                err_var = err_appender(text, err_var, '', 'x', text_key)
            if 'values' in column:
                if not (isinstance(column['values'], list) or
                        isinstance(column['values'], basestring) and
                        column['values'].split('@')[-1] in meta['lib']['values']):
                    err_var[4] = 'x'
                for x, val in enumerate(column['values']):
                    if 'text' in val:
                        text = val['text']
                        err_var = err_appender(text, err_var, 'value ',
                                                    str(x), text_key)
            elif ('values' not in column and
                 column['type'] in ['delimited set', 'single']):
                err_var[3] = 'x'


            if (self._has_categorical_data(col) and err_var[3] == '' and
                err_var[4] == ''):
                if data_vs_meta_codes(col):
                    err_var[6] = 'x'



            if not ('').join(err_var) == '':
                new_err = pd.DataFrame([err_var], index=[col],
                                       columns=err_columns)
                err_df = err_df.append(new_err)

        for col in excepts:
            if col.startswith('id_'): continue
            else:
                new_err = pd.DataFrame([['x' for x in range(7)]], index=[col],
                                       columns=err_columns)
                err_df = err_df.append(new_err)

        if verbose:
            if not len(err_df) == 0:
                print msg
                return err_df.sort()
            else:
                print 'no issues found in dataset'
        else:
            return err_df.sort()


    def validate_backup(self, text=True, categorical=True, codes=True):
        """
        Validates variables/ text objects/ ect in the dataset
        """

        meta = self._meta
        data = self._data

        # validate text-objects
        if text:
            self.validate_text_objects(test_object=None, name=None)

        # validate categorical objects (single, delimited set, array)
        if codes: categorical = True
        if categorical:
            error_list = self.validate_categorical_objects()

        # validate data vs meta codes
        if codes:
            for key in data.keys():
                if key.startswith('id_') or key in error_list: continue
                elif self._has_categorical_data(key):
                    self._verify_data_vs_meta_codes(key, raiseError=False)



    def _proof_values(self, variable, name, error_list):
        msg = "Warning: Meta is not consistent for '{}'!"

        if not 'values' in variable.keys():
            error_list.append(name)
            print '*' * 60
            print msg.format(name)
            print "Meta doesn't contain any codes"
            return error_list

        values = variable['values']
        if isinstance(values, list):
            return error_list
        elif (isinstance(values, basestring) and
            values.split('@')[-1] in self._meta['lib']['values']):
            return error_list
        else:
            error_list.append(name)
            print '*' * 60
            print msg.format(name)
            print "Codes are not a list or reference doesn't exist"
            return error_list


    def validate_categorical_objects(self):

        meta = self._meta
        data = self._data

        error_list = []

        # validate delimited set, single
        for col in meta['columns']:
            var = meta['columns'][col]
            if var['type'] in ['delimited set', 'single']:
                error_list = self._proof_values(variable=var, name=col,
                                                error_list=error_list)

        # validate array
        for mask in meta['masks']:
            arr = meta['masks'][mask]
            error_list = self._proof_values(variable=arr, name=mask,
                                            error_list=error_list)
            for item in arr['items']:
                ref = item['source'].split('@')
                if ref[-1] in meta[ref[0]]: continue
                else:
                    print '*' * 60
                    print "Warning: Meta is not consistent for '{}'!".format(mask)
                    print "Source reference {} doesn't exist".format(ref[-1])

        return error_list


    @classmethod
    def _validate_text_objects(cls, test_object, text_key, name):

        msg = "Warning: Text object is not consistent: '{}'!"
        if not isinstance(test_object, dict):
            print '*' * 60
            print msg.format(name)
            print 'Text object is not a dict'
        elif text_key not in test_object.keys():
            print '*' * 60
            print msg.format(name)
            print 'Text object does not contain dataset-text_key {}'.format(
                text_key)
        elif test_object[text_key] in [None, '', ' ']:
            print '*' * 60
            print msg.format(name)
            print 'Text object has empty text mapping'


    def validate_text_objects(self, test_object, name=None):
        """
        Prove all text objects in the dataset.
        """

        meta = self._meta
        text_key = self.text_key

        if test_object == None : test_object= self._meta
        if name == None:
            name = 'meta'

        if isinstance(test_object, dict):
            for key in test_object.keys():
                new_name = name + '[' + key + ']'
                if 'text' == key:
                    self._validate_text_objects(test_object['text'],
                                                text_key, new_name)
                elif (key in ['properties', 'data file'] or
                    'qualityControl' in key):
                    continue
                else:
                    self.validate_text_objects(test_object[key], new_name)
        elif isinstance(test_object, list):
            for i, item in enumerate(test_object):
                new_name = name + '[' + str(i) + ']'
                self.validate_text_objects(item,new_name)


    # ------------------------------------------------------------------------
    # checking equality of variables and datasets
    # ------------------------------------------------------------------------

    def _compare(self, var1, var2, check_ds=None, text_key=None):
        """
        Compares types, codes, values, question labels of two variables.

        Parameters
        ----------
        var1: str
            Variablename that gets checked.
        var2: str
            Variablename that gets checked.
        check_ds: DataSet instance
            var2 is in this DataSet instance.
        """
        if not check_ds: check_ds = self
        if not text_key: text_key = self.text_key
        msg = '*' * 60 + "\n'{}' and '{}' are not identical:"
        if not self.text(var1, text_key) == check_ds.text(var2, text_key):
            msg = msg + '\n  - not the same label.'
        if not self._get_type(var1) == check_ds._get_type(var2):
            msg = msg + '\n  - not the same type.'
        if self._has_categorical_data(var1) and check_ds._has_categorical_data(var2):
            if not (self._get_valuemap(var1, None, text_key) ==
                    check_ds._get_valuemap(var2, None, text_key)):
                msg = msg + '\n  - not the same values object.'
        if (self._is_array(var1) and
            not (self._get_itemmap(var1, None, text_key) ==
            check_ds._get_itemmap(var2, None, text_key))):
            msg = msg + '\n  - not the same items object.'
        if not msg[-1] == ':': print msg.format(var1, var2)
        return None

    def compare(self, dataset=None, variables=None, text_key=None):
        """
        Compares types, codes, values, question labels of two datasets.

        Parameters
        ----------
        dataset : quantipy.DataSet instance
            Test if all variables in the provided ``dataset`` are also in
            ``self`` and compare their metadata definititons.
        variables : tuple of str, e.g. ('var1', 'var2')
            If no other ``dataset`` is provided, both variables are taken from
            ``self``, otherwise 'var1' is from ``self``, 'var2' is from
            ``dataset``.

        Returns
        -------
        None
        """

        if not dataset: dataset = self
        if not text_key: text_key = self.text_key
        meta = self._meta
        check_meta = dataset._meta
        if isinstance(variables, tuple):
            var1, var2 = variables
            if not var1 in meta['columns'].keys() + meta['masks'].keys():
                raise ValueError('{} is not in dataset.'.format(var1))
            if not var2 in check_meta['columns'].keys() + check_meta['masks'].keys():
                raise ValueError('{} is not in dataset.'.format(var2))
            self._compare(var1, var2, dataset, text_key)
        elif not variables:
            vars1 = {item.split('@')[1] : item.split('@')[0]
                     for item in meta['sets']['data file']['items']}
            vars2 = {item.split('@')[1] : item.split('@')[0]
                     for item in check_meta['sets']['data file']['items']}
            prove = [key for key in vars2 if key in vars1]
            for key in prove:
                self._compare(key, key, dataset, text_key)
        else:
            raise ValueError("'variables' must be a tuple of two str or None.")
        return None

# ============================================================================

    def parrot(self):
        from IPython.display import Image
        from IPython.display import display
        try:
            return display(Image(url="https://m.popkey.co/3a9f4b/jZZ83.gif"))
        except:
            print ':sad_parrot: Looks like the parrot url is not longer there!'<|MERGE_RESOLUTION|>--- conflicted
+++ resolved
@@ -3015,24 +3015,18 @@
             return None
         else:
             return recode_series
-          
+
+
     def uncode(self, target, mapper, default=None, intersect=None, inplace=True):
         """
         Create a new or copied series from data, recoded using a mapper.
 
-<<<<<<< HEAD
-    def uncode(self, target, mapper, default=None, intersect=None, inplace=True):
-        """
-        Create a new or copied series from data, recoded using a mapper.
-
-=======
->>>>>>> c893a42e
         Parameters
         ----------
         target : str
             The variable name that is the target of the uncode. If it is keyed
             in ``_meta['masks']`` the uncode is done for all mask items.
-            If not found in ``_meta`` this will fail with an error. 
+            If not found in ``_meta`` this will fail with an error.
         mapper : dict
             A mapper of {key: logic} entries.
         default : str, default None
@@ -3068,7 +3062,7 @@
             else:
                 uncode_series = []
                 for t in targets:
-                    uncode_series.append(self.uncode(t, mapper, default, 
+                    uncode_series.append(self.uncode(t, mapper, default,
                                                      intersect, inplace))
                 return uncode_series
         else:
@@ -3085,7 +3079,7 @@
 
             uncode_series = self[target].copy()
             for code, index in index_map.items():
-                uncode_series[index] = uncode_series[index].apply(lambda x: 
+                uncode_series[index] = uncode_series[index].apply(lambda x:
                                                     self._remove_code(x, code))
 
             if inplace:
@@ -3099,21 +3093,17 @@
     @classmethod
     def _remove_code(cls, x, code):
         if x is np.NaN:
-            return np.NaN   
+            return np.NaN
         elif ';' in str(x):
             x = str(x).split(';')
             x = [y for y in x if not (y == str(code))]
             x = ';'.join(x)
-            if x =='': 
+            if x =='':
                 x = np.NaN
         elif x == code:
             x = np.NaN
         return x
 
-<<<<<<< HEAD
-
-=======
->>>>>>> c893a42e
     def interlock(self, name, label, variables, val_text_sep = '/'):
         """
         Build a new category-intersected variable from >=2 incoming variables.
