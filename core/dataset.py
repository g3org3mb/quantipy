 #!/usr/bin/python
# -*- coding: utf-8 -*-
import numpy as np
import pandas as pd

import quantipy as qp
from quantipy.core.tools.dp.io import (
    read_quantipy as r_quantipy,
    read_dimensions as r_dimensions,
    read_decipher as r_decipher,
    read_spss as r_spss,
    read_ascribe as r_ascribe,
    write_spss as w_spss,
    write_quantipy as w_quantipy)

from quantipy.core.helpers.functions import (
    filtered_set,
    emulate_meta)

from quantipy.core.tools.view.logic import (
    has_any, has_all, has_count,
    not_any, not_all, not_count,
    is_lt, is_ne, is_gt,
    is_le, is_eq, is_ge,
    union, intersection, get_logic_index)

from quantipy.core.tools.dp.prep import (
    hmerge as _hmerge,
    vmerge as _vmerge,
    recode as _recode,
    frequency as fre,
    crosstab as ct,
    frange)

from cache import Cache

import copy as org_copy
import json
import warnings

from itertools import product

class DataSet(object):
    """
    A set of casedata (required) and meta data (optional).

    DESC.
    """
    def __init__(self, name):
        self.path = None
        self.name = name
        self.filtered = 'no_filter'
        self._data = None
        self._meta = None
        self.text_key = None
        self._verbose_errors = True
        self._verbose_infos = True
        self._cache = Cache()
        self.columns = None
        self.masks = None
        self.sets = None
        self.singles = None
        self.delimited_sets = None
        self.ints = None
        self.floats = None
        self.dates = None
        self.strings = None

    # ------------------------------------------------------------------------
    # item access / instance handlers
    # ------------------------------------------------------------------------
    def __getitem__(self, var):
        if isinstance(var, tuple):
            sliced_access = True
            slicer = var[0]
            var = var[1]
        else:
            sliced_access = False
        var = self._prep_varlist(var)
        if len(var) == 1: var = var[0]
        if sliced_access:
            return self._data.ix[slicer, var]
        else:
            return self._data[var]

    def __setitem__(self, name, val):
        if isinstance(name, tuple):
            sliced_insert = True
            slicer = name[0]
            name = name[1]
        else:
            sliced_insert = False
        scalar_insert = isinstance(val, (int, float, str, unicode))
        if scalar_insert and self._has_categorical_data(name):
            if not val in self.codes(name) and not np.isnan(val):
                msg = "{} is undefined for '{}'! Valid: {}"
                raise ValueError(msg.format(val, name, self.codes(name)))
        if sliced_insert:
            self._data.loc[slicer, name] = val
        else:
            self._data[name] = val

    @staticmethod
    def start_meta(text_key='main'):
        """
        Starts a new/empty Quantipy meta document.

        Parameters
        ----------
        text_key : str, default None
            The default text key to be set into the new meta document.

        Returns
        -------
        meta : dict
            Quantipy meta object
        """
        meta = {
            'info': {
                'text': ''
            },
            'lib': {
                'default text': text_key,
                'values': {}
            },
            'columns': {},
            'masks': {},
            'sets': {
                'data file': {
                    'text': {text_key: 'Variable order in source file'},
                    'items': []
                }
            },
            'type': 'pandas.DataFrame'
        }
        return meta

    def _get_columns(self, vtype=None):
        meta = self._meta['columns']
        if vtype:
            return [c for c in meta.keys() if self._get_type(c) == vtype]
        else:
            return meta.keys()

    def _get_masks(self):
        return self._meta['masks'].keys()

    def _get_sets(self):
        return self._meta['sets'].keys()

    def set_verbose_errmsg(self, verbose=True):
        """
        """
        if not isinstance(verbose, bool):
            msg = 'Can only assign boolean values, found {}'
            raise ValueError(msg.format(type(verbose)))
        self._verbose_errors = verbose
        return None

    def set_verbose_infomsg(self, verbose=True):
        """
        """
        if not isinstance(verbose, bool):
            msg = 'Can only assign boolean values, found {}'
            raise ValueError(msg.format(type(verbose)))
        self._verbose_infos = verbose
        return None

    @classmethod
    def set_encoding(cls, encoding):
        """
        Hack sys.setdefaultencoding() to escape ASCII hell.

        Parameters
        ----------
        encoding : str
            The name of the encoding to default to.
        """
        import sys
        default_stdout = sys.stdout
        default_stderr = sys.stderr
        reload(sys)
        sys.setdefaultencoding(encoding)
        sys.stdout = default_stdout
        sys.stderr = default_stderr

    def clone(self):
        """
        Get a deep copy of the ``DataSet`` instance.
        """
        cloned = org_copy.deepcopy(self)
        return cloned

    def split(self, save=False):
        """
        Return the ``meta`` and ``data`` components of the DataSet instance.

        Parameters
        ----------
        save : bool, default False
            If True, the ``meta`` and ``data`` objects will be saved to disk,
            using the instance's ``name`` and ``path`` attributes to determine
            the file location.

        Returns
        -------
        meta, data : dict, pandas.DataFrame
            The meta dict and the case data DataFrame as separate objects.
        """
        meta, data = self._meta, self._data
        if save:
            path = self.path
            name = self.name
            w_quantipy(meta, data, path+name+'.json', path+name+'.csv')
        return meta, data

    def meta(self, name=None, text_key=None):
        """
        Provide a *pretty* summary for variable meta given as per ``name``.

        Parameters
        ----------
        name : str, default None
            The column variable name keyed in ``_meta['columns']`` or
            ``_meta['masks']``. If None, the entire ``meta`` component of the
            ``DataSet`` instance will be returned.
        text_key : str, default None
            The text_key that should be used when taking labels from the
            source meta. If the given text_key is not found for any
            particular text object, the ``DataSet.text_key`` will be used
            instead.

        Returns
        ------
        meta : dict or pandas.DataFrame
            Either a DataFrame that sums up the meta information on a ``mask``
            or ``column`` or the meta dict as a whole is
        """
        if not name:
            return self._meta
        else:
            return self.describe(name, text_key=text_key)

    def variables(self, only_type=None):
        """
        Get an overview of all the variables ordered by their type.

        Parameters
        ----------
        only_type : str or list of str, default None
            Restrict the overview to these data types.

        Returns
        -------
        overview : pandas.DataFrame
            The variables per data type inside the ``DataSet``.
        """
        return self.describe(only_type=only_type)

    def values(self, name, text_key=None):
        """
        Get categorical data's paired code and texts information from the meta.

        Parameters
        ----------
        name : str
            The column variable name keyed in ``_meta['columns']`` or
            ``_meta['masks']``.
        text_key : str, default None
            The text_key that should be used when taking labels from the
            source meta. If the given text_key is not found for any
            particular text object, the ``DataSet.text_key`` will be used
            instead.

        Returns
        -------
        values : list of tuples
            The list of the numerical category codes and their ``texts``
            packed as tuples.
        """
        if not self._has_categorical_data(name):
            err_msg = '{} does not contain categorical values meta!'
            raise TypeError(err_msg.format(name))
        if not text_key: text_key = self.text_key
        return self._get_valuemap(name, text_key=text_key)

    def codes(self, name):
        """
        Get categorical data's numerical code values.

        Parameters
        ----------
        name : str
            The column variable name keyed in ``_meta['columns']``.

        Returns
        -------
        codes : list
            The list of category codes.
        """
        return self._get_valuemap(name, non_mapped='codes')

    def value_texts(self, name, text_key=None):
        """
        Get categorical data's text information.

        Parameters
        ----------
        name : str
            The column variable name keyed in ``_meta['columns']``.

        Returns
        -------
        texts : list
            The list of category texts.
        """
        return self._get_valuemap(name, non_mapped='texts', text_key=text_key)

    def items(self, name, text_key=None):
        """
        Get the array's paired item names and texts information from the meta.

        Parameters
        ----------
        name : str
            The column variable name keyed in ``_meta['masks']``.
        text_key : str, default None
            The text_key that should be used when taking labels from the
            source meta. If the given text_key is not found for any
            particular text object, the ``DataSet.text_key`` will be used
            instead.

        Returns
        -------
        items : list of tuples
            The list of source item names (from ``_meta['columns']``) and their
            ``text`` information packed as tuples.
        """
        if not self._is_array(name):
            err_msg = '{} is not an array mask!'
            raise TypeError(err_msg.format(name))
        if not text_key: text_key = self.text_key
        return self._get_itemmap(name, text_key=text_key)

    def sources(self, name):
        """
        Get the ``_meta['columns']`` elements for the passed array mask name.

        Parameters
        ----------
        name : str
            The mask variable name keyed in ``_meta['masks']``.

        Returns
        -------
        sources : list
            The list of source elements from the array definition.
        """
        return self._get_itemmap(name, non_mapped='items')

    def item_texts(self, name, text_key=None):
        """
        Get the ``text`` meta data for the items of the passed array mask name.

        Parameters
        ----------
        name : str
            The mask variable name keyed in ``_meta['masks']``.
        text_key : str, default None
            The text_key that should be used when taking labels from the
            source meta. If the given text_key is not found for any
            particular text object, the ``DataSet.text_key`` will be used
            instead.

        Returns
        -------
        texts : list
            The list of item texts for the array elements.
        """
        return self._get_itemmap(name, non_mapped='texts', text_key=text_key)


    def data(self):
        """
        Return the ``data`` component of the ``DataSet`` instance.
        """
        return self._data

    def _cache(self):
        return self._cache

    # ------------------------------------------------------------------------
    # file i/o / conversions
    # ------------------------------------------------------------------------
    def read_quantipy(self, path_meta, path_data):
        """
        Load Quantipy .csv/.json files, connecting as data and meta components.

        Parameters
        ----------
        path_meta : str
            The full path (optionally with extension ``'.json'``, otherwise
            assumed as such) to the meta data defining ``'.json'`` file.
        path_data : str
            The full path (optionally with extension ``'.csv'``, otherwise
            assumed as such) to the case data defining ``'.csv'`` file.

        Returns
        -------
        None
            The ``DataSet`` is modified inplace, connected to Quantipy native
            data and meta components.
        """
        if path_meta.endswith('.json'): path_meta = path_meta.replace('.json', '')
        if path_data.endswith('.csv'): path_data = path_data.replace('.csv', '')
        self._meta, self._data = r_quantipy(path_meta+'.json', path_data+'.csv')
        self._set_file_info(path_data, path_meta)
        return None

    def read_dimensions(self, path_meta, path_data):
        """
        Load Dimensions .ddf/.mdd files, connecting as data and meta components.

        Parameters
        ----------
        path_meta : str
            The full path (optionally with extension ``'.mdd'``, otherwise
            assumed as such) to the meta data defining ``'.mdd'`` file.
        path_data : str
            The full path (optionally with extension ``'.ddf'``, otherwise
            assumed as such) to the case data defining ``'.ddf'`` file.

        Returns
        -------
        None
            The ``DataSet`` is modified inplace, connected to Quantipy data
            and meta components that have been converted from their Dimensions
            source files.
        """
        if path_meta.endswith('.mdd'): path_meta = path_meta.replace('.mdd', '')
        if path_data.endswith('.ddf'): path_data = path_data.replace('.ddf', '')
        self._meta, self._data = r_dimensions(path_meta+'.mdd', path_data+'.ddf')
        self._set_file_info(path_data, path_meta)
        return None

    def read_spss(self, path_sav, **kwargs):
        """
        Load SPSS Statistics .sav files, converting and connecting data/meta.

        Parameters
        ----------
        path_sav : str
            The full path (optionally with extension ``'.sav'``, otherwise
            assumed as such) to the ``'.sav'`` file.

        Returns
        -------
        None
            The ``DataSet`` is modified inplace, connected to Quantipy data
            and meta components that have been converted from the SPSS
            source file.
        """
        if path_sav.endswith('.sav'): path_sav = path_sav.replace('.sav', '')
        self._meta, self._data = r_spss(path_sav+'.sav', **kwargs)
        self._set_file_info(path_sav)
        return None

    def write_quantipy(self, path_meta=None, path_data=None):
        """
        Write the data and meta components to .csv/.json files.

        The resulting files are well-defined native Quantipy source files.

        Parameters
        ----------
        path_meta : str, default None
            The full path (optionally with extension ``'.json'``, otherwise
            assumed as such) for the saved the DataSet._meta component.
            If not provided, the instance's ``name`` and ```path`` attributes
            will be used to determine the file location.
        path_data : str, default None
            The full path (optionally with extension ``'.ddf'``, otherwise
            assumed as such) for the saved DataSet._data component.
            If not provided, the instance's ``name`` and ```path`` attributes
            will be used to determine the file location.

        Returns
        -------
        None
        """
        meta, data = self._meta, self._data
        if path_data is None and path_meta is None:
            path = self.path
            name = self.name
            path_meta = '{}/{}.json'.format(path, name)
            path_data = '{}/{}.csv'.format(path, name)
        elif path_data is not None and path_meta is not None:
            if not path_meta.endswith('.json'):
                path_meta = '{}.json'.format(path_meta)
            if not path_data.endswith('.csv'):
                path_data = '{}.csv'.format(path_data)
        else:
            msg = 'Must either specify or omit both `path_meta` and `path_data`!'
            raise ValueError(msg)
        w_quantipy(meta, data, path_meta, path_data)
        return None

    def write_spss(self, path_sav=None, index=True, text_key=None,
                   mrset_tag_style='__', drop_delimited=True, from_set=None,
                   verbose=True):
        """
        Parameters
        ----------
        path_sav : str, default None
            The full path (optionally with extension ``'.json'``, otherwise
            assumed as such) for the saved the DataSet._meta component.
            If not provided, the instance's ``name`` and ```path`` attributes
            will be used to determine the file location.
        index : bool, default False
            Should the index be inserted into the dataframe before the
            conversion happens?
        text_key : str, default None
            The text_key that should be used when taking labels from the
            source meta. If the given text_key is not found for any
            particular text object, the ``DataSet.text_key`` will be used
            instead.
        mrset_tag_style : str, default '__'
            The delimiting character/string to use when naming dichotomous
            set variables. The mrset_tag_style will appear between the
            name of the variable and the dichotomous variable's value name,
            as taken from the delimited set value that dichotomous
            variable represents.
        drop_delimited : bool, default True
            Should Quantipy's delimited set variables be dropped from
            the export after being converted to dichotomous sets/mrsets?
        from_set : str
            The set name from which the export should be drawn.
        Returns
        -------
        None
        """
        self.set_encoding('cp1252')
        meta, data = self._meta, self._data
        if not text_key: text_key = self.text_key
        if not path_sav:
            path_sav = '{}/{}.sav'.format(self.path, self.name)
        else:
            if not path_sav.endswith('.sav'):
                path_sav = '{}.sav'.format(path_sav)
        w_spss(path_sav, meta, data, index=index, text_key=text_key,
               mrset_tag_style=mrset_tag_style, drop_delimited=drop_delimited,
               from_set=from_set, verbose=verbose)
        self.set_encoding('utf-8')
        return None

    def from_components(self, data_df, meta_dict=None, text_key=None):
        """
        Attach a data and meta directly to the ``DataSet`` instance.

        .. note:: Except testing for appropriate object types, this method
            offers no additional safeguards or consistency/compability checks
            with regard to the passed data and meta documents!

        Parameters
        ----------
        data_df : pandas.DataFrame
            A DataFrame that contains case data entries for the ``DataSet``.
        meta_dict: dict, default None
            A dict that stores meta data describing the columns of the data_df.
            It is assumed to be well-formed following the Quantipy meta data
            structure.
        text_key : str, default None
            The text_key to be used. If not provided, it will be attempted to
            use the 'default text' from the ``meta['lib']`` definition.

        Returns
        -------
        None
        """
        if not isinstance(data_df, pd.DataFrame):
            msg = 'data_df must be a pandas.DataFrame, passed {}.'
            raise TypeError(msg.format(type(data_df)))
        if not isinstance(meta_dict, dict):
            msg = 'meta_dict must be of type dict, passed {}.'
            raise TypeError(msg.format(type(meta_dict)))
        self._data = data_df
        if meta_dict:
            self._meta = meta_dict
        if not text_key:
            try:
                self.text_key = self._meta['lib']['default text']
            except KeyError:
                warning = "No 'text_key' provided and unable to derive"
                warning = warning + " 'text_key' information from passed meta!"
                warning = warning + " 'DataSet._meta might be corrupt!"
                warnings.warn(warning)
                self.text_key = None
        return None

    def from_excel(self, path_xlsx, merge=True, unique_key='identity'):
        """
        Converts excel files to a dataset or/and merges variables.

        Parameters
        ----------
        path_xlsx : str
<<<<<<< HEAD
            Path where the excel file is stored. The file must have exactly 
=======
            Path where the excel file is stored. The file must have exactly
>>>>>>> d2019a69
            one sheet with data.
        merge : bool
            If True the new data from the excel file will be merged on the
            dataset.
        unique_key : str
            If ``merge=True`` an hmerge is done on this variable.

        Returns
        -------
        new_dataset : ``quantipy.DataSet``
            Contains only the data from excel.
            If ``merge=True`` dataset is modified inplace.
        """

        xlsx = pd.read_excel(path_xlsx, sheetname=None)

        if not len(xlsx.keys()) == 1:
            raise KeyError("The XLSX must have exactly 1 sheet.")
        key = xlsx.keys()[0]
        sheet = xlsx[key]
        if merge and not unique_key in sheet.columns:
            raise KeyError(
            "The coding sheet must a column named '{}'.".format(unique_key))

        new_ds = qp.DataSet('excel_data')
        new_ds._data = pd.DataFrame()
        new_ds._meta = new_ds.start_meta()
        for col in sheet.columns.tolist():
            new_ds.add_meta(col, 'int', col)
        new_ds._data = sheet

        if merge:
<<<<<<< HEAD
            self.hmerge(new_ds, on=unique_key, verbose=False)        
=======
            self.hmerge(new_ds, on=unique_key, verbose=False)
>>>>>>> d2019a69

        return new_ds

    def _set_file_info(self, path_data, path_meta=None):
        self.path = '/'.join(path_data.split('/')[:-1]) + '/'
        try:
            self.text_key = self._meta['lib']['default text']
        except:
            self.text_key = None
        self._data['@1'] = np.ones(len(self._data))
        self._meta['columns']['@1'] = {'type': 'int'}
        self._data.index = list(xrange(0, len(self._data.index)))
        self.columns = self._get_columns()
        self.masks = self._get_masks()
        self.sets = self._get_sets()
        self.singles = self._get_columns('single')
        self.delimited_sets = self._get_columns('delimited set')
        self.ints = self._get_columns('int')
        self.floats = self._get_columns('float')
        self.dates = self._get_columns('date')
        self.strings = self._get_columns('string')
        if self._verbose_infos: self._show_file_info()
        return None

    def _show_file_info(self):
        file_spec = 'DataSet: {}\nrows: {} - columns: {}'
        if not self.path: self.path = '/'
        file_name = '{}{}'.format(self.path, self.name)
        print file_spec.format(file_name, len(self._data.index),
                               len(self._data.columns)-1)
        return None

    def list_variables(self, numeric=False, text=False, blacklist=None):
        """
        Get list with all variable names except date,boolean,(string,numeric)

        Parameters
        ----------
        numeric : bool, default False
            If True, int/float variables are included in list.
        text : bool, default False
            If True, string variables are included in list.
        blacklist: list of str,
            Variables that should be excluded

        Returns
        -------
        list of str
        """
        meta = self._meta
        items_list = meta['sets']['data file']['items']

        except_list = ['date','boolean']
        if not text: except_list.append('string')
        if not numeric: except_list.extend(['int','float'])

        var_list =[]
        if not isinstance(blacklist, list):
            blacklist = [blacklist]
        if not blacklist: blacklist=[]
        for item in items_list:
            key, var_name = item.split('@')
            if key == 'masks':
                for element in meta[key][var_name]['items']:
                    blacklist.append(element['source'].split('@')[-1])
            if var_name in blacklist: continue
            if meta[key][var_name]['type'] in except_list: continue
            var_list.append(var_name)
        return var_list


    def create_set(self, setname='new_set', based_on='data file', included=None,
                   excluded=None, strings='keep', arrays='both', replace=None,
                   overwrite=False):
        """
        Create a new set in ``dataset._meta['sets']``.

        Parameters
        ----------
        setname : str
            Name of the new set.
        based_on : str
            Name of set that can be reduced or expanded.
        included : str or list/set/tuple of str
            Names of the variables to be included in the new set. If None all
            variables in ``based_on`` are taken.
        excluded : str or list/set/tuple of str
            Names of the variables to be excluded in the new set.
        strings : {'keep', 'drop', 'only'}
            Keep, drop or only include string variables.
        arrays : {'both', 'masks', 'columns'}
            Add for arrays ``masks@varname`` or ``columns@varname`` or both.
        replace : dict
            Replace a variable in the set with an other.
            Example: {'q1': 'q1_rec'}, 'q1' and 'q1_rec' must be included in
                     ``based_on``. 'q1' will be removed and 'q1_rec' will be
                     moved to this position.
        overwrite: boolean
            Overwrite if ``meta['sets'][name] already exist.
        Returns
        -------
        None
            The ``DataSet`` is modified inplace.
        """
        meta = self._meta
        # proove setname
        if not isinstance(setname, str):
            raise TypeError("'setname' must be a str.")
        if setname in meta['sets'] and not overwrite:
            raise KeyError("{} is already in `meta['sets'].`".format(setname))
        # proove based_on
        if not based_on in meta['sets']:
            raise KeyError("'based_on' is not in `meta['sets'].`")

        # proove included
        if not included:
            included = [var.split('@')[-1]
                        for var in meta['sets'][based_on]['items']]
        elif not isinstance(included, list): included = [included]

        # proove replace
        if not replace: replace = {}
        elif not isinstance(replace, dict):
            raise TypeError("'replace' must be a dict.")
        else:
            for var in replace.keys() + replace.values():
                if var not in included:
                    raise KeyError("{} is not in 'included'".format(var))

        # proove arrays
        if not arrays in ['both', 'masks', 'columns']:
            raise ValueError (
                "'arrays' must be either 'both', 'masks' or 'columns'.")

        # filter set and create new set
        fset = filtered_set(meta=meta,
                     based_on=based_on,
                     masks=meta['masks'] if arrays=='columns' else None,
                     included=included,
                     excluded=excluded,
                     strings=strings)

        if arrays=='both':
            new_items = []
            items = fset['items']
            for item in items:
                new_items.append(item)
                if item.split('@')[0]=='masks':
                    for i in meta['masks'][item.split('@')[-1]]['items']:
                        new_items.append(i['source'])
            fset['items'] = new_items

        if replace:
            new_items = fset['items']
            for k, v in replace.items():
                for x, item in enumerate(new_items):
                    if v == item.split('@')[-1]: posv, move = x, item
                    if k == item.split('@')[-1]: posk = x
                new_items[posk] = move
                new_items.pop(posv)
            fset['items'] = new_items

        add = {setname: fset}
        meta['sets'].update(add)

        return None

    # ------------------------------------------------------------------------
    # extending / merging
    # ------------------------------------------------------------------------

    def hmerge(self, dataset, on=None, left_on=None, right_on=None,
               overwrite_text=False, from_set=None, inplace=True, verbose=True):

        """
        Merge Quantipy datasets together using an index-wise identifer.

        This function merges two Quantipy datasets together, updating variables
        that exist in the left dataset and appending others. New variables
        will be appended in the order indicated by the 'data file' set if
        found, otherwise they will be appended in alphanumeric order.
        This merge happend horizontally (column-wise). Packed kwargs will be
        passed on to the pandas.DataFrame.merge() method call, but that merge
        will always happen using how='left'.

        Parameters
        ----------
        dataset : ``quantipy.DataSet``
            The dataset to merge into the current ``DataSet``.
        on : str, default=None
            The column to use as a join key for both datasets.
        left_on : str, default=None
            The column to use as a join key for the left dataset.
        right_on : str, default=None
            The column to use as a join key for the right dataset.
        overwrite_text : bool, default=False
            If True, text_keys in the left meta that also exist in right
            meta will be overwritten instead of ignored.
        from_set : str, default=None
            Use a set defined in the right meta to control which columns are
            merged from the right dataset.
        inplace : bool, default True
            If True, the ``DataSet`` will be modified inplace with new/updated
            columns. Will return a new ``DataSet`` instance if False.
        verbose : bool, default=True
            Echo progress feedback to the output pane.

        Returns
        -------
        None or new_dataset : ``quantipy.DataSet``
            If the merge is not applied ``inplace``, a ``DataSet`` instance
            is returned.
        """
        ds_left = (self._meta, self._data)
        ds_right = (dataset._meta, dataset._data)
        merged_meta, merged_data = _hmerge(
            ds_left, ds_right, on=on, left_on=left_on, right_on=right_on,
            overwrite_text=overwrite_text, from_set=from_set, verbose=verbose)
        if inplace:
            self._data = merged_data
            self._meta = merged_meta
            return None
        else:
            new_dataset = self.clone()
            new_dataset._data = merged_data
            new_dataset._meta = merged_meta
            return new_dataset

    def update(self, data, on='identity'):
        """
        Update the ``DataSet`` with the case data entries found in ``data``.

        Parameters
        ----------
        data : ``pandas.DataFrame``
            A dataframe that contains a subset of columns from the ``DataSet``
            case data component.
        on : str, default 'identity'
            The column to use as a join key.

        Returns
        -------
        None
            DataSet is modified inplace.
        """
        ds_left = (self._meta, self._data)
        update_meta = self._meta.copy()
        update_items = ['columns@{}'.format(name) for name
                        in data.columns.tolist()]
        update_meta['sets']['update'] = {'items': update_items}
        ds_right = (update_meta, data)
        merged_meta, merged_data = _hmerge(
            ds_left, ds_right, on=on, from_set='update', verbose=False)
        self._meta, self._data = merged_meta, merged_data
        del self._meta['sets']['update']
        return None

    def vmerge(self, dataset, on=None, left_on=None, right_on=None,
               row_id_name=None, left_id=None, right_id=None, row_ids=None,
               overwrite_text=False, from_set=None, uniquify_key=None,
               reset_index=True, inplace=True, verbose=True):
        """
        Merge Quantipy datasets together by appending rows.

        This function merges two Quantipy datasets together, updating variables
        that exist in the left dataset and appending others. New variables
        will be appended in the order indicated by the 'data file' set if
        found, otherwise they will be appended in alphanumeric order. This
        merge happens vertically (row-wise).

        Parameters
        ----------
        dataset : (A list of multiple) ``quantipy.DataSet``
            One or multiple datasets to merge into the current ``DataSet``.
        on : str, default=None
            The column to use to identify unique rows in both datasets.
        left_on : str, default=None
            The column to use to identify unique in the left dataset.
        right_on : str, default=None
            The column to use to identify unique in the right dataset.
        row_id_name : str, default=None
            The named column will be filled with the ids indicated for each
            dataset, as per left_id/right_id/row_ids. If meta for the named
            column doesn't already exist a new column definition will be
            added and assigned a reductive-appropriate type.
        left_id : str/int/float, default=None
            Where the row_id_name column is not already populated for the
            dataset_left, this value will be populated.
        right_id : str/int/float, default=None
            Where the row_id_name column is not already populated for the
            dataset_right, this value will be populated.
        row_ids : list of str/int/float, default=None
            When datasets has been used, this list provides the row ids
            that will be populated in the row_id_name column for each of
            those datasets, respectively.
        overwrite_text : bool, default=False
            If True, text_keys in the left meta that also exist in right
            meta will be overwritten instead of ignored.
        from_set : str, default=None
            Use a set defined in the right meta to control which columns are
            merged from the right dataset.
        uniquify_key : str, default None
            A int-like column name found in all the passed ``DataSet`` objects
            that will be protected from having duplicates. The original version
            of the column will be kept under its name prefixed with 'original_'.
        reset_index : bool, default=True
            If True pandas.DataFrame.reindex() will be applied to the merged
            dataframe.
        inplace : bool, default True
            If True, the ``DataSet`` will be modified inplace with new/updated
            rows. Will return a new ``DataSet`` instance if False.
        verbose : bool, default=True
            Echo progress feedback to the output pane.

        Returns
        -------
        None or new_dataset : ``quantipy.DataSet``
            If the merge is not applied ``inplace``, a ``DataSet`` instance
            is returned.
        """
        if isinstance(dataset, list):
            dataset_left = None
            dataset_right = None
            datasets = [(self._meta, self._data)]
            merge_ds = [(ds._meta, ds._data) for ds in dataset]
            datasets.extend(merge_ds)
        else:
            dataset_left = (self._meta, self._data)
            dataset_right = (dataset._meta, dataset._data)
            datasets = None
        merged_meta, merged_data = _vmerge(
            dataset_left, dataset_right, datasets, on=on, left_on=left_on,
            right_on=right_on, row_id_name=row_id_name, left_id=left_id,
            right_id=right_id, row_ids=row_ids, overwrite_text=overwrite_text,
            from_set=from_set, reset_index=reset_index, verbose=verbose)
        if inplace:
            self._data = merged_data
            self._meta = merged_meta
            if uniquify_key:
                self._make_unique_key(uniquify_key, row_id_name)
            return None
        else:
            new_dataset = self.clone()
            new_dataset._data = merged_data
            new_dataset._meta = merged_meta
            if uniquify_key:
                new_dataset._make_unique_key(uniquify_key, row_id_name)
            return new_dataset

    def check_dupe(self, name='identity'):
        return self.duplicates(name=name)

    def duplicates(self, name='identity'):
        """
        Returns a list with duplicated values for the provided name.

        Parameters
        ----------
        name : str, default 'identity'
            The column variable name keyed in ``meta['columns']``.

        Returns
        -------
        vals : list
            A list of duplicated values found in the named variable.
        """
        qtype = self._get_type(name)
        if qtype in ['array', 'delimited set', 'float']:
            raise TypeError("Can not check duplicates for type '{}'.".format(qtype))
        vals = self._data[name].value_counts()
        vals = vals.copy().dropna()
        if qtype == 'string':
            vals = vals.drop('__NA__')
        vals = vals[vals >= 2].index.tolist()
        if not qtype == 'string':
            vals = [int(i) for i in vals]
        return vals


    def _make_unique_key(self, id_key_name, multiplier):
        """
        """
        columns = self._meta['columns']
        if not id_key_name in columns:
            raise KeyError("'id_key_name' is not in 'meta['columns']'!")
        elif columns[id_key_name]['type'] not in ['int', 'float']:
            raise TypeError("'id_key_name' must be of type int, float, single!")
        elif not multiplier in columns:
            raise KeyError("'multiplier' is not in 'meta['columns']'!")
        elif columns[multiplier]['type'] not in ['single', 'int', 'float']:
            raise TypeError("'multiplier' must be of type int, float, single!")
        org_key_col = self._data.copy()[id_key_name]
        new_name = 'original_{}'.format(id_key_name)
        name, qtype, lab = new_name, 'int', 'Original ID'
        self.add_meta(name, qtype, lab)
        self[new_name] = org_key_col
        self[id_key_name] += self[multiplier].astype(int) * 100000000
        return None

    def merge_texts(self, dataset):
        """
        Add additional ``text`` versions from other ``text_key`` meta.

        Case data will be ignored during the merging process.

        Parameters
        ----------
        dataset : (A list of multiple) ``quantipy.DataSet``
            One or multiple datasets that provide new ``text_key`` meta.

        Returns
        -------
        None
        """
        if not isinstance(dataset, list):
            dataset = [dataset]
        for ds in dataset:
            empty_data = ds._data.copy()
            ds._data = ds._data[ds._data.index < 0]
        self.vmerge(dataset, verbose=False)
        return None

    # ------------------------------------------------------------------------
    # meta data editing
    # ------------------------------------------------------------------------
    def add_meta(self, name, qtype, label, categories=None, items=None, text_key=None,
                 dimensions_like_grids=False):
        """
        Create and insert a well-formed meta object into the existing meta document.

        Parameters
        ----------
        name : str
            The column variable name keyed in ``meta['columns']``.
        qtype : {'int', 'float', 'single', 'delimited set', 'date', 'string'}
            The structural type of the data the meta describes.
        label : str
            The ``text`` label information.
        categories : list of str or tuples in form of (int, str), default None
            When a list of str is given, the categorical values will simply be
            enumerated and mapped to the category labels. Alternatively codes
            can be mapped to categorical labels, e.g.:
            [(1, 'Elephant'), (2, 'Mouse'), (999, 'No animal')]
        items : list of str or tuples in form of (int, str), default None
            If provided will automatically create an array type mask.
            When a list of str is given, the item number will simply be
            enumerated and mapped to the category labels. Alternatively
            numerical values can be mapped explicitly to items labels, e.g.:
            [(1 'The first item'), (2, 'The second item'), (99, 'Last item')]
        text_key : str, default None
            Text key for text-based label information. Uses the
            ``DataSet.text_key`` information if not provided.

        Returns
        -------
        None
            ``DataSet`` is modified inplace, meta data and ``_data`` columns
            will be added
        """
        make_array_mask = True if items else False
        if make_array_mask and dimensions_like_grids:
            test_name = self._dims_array_name(name)
        else:
            test_name = name
        self._verify_variable_meta_not_exist(test_name, make_array_mask)
        if not text_key: text_key = self.text_key
        if make_array_mask:
            self._add_array(name, qtype, label, items, categories, text_key,
                            dimensions_like_grids)
            return None
        categorical = ['delimited set', 'single']
        numerical = ['int', 'float']
        if not qtype in ['delimited set', 'single', 'float', 'int',
                         'date', 'string']:
            raise NotImplementedError('Type {} data unsupported'.format(qtype))
        if qtype in categorical and not categories:
            val_err = "Must provide 'categories' when requesting data of type {}."
            raise ValueError(val_err.format(qtype))
        elif qtype in numerical and categories:
            val_err = "Numerical data of type {} does not accept 'categories'."
            raise ValueError(val_err.format(qtype))
        else:
            if not isinstance(categories, list) and qtype in categorical:
                raise TypeError("'Categories' must be a list of labels "
                                "('str') or  a list of tuples of codes ('int') "
                                "and lables ('str').")
        new_meta = {'text': {text_key: label}, 'type': qtype, 'name': name}
        if categories:
            if isinstance(categories[0], dict):
                new_meta['values'] = categories
            else:
                new_meta['values'] = self._make_values_list(categories, text_key)
        self._meta['columns'][name] = new_meta
        datafile_setname = 'columns@{}'.format(name)
        if datafile_setname not in self._meta['sets']['data file']['items']:
            self._meta['sets']['data file']['items'].append(datafile_setname)
        self._data[name] = '' if qtype == 'delimited set' else np.NaN
        return None

    def categorize(self, name, categorized_name=None):
        """
        Categorize an ``int``/``string``/``text`` variable to ``single``.

        The ``values`` object of the categorized variable is populated with the
        unique values found in the originating variable (ignoring np.NaN /
        empty row entries).

        Parameters
        ----------
        name : str
            The column variable name keyed in ``meta['columns']`` that will
            be categorized.
        categorized_name : str
            If provided, the categorized variable's new name will be drawn
            from here, otherwise a default name in form of ``'name#'`` will be
            used.

        Returns
        -------
        None
            DataSet is modified inplace, adding the categorized variable to it.
        """
        org_type = self._get_type(name)
        valid_types = ['int', 'string', 'date']
        if org_type not in valid_types:
            raise TypeError('Can only categorize {}!'.format(valid_types))
        new_var_name = categorized_name or '{}#'.format(name)
        self.copy(name)
        self.convert('{}_rec'.format(name), 'single')
        self.rename('{}_rec'.format(name), new_var_name)
        return None

    def convert(self, name, to):
        """
        Convert meta and case data between compatible variable types.

        Wrapper around the separate ``as_TYPE()`` conversion methods.

        Parameters
        ----------
        name : str
            The column variable name keyed in ``meta['columns']`` that will
            be converted.
        to : {'int', 'float', 'single', 'delimited set', 'string'}
            The variable type to convert to.

        Returns
        -------
        None
            The DataSet variable is modified inplace.
        """
        valid_types = ['int', 'float', 'single', 'delimited set', 'string']
        if not to in valid_types:
            raise TypeError("Cannot convert to type {}!".format(to))
        if to == 'int':
            self.as_int(name, False)
        elif to == 'float':
            self.as_float(name, False)
        elif to == 'single':
            self.as_single(name, False)
        elif to == 'delimited set':
            self.as_delimited_set(name, False)
        elif to == 'string':
            self.as_string(name, False)
        return None

    def as_float(self, name, show_warning=True):
        """
        Change type from ``single`` or ``int`` to ``float``.

        Parameters
        ----------
        name : str
            The column variable name keyed in ``meta['columns']``.

        Returns
        -------
        None
        """
        warning = "'as_float()' will be removed alongside other individual"
        warning = warning + " conversion methods soon! Use 'convert()' instead!"
        if show_warning: warnings.warn(warning)
        org_type = self._get_type(name)
        if org_type == 'float': return None
        valid = ['single', 'int']
        if not org_type in valid:
            msg = 'Cannot convert variable {} of type {} to float!'
            raise TypeError(msg.format(name, org_type))
        if org_type == 'single':
            self.as_int(name, False)
        if org_type == 'int':
            self._meta['columns'][name]['type'] = 'float'
            self._data[name] = self._data[name].apply(
                    lambda x: float(x) if not np.isnan(x) else np.NaN)
        return None

    def as_int(self, name, show_warning=True):
        """
        Change type from ``single`` to ``int``.

        Parameters
        ----------
        name : str
            The column variable name keyed in ``meta['columns']``.

        Returns
        -------
        None
        """
        warning = "'as_int()' will be removed alongside other individual"
        warning = warning + " conversion methods soon! Use 'convert()' instead!"
        if show_warning: warnings.warn(warning)
        org_type = self._get_type(name)
        if org_type == 'int': return None
        valid = ['single']
        if not org_type in valid:
            msg = 'Cannot convert variable {} of type {} to int!'
            raise TypeError(msg.format(name, org_type))
        self._meta['columns'][name]['type'] = 'int'
        self._meta['columns'][name].pop('values')
        return None

    def as_delimited_set(self, name, show_warning=True):
        """
        Change type from ``single`` to ``delimited set``.

        Parameters
        ----------
        name : str
            The column variable name keyed in ``meta['columns']``.

        Returns
        -------
        None
        """
        warning = "'as_delimited_set()' will be removed alongside other individual"
        warning = warning + " conversion methods soon! Use 'convert()' instead!"
        if show_warning: warnings.warn(warning)
        org_type = self._get_type(name)
        if org_type == 'delimited set': return None
        valid = ['single']
        if not org_type in valid:
            msg = 'Cannot convert variable {} of type {} to delimited set!'
            raise TypeError(msg.format(name, org_type))
        self._meta['columns'][name]['type'] = 'delimited set'
        self._data[name] = self._data[name].apply(
            lambda x: str(int(x)) + ';' if not np.isnan(x) else np.NaN)
        return None

    def as_single(self, name, show_warning=True):
        """
        Change type from ``int``/``date``/``string`` to ``single``.

        Parameters
        ----------
        name : str
            The column variable name keyed in ``meta['columns']``.

        Returns
        -------
        None
        """
        warning = "'as_single()' will be removed alongside other individual"
        warning = warning + " conversion methods soon! Use 'convert()' instead!"
        if show_warning: warnings.warn(warning)
        org_type = self._get_type(name)
        if org_type == 'single': return None
        valid = ['int', 'date', 'string']
        if not org_type in valid:
            msg = 'Cannot convert variable {} of type {} to single!'
            raise TypeError(msg.format(name, org_type))
        text_key = self.text_key
        if org_type == 'int':
            num_vals = sorted(self._data[name].dropna().astype(int).unique())
            values_obj = [self._value(num_val, text_key, str(num_val))
                          for num_val in num_vals]
        elif org_type == 'date':
            vals = self._data[name].order().astype(str).unique()
            values_obj = [self._value(i, text_key, v) for i,  v
                          in enumerate(vals, start=1)]
            self._data[name] = self._data[name].astype(str)
            replace_map = {v: i for i, v in enumerate(vals, start=1)}
            self._data[name].replace(replace_map, inplace=True)
        elif org_type == 'string':
            self[name] = self[name].replace('__NA__', np.NaN)
            vals = sorted(self[name].dropna().unique().tolist())
            values_obj = [self._value(i, text_key, v) for i, v
                          in enumerate(vals, start=1)]
            replace_map = {v: i for i, v in enumerate(vals, start=1)}
            if replace_map:
                self._data[name].replace(replace_map, inplace=True)
        self._meta['columns'][name]['type'] = 'single'
        self._meta['columns'][name]['values'] = values_obj
        return None

    def as_string(self, name, show_warning=True):
        """
        Change type from ``int``/``float``/``date``/``single`` to ``string``.

        Parameters
        ----------
        name : str
            The column variable name keyed in ``meta['columns']``.

        Returns
        -------
        None
        """
        warning = "'as_string()' will be removed alongside other individual"
        warning = warning + " conversion methods soon! Use 'convert()' instead!"
        if show_warning: warnings.warn(warning)
        org_type = self._get_type(name)
        if org_type == 'string': return None
        valid = ['single', 'int', 'float', 'date']
        if not org_type in valid:
            msg = 'Cannot convert variable {} of type {} to text!'
            raise TypeError(msg.format(name, org_type))
        self._meta['columns'][name]['type'] = 'string'
        if self._get_type == 'single':
            self._meta['columns'][name].pop('values')
        self._data[name] = self._data[name].astype(str)
        return None

    def rename(self, name, new_name=None, array_items=None):
        """
        Change meta and data column name references of the variable defintion.

        Parameters
        ----------
        name : str
            The originating column variable name keyed in ``meta['columns']``
            or ``meta['masks']``.
        new_name : str
            The new variable name.
        array_items: dict
            Item position and new name for item. Example: {4: 'q5_4'} then
            q5[{q5_4}].q5_grid is renamed to q5_4.


        Returns
        -------
        None
            DataSet is modified inplace. The new name reference is placed into
            both the data and meta component.
        """
        data = self._data

        lib = self._meta['lib']
        sets = self._meta['sets']
        masks = self._meta['masks']
        columns = self._meta['columns']

        if self._is_array(name):
            if new_name:
                # update meta['sets']
                sets[new_name] = sets[name].copy()
                del sets[name]
                o_set_entry = 'masks@{}'.format(name)
                n_set_entry = 'masks@{}'.format(new_name)
                n_datafile_items = [i if i != o_set_entry else n_set_entry
                                    for i in sets['data file']['items']]
                sets['data file']['items'] = n_datafile_items

                # update meta['lib']
                val = lib['values']
                val[new_name] = val[name]
                del val[name]
                val['ddf'][new_name] = val['ddf'][name].copy()
                del val['ddf'][name]

                # update meta['masks']
                masks[new_name] = masks[name].copy()
                del masks[name]
                values = 'lib@values@{}'.format(new_name)
                masks[new_name]['values'] = values
                items = [i.split('@')[-1] for i in sets[new_name]['items']]
                for item in items:
                    columns[item]['values'] = values

            if array_items:
                # update meta['sets']
                if not new_name: new_name = name
                variables = {}

                new_items = []
                for x, item in enumerate(sets[new_name]['items'], 1):
                    if x in array_items:
                        new_items.append('columns@{}'.format(array_items[x]))
                        variables[item] = array_items[x]
                    else:
                        new_items.append(item)
                sets[new_name]['items'] = new_items

                # update meta['masks']
                new_items = []
                for item in masks[new_name]['items']:
                    if item['source'] in variables:
                        item['source'] = 'columns@{}'.format(
                                                    variables[item['source']])
                    new_items.append(item)
                masks[new_name]['items'] = new_items

                for var, nvar in variables.items():
                    self.rename(var.split('@')[-1], nvar)

        else:
            if not new_name:
                raise ValueError("'new_name' is needed to rename column variables")
            if new_name in data.columns:
                msg = "Cannot rename '{}' into '{}'. Column name already exists!"
                raise ValueError(msg.format(name, new_name))
            data.rename(columns={name: new_name}, inplace=True)
            columns[new_name] = columns[name].copy()
            del columns[name]
            columns[new_name]['name'] = new_name
            o_set_entry = 'columns@{}'.format(name)
            n_set_entry = 'columns@{}'.format(new_name)
            n_datafile_items = [i if i != o_set_entry else n_set_entry
                                  for i in sets['data file']['items']]
            sets['data file']['items'] = n_datafile_items
        return None

    def reorder_values(self, name, new_order=None):
        """
        Apply a new order to the value codes defined by the meta data component.

        Parameters
        ----------
        name : str
            The column variable name keyed in ``_meta['columns']`` or
            ``_meta['masks']``.
        new_order : list of int, default None
            The new code order of the DataSet variable. If no order is given,
            the ``values`` object is sorted ascending.

        Returns
        -------
        None
            DataSet is modified inplace.
        """
        self._verify_var_in_dataset(name)
        values = self._get_value_loc(name)
        if not new_order:
            new_order = list(sorted(self._get_valuemap(name, 'codes')))
        else:
            self._verify_old_vs_new_codes(name, new_order)
        new_values = [value for i in new_order for value in values
                      if value['value'] == i]
        if self._get_type(name) == 'array':
            self._meta['lib']['values'][name] = new_values
        else:
            self._meta['columns'][name]['values'] = new_values
        return None

    def drop(self, name, ignore_items=False):
        """
        Drops variables from meta and data componenets of the ``DataSet``.

        Parameters
        ----------
        name : str or list of str
            The column variable name keyed in ``_meta['columns']`` or
            ``_meta['masks']``.
        ignore_items: bool
            If False source variables for arrays in ``_meta['columns']``
            are dropped, otherwise kept.
        Returns
        -------
        None
            DataSet is modified inplace.
        """
        def remove_loop(obj, var):
            if isinstance(obj, dict):
                try:
                    obj.pop(var)
                except:
                    pass
                for key in obj:
                    remove_loop(obj[key],var)
        meta = self._meta
        data = self._data
        if not isinstance(name, list): name = [name]
        if not ignore_items:
            for var in name:
                if self._is_array(var):
                    items = [i['source'].split('@')[-1]
                            for i in meta['masks'][var]['items']]
                    name += items
        data_drop = []
        for var in name:
            if not self._is_array(var): data_drop.append(var)
            remove_loop(meta, var)
        data.drop(data_drop, 1, inplace=True)
        return None

    def remove_values(self, name, remove):
        """
        Erase value codes safely from both meta and case data components.

        Attempting to remove all value codes from the variable's value object
        will raise a ``ValueError``!

        Parameters
        ----------
        name : str
            The originating column variable name keyed in ``meta['columns']``
            or ``meta['masks']``.
        remove : int or list of int
            The codes to be removed from the ``DataSet`` variable.
        Returns
        -------
        None
            DataSet is modified inplace.
        """
        self._verify_var_in_dataset(name)
        if not isinstance(remove, list): remove = [remove]
        values = self._get_value_loc(name)
        codes = self.codes(name)
        ignore_codes = [r for r in remove if r not in codes]
        if ignore_codes:
            print 'Warning: Cannot remove values...'
            print '*' * 60
            msg = "Codes {} not found in values object of '{}'!"
            print msg.format(ignore_codes, name)
            print '*' * 60
        new_values = [value for value in values
                      if value['value'] not in remove]
        if not new_values:
            msg = "Cannot remove all codes from the value object of '{}'!"
            raise ValueError(msg.format(name))
        if self._get_type(name) == 'array':
            self._meta['lib']['values'][name] = new_values
        else:
            self._meta['columns'][name]['values'] = new_values
        if self._is_array(name):
            items = self._get_itemmap(name, 'items')
            for i in items:
                self.remove_values(i, remove)
        else:
            if self._is_delimited_set(name):
                self._remove_from_delimited_set_data(name, remove)
            else:
                self._data[name].replace(remove, np.NaN, inplace=True)
            self._verify_data_vs_meta_codes(name)
        return None

    def remove_items(self, name, remove):
        """
        Erase array mask items safely from both meta and case data components.

        Parameters
        ----------
        name : str
            The originating column variable name keyed in ``meta['masks']``.
        remove : int or list of int
            The items listed by their order number in the
            ``_meta['masks'][name]['items']`` object will be droped from the
            ``mask`` definition.

        Returns
        -------
        None
            DataSet is modified inplace.
        """
        if not self._is_array(name):
            raise NotImplementedError('Cannot remove items from non-arrays!')
        if not isinstance(remove, list): remove = [remove]
        items = self._get_itemmap(name, 'items')
        drop_item_names = [item for idx, item in enumerate(items, start=1)
                        if idx in remove]
        keep_item_idxs = [idx for idx, item in enumerate(items, start=1)
                          if idx not in remove]
        new_items = self._meta['masks'][name]['items']
        new_items = [item for idx, item in enumerate(new_items, start=1)
                     if idx in keep_item_idxs]
        self._meta['masks'][name]['items'] = new_items
        for drop_item_name in drop_item_names:
            self._data.drop(drop_item_name, axis=1, inplace=True)
            del self._meta['columns'][drop_item_name]
            col_ref = 'columns@{}'.format(drop_item_name)
            self._meta['sets']['data file']['items'].remove(col_ref)
            self._meta['sets'][name]['items'].remove(col_ref)
        return None

    def extend_values(self, name, ext_values, text_key=None, safe=True):
        """
        Add to the 'values' object of existing column or mask meta data.

        Attempting to add already existing value codes or providing already
        present value texts will both raise a ``ValueError``!

        Parameters
        ----------
        name : str
            The column variable name keyed in ``_meta['columns']`` or
            ``_meta['masks']``.
        ext_values : list of str or tuples in form of (int, str), default None
            When a list of str is given, the categorical values will simply be
            enumerated and maped to the category labels. Alternatively codes can
            mapped to categorical labels, e.g.:
            [(1, 'Elephant'), (2, 'Mouse'), (999, 'No animal')]
        text_key : str, default None
            Text key for text-based label information. Will automatically fall
            back to the instance's text_key property information if not provided.
        safe : bool, default True
            If set to False, duplicate value texts are allowed when extending
            the ``values`` object.

        Returns
        -------
        None
            The ``DataSet`` is modified inplace.
        """
        self._verify_var_in_dataset(name)
        is_array = self._is_array(name)
        if not self._has_categorical_data(name):
            err_msg = '{} does not contain categorical values meta!'
            raise TypeError(err_msg.format(name))
        if not text_key: text_key = self.text_key
        if not isinstance(ext_values, list): ext_values = [ext_values]
        value_obj = self._get_valuemap(name, text_key=text_key)
        codes = self.codes(name)
        texts = self.value_texts(name)
        if not isinstance(ext_values[0], tuple):
            start_here = self._next_consecutive_code(codes)
        else:
            start_here = None
        ext_values = self._make_values_list(ext_values, text_key, start_here)
        dupes = []
        for ext_value in ext_values:
            code, text = ext_value['value'], ext_value['text'][text_key]
            if code in codes or (text in texts and safe):
                dupes.append((code, text))
        if dupes:
            msg = 'Cannot add values since code and/or text already exists: {}'
            raise ValueError(msg.format(dupes))
        if is_array:
            self._meta['lib']['values'][name].extend(ext_values)
            ext_lib_ref = self._meta['lib']['values'][name]
            for item in self._get_itemmap(name, 'items'):
                self._meta['columns'][item]['values'] = ext_lib_ref
        else:
            self._meta['columns'][name]['values'].extend(ext_values)
        return None

    def set_text_key(self, text_key):
        """
        Set the default text_key of the ``DataSet``.

        .. note:: A lot of the instance methods will fall back to the default
            text key in ``_meta['lib']['default text']``. It is therefore
            important to use this method with caution, i.e. ensure that the
            meta contains ``text`` entries for the ``text_key`` set.

        Parameters
        ----------
        text_key : {'en-GB', 'da-DK', 'fi-FI', 'nb-NO', 'sv-SE', 'de-DE'}
            The text key that will be set in ``_meta['lib']['default text']``.

        Returns
        -------
        None
        """
        self._is_valid_text_key(text_key)
        self.text_key = text_key
        self._meta['lib']['default text'] = text_key
        return None


    def find_duplicate_texts(self, name, text_key=None):
        """
        Collect values that share the same text information to find duplicates.

        Parameters
        ----------
        name : str
            The column variable name keyed in ``_meta['columns']`` or
            ``_meta['masks']``.
        text_key : str, default None
            Text key for text-based label information. Will automatically fall
            back to the instance's ``text_key`` property information if not
            provided.
        """
        if not text_key: text_key = self.text_key
        values = self._get_valuemap(name, text_key=text_key)
        dupes_check = []
        text_dupes = []
        for value in values:
            if value[1] in dupes_check:
                text_dupes.append(value[1])
            dupes_check.append(value[1])
        text_dupes = list(set(text_dupes))
        dupes = []
        for value in values:
            if value[1] in text_dupes:
                dupes.append(value)
        dupes = list(sorted(dupes, key=lambda x: x[1]))
        return dupes

    def force_texts(self, name=None, copy_to=None, copy_from=None,
                    update_existing=False, excepts=None):
        """
        Copy info from existing text_key to a new one or update the existing

        Parameters
        ----------
        name : str / list of str / None
            Variable names for that the text info are forced
            None -> all meta objects in masks and columns
        copy_to : str
            {'en-GB', 'da-DK', 'fi-FI', 'nb-NO', 'sv-SE', 'de-DE'}
            None -> _meta['lib']['default text']
            The text key that will be filled.
        copy from : str / list
            {'en-GB', 'da-DK', 'fi-FI', 'nb-NO', 'sv-SE', 'de-DE'}
            You can also enter a list with text_keys, if the first text_key
            doesn't exist, it takes the next one
        update_existing : bool
            True : copy_to will be filled in any case
            False: copy_to will be filled if it's empty/not existing
        excepts : str or list of str
            If provided, the variables passed are ignored while transferring
            ``text`` information.

        Returns
        -------
        None
        """
        def _force_texts(tk_dict, copy_to, copy_from, update_existing):
            if isinstance(tk_dict, dict):
                new_text_key = None
                for new_tk in reversed(copy_from):
                    if new_tk in tk_dict.keys():
                        new_text_key = new_tk
                if not new_text_key:
                    raise ValueError('{} is no existing text_key'.format(copy_from))
                if update_existing:
                    tk_dict.update({copy_to: tk_dict[new_text_key]})
                else:
                    if not copy_to in tk_dict.keys():
                        tk_dict.update({copy_to: tk_dict[new_text_key]})
            return tk_dict


        meta = self._meta
        if not isinstance(name, list) and name != None: name = [name]
        if not isinstance(excepts, list): excepts = [excepts]
        excepts.append('@1')
        if copy_to == None: copy_to = meta['lib']['default text']
        if copy_from == None:
            raise ValueError('parameter copy_from needs an input')
        elif not isinstance(copy_from, list): copy_from = [copy_from]

        #grids / masks
        for mask_name, mask_def in meta['masks'].items():
            if mask_name in excepts or not (name == None or mask_name in name):
                continue
            mask_def['text'] = _force_texts(tk_dict= mask_def['text'],
                                        copy_to=copy_to,
                                        copy_from=copy_from,
                                        update_existing=update_existing)
            for no, item in enumerate(mask_def['items']):
                if 'text' in item.keys():
                    item['text'] = _force_texts(tk_dict= item['text'],
                                            copy_to=copy_to,
                                            copy_from=copy_from,
                                            update_existing=update_existing)
                    mask_def['items'][no]['text'] = item['text']

            #lib
            for no, value in enumerate(meta['lib']['values'][mask_name]):
                value['text'] == _force_texts(tk_dict= value['text'],
                                        copy_to=copy_to,
                                        copy_from=copy_from,
                                        update_existing=update_existing)
                meta['lib']['values'][mask_name][no]['text'] = value['text']

        #columns
        for column_name, column_def in meta['columns'].items():
            if not (name == None or column_name in name) or column_name in excepts:
                continue
            column_def['text'] = _force_texts(tk_dict= column_def['text'],
                                        copy_to=copy_to,
                                        copy_from=copy_from,
                                        update_existing=update_existing)
            if ('values' in column_def.keys() and
                isinstance(column_def['values'], list)):
                for no, value in enumerate(column_def['values']):
                    value['text'] = _force_texts(tk_dict= value['text'],
                                        copy_to=copy_to,
                                        copy_from=copy_from,
                                        update_existing=update_existing)
                    column_def['values'][no]['text'] = value['text']


    @classmethod
    def _is_valid_text_key(cls, tk):
        """
        """
        valid_tks = ['en-GB', 'da-DK', 'fi-FI', 'nb-NO', 'sv-SE', 'de-DE']
        if tk not in valid_tks:
            msg = "{} is not a valid text_key! Supported are: \n {}"
            msg = msg.format(tk, valid_tks)
            raise ValueError(msg)
        else:
            return True

    def clean_texts(self, clean_html=True, replace=None):
        """
        Cycle through all meta ``text`` objects replacing unwanted tags/terms.

        Parameters
        ----------
        clean_html : bool, default True
            If True, all ``text``s will be stripped from any html tags.
            Currently uses the regular expression: '<.*?>'
        replace : dict, default None
            A dictionary mapping {unwanted string: replacement string}.

        Returns
        -------
        None
        """
        def remove_html(text):
            """
            """
            import re
            remove = re.compile('<.*?>')
            text = re.sub(remove, '', text)
            remove = '(<|\$)(.|\n)+?(>|.raw |.raw)'
            return re.sub(remove, '', text)

        def replace_from_dict(obj, tk, replace_map):
            """
            """
            for k, v, in replace_map.items():
                text = obj['text'][tk]
                obj['text'][tk] = text.replace(k, v)

        meta = self._meta
        for mask_name, mask_def in meta['masks'].items():
            try:
                for tk in mask_def['text']:
                    text = mask_def['text'][tk]
                    if clean_html:
                        mask_def['text'][tk] = remove_html(text)
                    if replace:
                        replace_from_dict(mask_def, tk, replace)
            except:
                pass
            try:
                for no, item in enumerate(mask_def['items']):
                    for tk in item['text']:
                        text = item['text'][tk]
                        if clean_html:
                            mask_def['items'][no]['text'][tk] = remove_html(text)
                        if replace:
                            replace_from_dict(item, tk, replace)
            except:
                pass
            mask_vals = meta['lib']['values'][mask_name]
            try:
                for no, val in enumerate(mask_vals):
                    for tk in val['text']:
                        text = val['text'][tk]
                        if clean_html:
                            mask_vals[no]['text'][tk] = remove_html(text)
                        if replace:
                            replace_from_dict(val, tk, replace)
            except:
                pass
        for column_name, column_def in meta['columns'].items():
            try:
                for tk in column_def['text']:
                    text = column_def['text'][tk]
                    if clean_html:
                        column_def['text'][tk] = remove_html(text)
                    if replace:
                        replace_from_dict(column_def, tk, replace)
                if 'values' in column_def:
                    for no, value in enumerate(column_def['values']):
                        for tk in value['text']:
                            text = value['text'][tk]
                            if clean_html:
                                column_def['values'][no]['text'][tk] = remove_html(text)
                            if replace:
                                replace_from_dict(value, tk, replace)
            except:
                pass

    def set_value_texts(self, name, renamed_vals, text_key=None):
        """
        Rename or add value texts in the 'values' object.

        This method works for array masks and column meta data.

        Parameters
        ----------
        name : str
            The column variable name keyed in ``_meta['columns']`` or
            ``_meta['masks']``.
        renamed_vals : dict
            A dict mapping with following structure:
            ``{1: 'new label for code=1', 5: 'new label for code=5'}``
            Codes will be ignored if they do not exist in the 'values' object.
        text_key : str, default None
            Text key for text-based label information. Will automatically fall
            back to the instance's ``text_key`` property information if not
            provided.

        Returns
        -------
        None
            The ``DataSet`` is modified inplace.
        """
        self._verify_var_in_dataset(name)
        if not self._has_categorical_data(name):
            err_msg = '{} does not contain categorical values meta!'
            raise TypeError(err_msg.format(name))
        if not text_key: text_key = self.text_key
        if not self._is_array(name):
            obj_values = self._meta['columns'][name]['values']
            new_obj_values = []
        else:
            obj_values = self._meta['lib']['values'][name]
            new_obj_values = []
        ignore = [k for k in renamed_vals.keys() if k not in self.codes(name)]
        if ignore:
            print 'Warning: Cannot set new value texts...'
            print '*' * 60
            msg = "Codes {} not found in values object of '{}'!"
            print msg.format(ignore, name)
            print '*' * 60
        for item in obj_values:
            val = item['value']
            if val in renamed_vals.keys():
                value_texts = item['text']
                if text_key in value_texts.keys():
                    item['text'][text_key] = renamed_vals[val]
                else:
                    item['text'].update({text_key: renamed_vals[val]})
            new_obj_values.append(item)
        if not self._is_array(name):
            self._meta['columns'][name]['values'] = new_obj_values
        else:
            self._meta['lib']['values'][name] = new_obj_values
        return None

    def set_item_texts(self, name, renamed_items, text_key=None):
        """
        Rename or add item texts in the 'items' object of a ``mask``.

        Parameters
        ----------
        name : str
            The column variable name keyed in ``_meta['masks']``.
        renamed_items : dict
            A dict mapping with following structure (array mask items are
            assumed to be passed by their order number):
            ``{1: 'new label for item #1',
               5: 'new label for item #5'}``
        text_key : str, default None
            Text key for text-based label information. Will automatically fall
            back to the instance's ``text_key`` property information if not
            provided.

        Returns
        -------
        None
            The ``DataSet`` is modified inplace.
        """
        if not self._is_array(name):
            raise KeyError('{} is not a mask.'.format(name))
        if not text_key: text_key = self.text_key
        items = self.sources(name)
        item_obj = self._meta['masks'][name]['items']
        for item_no, item_text in renamed_items.items():
            text_update = {text_key: item_text}
            i = items[item_no - 1]
            self._meta['columns'][i]['text'].update(text_update)
            for i_obj in item_obj:
                if i_obj['source'].split('@')[-1] == i:
                    i_obj['text'].update(text_update)
        return None

    def set_col_text_edit(self, name, edited_text, axis='x'):
        """
        Inject a question label edit that will take effect at build stage.

        Parameters
        ----------
        name : str
            The column variable name keyed in ``_meta['columns']``.
        edited_text : str
            The desired question label text.
        axis: {'x', 'y', ['x', 'y']}, default 'x'
            The axis the edited text should appear on.

        Returns
        -------
        None
        """
        if not isinstance(axis, list): axis = [axis]
        if axis not in [['x'], ['y'], ['x', 'y'], ['y', 'x']]:
            raise ValueError('No valid axis provided!')
        for ax in axis:
            tk = 'x edits' if ax == 'x' else 'y edits'
            self.set_variable_text(name, edited_text, tk)

    def set_val_text_edit(self, name, edited_vals, axis='x'):
        """
        Inject cat. value label edits that will take effect in at build stage.

        Parameters
        ----------
        name : str
            The column variable name keyed in ``_meta['columns']``.
        edited_vals : dict
            Mapping of value code to ``'text'`` label.
        axis: {'x', 'y', ['x', 'y']}, default 'x'
            The axis the edited text should appear on.

        Returns
        -------
        None
        """
        if not isinstance(axis, list): axis = [axis]
        if axis not in [['x'], ['y'], ['x', 'y'], ['y', 'x']]:
            raise ValueError('No valid axis provided!')
        for ax in axis:
            tk = 'x edits' if ax == 'x' else 'y edits'
            self.set_value_texts(name, edited_vals, tk)

    def set_property(self, name, prop_name, prop_value, ignore_items=False):
        """
        Access and set the value of a meta object's ``properties`` collection.

        Parameters
        ----------
        name : str
            The originating column variable name keyed in ``meta['columns']``
            or ``meta['masks']``.
        prop_name : str
            The property key name.
        prop_value : any
            The value to be set for the property. Must be of valid type and
            have allowed values(s) with regard to the property.
        ignore_items : bool, default False
            When ``name`` refers to a variable from the ``'masks'`` collection,
            setting to True will ignore any ``items`` and only apply the
            property to the ``mask`` itself.
        Returns
        -------
        None
        """
        valid_props = ['base_text']
        if prop_name not in valid_props:
            raise ValueError("'prop_name' must be one of {}").format(valid_props)
        prop_update = {prop_name: prop_value}
        if  self._is_array(name):
            if not 'properties' in self._meta['masks'][name]:
                self._meta['masks'][name]['properties'] = {}
            self._meta['masks'][name]['properties'].update(prop_update)
            if not ignore_items:
                items = self.sources(name)
                for i in items:
                    self.set_property(i, prop_name, prop_value)
        else:
            if not 'properties' in self._meta['columns'][name]:
                self._meta['columns'][name]['properties'] = {}
            self._meta['columns'][name]['properties'].update(prop_update)
        return None

    def set_sliced(self, name, slicer, axis='y'):
        """
        Set or update ``rules[axis]['slicex']`` meta for the named column.

        Quantipy builds will respect the kept codes and *show them exclusively*
        in results.

        .. note:: This is not a replacement for ``DataSet.set_missings()`` as
            missing values are respected also in computations.

        Parameters
        ----------
        name : str
            The column variable name keyed in ``_meta['columns']``.
        slice : int or list of int
            Values indicated by their ``int`` codes will be shown in
            ``Quantipy.View.dataframe``s, respecting the provided order.
        axis : {'x', 'y'}, default 'y'
            The axis to slice the values on.

        Returns
        -------
        None
        """
        if self._is_array(name):
            raise NotImplementedError('Cannot slice codes from arrays!')
        if 'rules' not in self._meta['columns'][name]:
            self._meta['columns'][name]['rules'] = {'x': {}, 'y': {}}
        if not isinstance(slicer, list): slicer = [slicer]
        slicer = self._clean_codes_against_meta(name, slicer)
        rule_update = {'slicex': {'values': slicer}}
        self._meta['columns'][name]['rules'][axis].update(rule_update)
        return None

    def set_hidden(self, name, hide, axis='y'):
        """
        Set or update ``rules[axis]['dropx']`` meta for the named column.

        Quantipy builds will respect the hidden codes and *cut* them from
        results.

        .. note:: This is not equivalent to ``DataSet.set_missings()`` as
            missing values are respected also in computations.

        Parameters
        ----------
        name : str
            The column variable name keyed in ``_meta['columns']``.
        hide : int or list of int
            Values indicated by their ``int`` codes will be dropped from
            ``Quantipy.View.dataframe``s.
        axis : {'x', 'y'}, default 'y'
            The axis to drop the values from.

        Returns
        -------
        None
        """
        if self._is_array(name):
            raise NotImplementedError('Cannot hide codes on arrays!')
        if 'rules' not in self._meta['columns'][name]:
            self._meta['columns'][name]['rules'] = {'x': {}, 'y': {}}
        if not isinstance(hide, list): hide = [hide]
        hide = self._clean_codes_against_meta(name, hide)
        if set(hide) == set(self._get_valuemap(name, 'codes')):
            msg = "Cannot hide all values of '{}'' on '{}'-axis"
            raise ValueError(msg.format(name, axis))
        rule_update = {'dropx': {'values': hide}}
        self._meta['columns'][name]['rules'][axis].update(rule_update)
        return None

    def set_sorting(self, name, fix=None, ascending=False):
        """
        Set or update ``rules['x']['sortx']`` meta for the named column.

        Parameters
        ----------
        name : str
            The column variable name keyed in ``_meta['columns']``.
        fix : int or list of int, default None
            Values indicated by their ``int`` codes will be ignored in
            the sorting operation.
        ascending : bool, default False
            By default frequencies are sorted in descending order. Specify
            ``True`` to sort ascending.

        Returns
        -------
        None
        """
        if self._is_array(name):
            raise NotImplementedError('Cannot sort arrays / array items!')
        if 'rules' not in self._meta['columns'][name]:
            self._meta['columns'][name]['rules'] = {'x': {}, 'y': {}}
        if fix:
            if not isinstance(fix, list): fix = [fix]
        else:
            fix = []
        fix = self._clean_codes_against_meta(name, fix)
        rule_update = {'sortx': {'ascending': ascending, 'fixed': fix}}
        self._meta['columns'][name]['rules']['x'].update(rule_update)
        return None

    def set_variable_text(self, name, new_text, text_key=None):
        """
        Apply a new or update a column's/masks' meta text object.

        Parameters
        ----------
        name : str
            The originating column variable name keyed in ``meta['columns']``
            or ``meta['masks']``.
        new_text : str
            The ``text`` (label) to be set.
        text_key : str, default None
            Text key for text-based label information. Will automatically fall
            back to the instance's text_key property information if not provided.

        Returns
        -------
        None
            The ``DataSet`` is modified inplace.
        """
        self._verify_var_in_dataset(name)
        if not text_key: text_key = self.text_key
        collection = 'masks' if self._is_array(name) else 'columns'
        if text_key in self._meta[collection][name]['text'].keys():
            self._meta[collection][name]['text'][text_key] = new_text
        else:
            text_update = {text_key: new_text}
            self._meta[collection][name]['text'].update(text_update)
        return None

    # will be removed soon!
    def set_column_text(self, name, new_text, text_key=None):
        """
        Apply a new or update a column's meta text object.

        Parameters
        ----------

        Returns
        -------
        """
        warning = "'set_column_text()' will be removed soon!"
        warning = warning + " Use 'set_variable_text()' instead!"
        warnings.warn(warning)
        self._verify_column_in_meta(name)
        if not text_key: text_key = self.text_key
        if text_key in self._meta['columns'][name]['text'].keys():
            self._meta['columns'][name]['text'][text_key] = new_text
        else:
            self._meta['columns'][name]['text'].update({text_key: new_text})
        return None

    def set_mask_text(self, name, new_text, text_key=None):
        """
        Apply a new or update a masks' meta text object.

        Parameters
        ----------

        Returns
        -------
        """
        warning = "'set_mask_text()' will be removed soon!"
        warning = warning + " Use 'set_variable_text()' instead!"
        warnings.warn(warning)
        if not text_key: text_key = self.text_key
        if text_key in self._meta['masks'][name]['text'].keys():
            self._meta['masks'][name]['text'][text_key] = new_text
        else:
            self._meta['masks'][name]['text'].update({text_key: new_text})
        return None

    def _add_array(self, name, qtype, label, items, categories, text_key, dims_like):
        """
        """
        if dims_like:
            array_name = self._dims_array_name(name)
        else:
            array_name = name
        item_objects = []
        if isinstance(items[0], (str, unicode)):
            items = [(no, label) for no, label in enumerate(items, start=1)]
        value_ref = 'lib@values@{}'.format(array_name)
        values = None
        for i in items:
            item_no = i[0]
            item_lab = i[1]
            item_name = self._array_item_name(i[0], name, dims_like)
            item_objects.append(self._item(item_name, text_key, item_lab))
            column_lab = '{} - {}'.format(label, item_lab)
            self.add_meta(name=item_name, qtype=qtype, label=column_lab,
                          categories=categories, items=None, text_key=text_key)
            if not values:
                values = self._meta['columns'][item_name]['values']
            self._meta['columns'][item_name]['values'] = value_ref
            self._meta['sets']['data file']['items'].remove('columns@{}'.format(item_name))
        mask_meta = {'items': item_objects, 'type': 'array',
                     'values': value_ref, 'text': {text_key: label}}
        self._meta['lib']['values'][array_name] = values
        self._meta['masks'][array_name] = mask_meta
        datafile_setname = 'masks@{}'.format(array_name)
        if datafile_setname not in self._meta['sets']['data file']['items']:
            self._meta['sets']['data file']['items'].append(datafile_setname)
        self._meta['sets'][array_name] = {'items': [i['source'] for i in item_objects]}
        return None

    def copy_var(self, name, suffix='rec', copy_data=True):
        # WILL BE REMOVED SOON
        self.copy(name, suffix, copy_data)

    def copy(self, name, suffix='rec', copy_data=True, slicer=None):
        """
        Copy meta and case data of the variable defintion given per ``name``.

        Parameters
        ----------
        name : str
            The originating column variable name keyed in ``meta['columns']``
            or ``meta['masks']``.
        suffix : str, default 'rec'
            The new variable name will be constructed by suffixing the original
            ``name`` with ``_suffix``, e.g. ``'age_rec``.
        copy_data: boolean
            The new variable assumes the ``data`` of the original variable.
        condition: dict
            If the data is copied it is possible to filter the data with 
            complex logic. Example: condition={'q1': not_any([99])}
        Returns
        -------
        None
            DataSet is modified inplace, adding a copy to both the data and meta
            component.
        """
        self._verify_var_in_dataset(name)
        copy_name = '{}_{}'.format(name, suffix)
        if self._is_array(name):
            items = self._get_itemmap(name, 'items')
            mask_meta_copy = org_copy.deepcopy(self._meta['masks'][name])
            if not 'masks@' + copy_name in self._meta['sets']['data file']['items']:
                self._meta['sets']['data file']['items'].append('masks@' + copy_name)
            mask_set = []
            for i, i_meta in zip(items, mask_meta_copy['items']):
                self.copy(i, suffix, copy_data)
                i_name = '{}_{}'.format(i, suffix)
                i_meta['source'] = 'columns@{}'.format(i_name)
                mask_set.append('columns@{}'.format(i_name))
            lib_ref = 'lib@values@{}'.format(copy_name)
            lib_copy = org_copy.deepcopy(self._meta['lib']['values'][name])
            mask_meta_copy['values'] = lib_ref
            self._meta['masks'][copy_name] = mask_meta_copy
            self._meta['lib']['values'][copy_name] = lib_copy
            self._meta['sets'][copy_name] = {'items': mask_set}
        else:
            if copy_data:
                if slicer:
                    self._data[copy_name] = np.NaN
                    slicer = self.slicer(slicer)
                    self[slicer, [copy_name]] = self._data[name].copy()
                else:
                    self._data[copy_name] = self._data[name].copy()
            else:
                self._data[copy_name] = np.NaN
            meta_copy = org_copy.deepcopy(self._meta['columns'][name])
            self._meta['columns'][copy_name] = meta_copy
            self._meta['columns'][copy_name]['name'] = copy_name
            if not 'columns@' + copy_name in self._meta['sets']['data file']['items']:
                self._meta['sets']['data file']['items'].append('columns@' + copy_name)
        return None

    def code_count(self, name, count_only=None):
        """
        Get the total number of codes/entries found per row.

        .. note:: Will be 0/1 for type ``single`` and range between 0 and the
            number of possible values for type ``delimited set``.

        Parameters
        ----------
        name : str
            The column variable name keyed in ``meta['columns']``.
        count_only : int or list of int, default None
            Pass a list of codes that should no be counted.

        Returns
        -------
        count : pandas.Series
            A series with the results as ints.
        """
        if self._is_array(name) or self._is_numeric(name):
            raise TypeError('Can only count codes on categorical data columns!')
        dummy = self.make_dummy(name, partitioned=False)
        if count_only:
            if not isinstance(count_only, list): count_only = [count_only]
            dummy = dummy[count_only]
        count = dummy.sum(axis=1)
        return count

    def is_nan(self, name):
        """
        Detect empty entries in the ``_data`` rows.

        Parameters
        ----------
        name : str
            The column variable name keyed in ``meta['columns']``.

        Returns
        -------
        count : pandas.Series
            A series with the results as bool.
        """
        if self._is_array(name):
            raise TypeError("Can only check 'np.NaN' on non-mask variables!")
        return self._data[name].isnull()

    def any(self, name, codes):
        """
        Return a logical has_any() slicer for the passed codes.

        .. note:: When applied to an array mask, the has_any() logic is ex-
            tended to the item sources, i.e. the it must itself be true for
            *at least one of* the items.

        Parameters
        ----------
        name : str, default None
            The column variable name keyed in ``_meta['columns']`` or
            ``_meta['masks']``.
        codes : int or list of int
            The codes to build the logical slicer from.

        Returns
        -------
        slicer : pandas.Index
            The indices fulfilling has_any([codes]).
        """
        if not isinstance(codes, list): codes = [codes]
        if self._is_array(name):
            logics = []
            for s in self.sources(name):
                logics.append({s: has_any(codes)})
            slicer = self.slicer(union(logics))
        else:
            slicer = self.slicer({name: has_any(codes)})
        return slicer

    def all(self, name, codes):
        """
        Return a logical has_all() slicer for the passed codes.

        .. note:: When applied to an array mask, the has_all() logic is ex-
            tended to the item sources, i.e. the it must itself be true for
            *all* the items.

        Parameters
        ----------
        name : str, default None
            The column variable name keyed in ``_meta['columns']`` or
            ``_meta['masks']``.
        codes : int or list of int
            The codes to build the logical slicer from.

        Returns
        -------
        slicer : pandas.Index
            The indices fulfilling has_all([codes]).
        """
        if not isinstance(codes, list): codes = [codes]
        if self._is_array(name):
            logics = []
            for s in self.sources(name):
                logics.append({s: has_all(codes)})
            slicer = self.slicer(intersection(logics))
        else:
            slicer = self.slicer({name: has_all(codes)})
        return slicer

    def crosstab(self, x, y=None, w=None, pct=False, decimals=1, text=True,
                 rules=False, xtotal=False):
        """
        """
        meta, data = self.split()
        y = '@' if not y else y
        get = 'count' if not pct else 'normalize'
        show = 'values' if not text else 'text'
        return ct(meta, data, x=x, y=y, get=get, weight=w, show=show,
                  rules=rules, xtotal=xtotal, decimals=decimals)

    def _verify_variable_meta_not_exist(self, name, is_array):
        """
        """
        msg = ''
        if not is_array:
            if name in self._meta['columns']:
                msg = "Overwriting meta for '{}', column already exists!"
        else:
            if name in self._meta['masks']:
                msg = "Overwriting meta for '{}', mask already exists!"
        if msg:
            print msg.format(name)
        else:
            return None

    def _clean_codes_against_meta(self, name, codes):
        return [c for c in codes if c in self._get_valuemap(name, 'codes')]

    @staticmethod
    def _item(item_name, text_key, text):
        """
        """
        return {'source': 'columns@{}'.format(item_name),
                'text': {text_key: text}}

    def copy_array_data(self, source, target, source_items=None,
                        target_items=None, slicer=None):
        """
        """
        self._verify_same_value_codes_meta(source, target)
        all_source_items = self._get_itemmap(source, non_mapped='items')
        all_target_items = self._get_itemmap(target, non_mapped='items')
        if slicer: mask = self.slicer(slicer)
        if source_items:
            source_items = [all_source_items[i-1] for i in source_items]
        else:
            source_items = all_source_items
        if target_items:
            target_items = [all_target_items[i-1] for i in target_items]
        else:
            target_items = all_target_items
        for s, t in zip(source_items, target_items):
                if slicer:
                    self._data.loc[mask, t] = self._data.loc[mask, s]
                else:
                    self[t] = self[s]
        return None

    def unify_values(self, name, code_map, slicer=None, exclusive=False):
        """
        Use a mapping of old to new codes to replace code values in ```_data``.

        .. note:: Experimental! Check results carefully!

        Parameters
        ----------
        name : str
            The column variable name keyed in ``meta['columns']``.
        code_map : dict
            A mapping of ``{old: new}``; ``old`` and ``new`` must be the
            int-type code values from the column meta data.
        slicer : Quantipy logic statement, default None
            If provided, the values will only be unified for cases where the
            condition holds.
        exclusive : bool, default False
            If True, the recoded unified value will replace whatever is already
            found in the ``_data`` column, ignoring ``delimited set`` typed data
            to which normally would get appended to.

        Returns
        -------
        None
        """
        append = self._is_delimited_set(name)
        if exclusive: append = False
        for old_code, new_code in code_map.items():
            self.recode(name, {new_code: {name: [old_code]}},
                        append=append, intersect=slicer)
            if not slicer:
                self.remove_values(name, old_code)
            else:
                msg = "Unified {} >> {} on data slice. Remove values meta if needed!"
                print msg.format(old_code, new_code)
        return None

    @staticmethod
    def _dims_array_name(name):
        return '{}.{}_grid'.format(name, name)

    @staticmethod
    def _array_item_name(item_no, var_name, dims_like):
        item_name = '{}_{}'.format(var_name, item_no)
        if dims_like:
            item_name = var_name + '[{' + item_name + '}].' + var_name + '_grid'
        return item_name

    def _make_items_list(self, name, text_key):
        """
        Is this equivalent to make_values_list() needed?
        """
        pass

    def _verify_same_value_codes_meta(self, name_a, name_b):
        value_codes_a = self._get_valuemap(name_a, non_mapped='codes')
        value_codes_b = self._get_valuemap(name_b, non_mapped='codes')
        if not set(value_codes_a) == set(value_codes_b):
            msg = "'{}' and '{}' do not share the same code values!"
            raise ValueError(msg.format(name_a, name_b))
        return None

    def transpose_array(self, name, new_name=None, ignore_items=None,
                        ignore_values=None, copy_data=True, text_key=None):
        """
        Create a new array mask with transposed items / values structure.

        This method will automatically create meta and case data additions in
        the ``DataSet`` instance.

        Parameters
        ----------
        name : str
            The originating mask variable name keyed in ``meta['masks']``.
        new_name : str, default None
            The name of the new mask. If not provided explicitly, the new_name
            will be constructed constructed by suffixing the original
            ``name`` with '_trans', e.g. ``'Q2Array_trans``.
        ignore_items : int or list of int, default None
            If provided, the items listed by their order number in the
            ``_meta['masks'][name]['items']`` object will not be part of the
            transposed array. This means they will be ignored while creating
            the new value codes meta.
        ignore_codes : int or list of int, default None
            If provided, the listed code values will not be part of the
            transposed array. This means they will not be part of the new
            item meta.
        text_key : str
            The text key to be used when generating text objects, i.e.
            item and value labels.

        Returns
        -------
        None
            DataSet is modified inplace.
        """
        if not self._get_type(name) == 'array':
            raise TypeError("'{}' is not an array mask!".format(name))
        org_name = name
        # Get array item and value structure
        reg_items_object = self._get_itemmap(name)
        if ignore_items:
            if not isinstance(ignore_items, list):
                ignore_items = [ignore_items]
            reg_items_object = [i for idx, i in
                                enumerate(reg_items_object, start=1)
                                if idx not in ignore_items]
        reg_item_names = [item[0] for item in reg_items_object]
        reg_item_texts = [item[1] for item in reg_items_object]

        reg_value_object = self._get_valuemap(name)
        if ignore_values:
            if not isinstance(ignore_values, list):
                ignore_values = [ignore_values]
            reg_value_object = [v for v in reg_value_object if v[0]
                                not in ignore_values]
        reg_val_codes = [v[0] for v in reg_value_object]
        reg_val_texts = [v[1] for v in reg_value_object]

        # Transpose the array structure: values --> items, items --> values
        trans_items = [(code, value) for code, value in
                       zip(reg_val_codes, reg_val_texts)]
        trans_values = [(idx, text) for idx, text in
                        enumerate(reg_item_texts, start=1)]
        label = self._get_label(name, text_key=text_key)

        # Figure out if a Dimensions grid is the input
        if '.' in name:
            name = name.split('.')[0]
            dimensions_like = True
        else:
            dimensions_like = False
        if not new_name:
            new_name = '{}_trans'.format(name)

        # Create the new meta data entry for the transposed array structure
        qtype = 'delimited set'
        self.add_meta(new_name, qtype, label, trans_values, trans_items,
                      text_key, dimensions_like_grids=dimensions_like)
        if dimensions_like:
            new_name = '{}.{}_grid'.format(new_name, new_name)

        # Do the case data transformation by looping through items and
        # convertig value code entries...
        trans_items = self._get_itemmap(new_name, 'items')
        trans_values = self._get_valuemap(new_name, 'codes')
        for reg_item_name, new_val_code in zip(reg_item_names, trans_values):
            for reg_val_code, trans_item in zip(reg_val_codes, trans_items):
                if trans_item not in self._data.columns:
                    if qtype == 'delimited set':
                        self[trans_item] = ''
                    else:
                        self[trans_item] = np.NaN
                if copy_data:
                    slicer = {reg_item_name: [reg_val_code]}
                    update_with = new_val_code
                    self.recode(trans_item, {update_with: slicer},
                                append=True)
        print 'Transposed array: {} into {}'.format(org_name, new_name)

    def slicer(self, condition):
        """
        Create an index slicer to select rows from the DataFrame component.

        Parameters
        ----------
        condition : Quantipy logic expression
            A logical condition expressed as Quantipy logic that determines
            which subset of the case data rows to be kept.

        Returns
        -------
        slicer : pandas.Index
            The indices fulfilling the passed logical condition.
        """
        full_data = self._data.copy()
        series_data = full_data[full_data.columns[0]].copy()
        slicer, _ = get_logic_index(series_data, condition, full_data)
        return slicer

    def recode(self, target, mapper, default=None, append=False,
               intersect=None, initialize=None, fillna=None, inplace=True):
        """
        Create a new or copied series from data, recoded using a mapper.

        This function takes a mapper of {key: logic} entries and injects the
        key into the target column where its paired logic is True. The logic
        may be arbitrarily complex and may refer to any other variable or
        variables in data. Where a pre-existing column has been used to
        start the recode, the injected values can replace or be appended to
        any data found there to begin with. Note that this function does
        not edit the target column, it returns a recoded copy of the target
        column. The recoded data will always comply with the column type
        indicated for the target column according to the meta.

        Parameters
        ----------
        target : str
            The column variable name keyed in ``_meta['columns']`` that is the
            target of the recode. If not found in ``_meta`` this will fail
            with an error. If ``target`` is not found in data.columns the
            recode will start from an empty series with the same index as
            ``_data``. If ``target`` is found in data.columns the recode will
            start from a copy of that column.
        mapper : dict
            A mapper of {key: logic} entries.
        default : str, default None
            The column name to default to in cases where unattended lists
            are given in your logic, where an auto-transformation of
            {key: list} to {key: {default: list}} is provided. Note that
            lists in logical statements are themselves a form of shorthand
            and this will ultimately be interpreted as:
            {key: {default: has_any(list)}}.
        append : bool, default False
            Should the new recodd data be appended to values already found
            in the series? If False, data from series (where found) will
            overwrite whatever was found for that item instead.
        intersect : logical statement, default None
            If a logical statement is given here then it will be used as an
            implied intersection of all logical conditions given in the
            mapper.
        initialize : str or np.NaN, default None
            If not None, a copy of the data named column will be used to
            populate the target column before the recode is performed.
            Alternatively, initialize can be used to populate the target
            column with np.NaNs (overwriting whatever may be there) prior
            to the recode.
        fillna : int, default=None
            If not None, the value passed to fillna will be used on the
            recoded series as per pandas.Series.fillna().
        inplace : bool, default True
            If True, the ``DataSet`` will be modified inplace with new/updated
            columns. Will return a new recoded ``pandas.Series`` instance if
            False.

        Returns
        -------
        None or recode_series
            Either the ``DataSet._data`` is modfied inplace or a new
            ``pandas.Series`` is returned.
        """
        meta = self._meta
        data = self._data
        if not target in meta['columns']:
            raise ValueError(("{} not found in meta['columns'].".format(target),
                              "Please create meta data first!"))
        recode_series = _recode(meta, data, target, mapper,
                                default, append, intersect, initialize, fillna)
        if inplace:
            self._data[target] = recode_series
            if not self._is_numeric(target):
                self._verify_data_vs_meta_codes(target)
            return None
        else:
            return recode_series

    def interlock(self, name, label, variables, val_text_sep = '/'):
        """
        Build a new category-intersected variable from >=2 incoming variables.

        Parameters
        ----------
        name : str
            The new column variable name keyed in ``_meta['columns']``.
        label : str
            The new text label for the created variable.
        variables : list of >= 2 str
            The column names of the variables that are feeding into the
            intersecting recode operation.
        val_text_sep : str, default '/'
            The passed character (or any other str value) wil be used to
            separate the incoming individual value texts to make up the inter-
            sected category value texts, e.g.: 'Female/18-30/London'.

        Returns
        -------
        None
        """
        if not isinstance(variables, list) or len(variables) < 2:
            raise ValueError("'variables' must be a list of at least two items!")
        if any(self._is_array(v) for v in variables):
            raise TypeError('Cannot interlock within array-typed variables!')
        if any(self._is_delimited_set(v) for v in variables):
            qtype = 'delimited set'
        else:
            qtype = 'single'
        codes = [self._get_valuemap(v, 'codes') for v in variables]
        texts = [self._get_valuemap(v, 'texts') for v in variables]
        zipped = zip(list(product(*codes)), list(product(*texts)))
        categories = []
        cat_id = 0
        for codes, texts in zipped:
            cat_id += 1
            cat_label = val_text_sep.join(texts)
            rec = [{v: [c]} for v, c in zip(variables, codes)]
            rec = intersection(rec)
            categories.append((cat_id, cat_label, rec))
        self.derive(name, qtype, label, categories)
        return None

    def derive_categorical(self, name, qtype, label, cond_map, text_key=None):
        warning = "'derive_categorical()' will be removed soon!"
        warning = warning + " Use 'derive()' instead!"
        warnings.warn(warning)
        return self.derive(name, qtype, label, cond_map, text_key)

    def derive(self, name, qtype, label, cond_map, text_key=None):
        """
        Create meta and recode case data by specifying derived category logics.

        Parameters
        ----------
        name : str
            The column variable name keyed in ``meta['columns']``.
        qtype : [``int``, ``float``, ``single``, ``delimited set``]
            The structural type of the data the meta describes.
        label : str
            The ``text`` label information.
        cond_map : list of tuples
            Tuples of three elements with following structure:
            (code, 'Label goes here', <qp logic expression here>), e.g.:
            (1, 'Men between 30 and 40',
             intersection([{'gender': [1]}, {'age': frange('30-40')}]))
        text_key : str, default None
            Text key for text-based label information. Will automatically fall
            back to the instance's text_key property information if not provided.

        Returns
        -------
        None
            ``DataSet`` is modified inplace.
        """
        if not text_key: text_key = self.text_key
        append = qtype == 'delimited set'
        categories = [(cond[0], cond[1]) for cond in cond_map]
        idx_mapper = {cond[0]: cond[2] for cond in cond_map}
        self.add_meta(name, qtype, label, categories, items=None, text_key=text_key)
        self.recode(name, idx_mapper, append=append)
        return None

    def band_numerical(self, name, bands, new_name=None, label=None, text_key=None):
        warning = "'band_numerical()' will be removed soon!"
        warning = warning + " Use 'band()' instead!"
        warnings.warn(warning)
        return self.band(name, bands, new_name, label, text_key)

    def band(self, name, bands, new_name=None, label=None, text_key=None):
        """
        Group numeric data with band defintions treated as group text labels.

        Wrapper around ``derive()`` for quick banding of numeric
        data.

        Parameters
        ----------
        name : str
            The column variable name keyed in ``_meta['columns']`` that will
            be banded into summarized categories.
        bands : list of int/tuple *or* dict mapping the former to value texts
            The categorical bands to be used. Bands can be single numeric
            values or ranges, e.g.: [0, (1, 10), 11, 12, (13, 20)].
            Be default, each band will also make up the value text of the
            category created in the ``_meta`` component. To specify custom
            texts, map each band to a category name e.g.:
             [{'A': 0},
              {'B': (1, 10)},
              {'C': 11},
              {'D': 12},
              {'E': (13, 20)}]
        new_name : str, default None
            The created variable will be named ``'<name>_banded'``, unless a
            desired name is provided explicitly here.
        label : str, default None
            The created variable's text label will be identical to the origi-
            nating one's passed in ``name``, unless a desired label is provided
            explicitly here.
        text_key : str, default None
            Text key for text-based label information. Uses the
            ``DataSet.text_key`` information if not provided.

        Returns
        -------
        None
            ``DataSet`` is modified inplace.
        """
        if self._is_array(name):
            raise TypeError('Cannot band array mask!')
        if not self._is_numeric(name):
            msg = "Can only band numeric typed data! {} is {}."
            msg = msg.format(name, self._get_type(name))
            raise TypeError(msg)
        if not text_key: text_key = self.text_key
        if not new_name: new_name = '{}_banded'.format(new_name)
        if not label: label = self._get_label(name, text_key)
        franges = []
        for idx, band in enumerate(bands, start=1):
            lab = None
            if isinstance(band, dict):
                lab = band.keys()[0]
                band = band.values()[0]
            if isinstance(band, tuple):
                r = '{}-{}'.format(band[0], band[1])
            else:
                r = str(band)
            franges.append([idx, lab or r, {name: frange(r)}])
        self.derive(new_name, 'single', label, franges,
                                text_key=text_key)

        return None

    def _make_values_list(self, categories, text_key, start_at=None):
        if not start_at:
            start_at = 1
        if not all([isinstance(cat, tuple) for cat in categories]):
            vals = [self._value(no, text_key, lab) for no, lab in
                    enumerate(categories, start_at)]
        else:
            vals = [self._value(cat[0], text_key, cat[1]) for cat in categories]
        return vals

    def weight(self, weight_scheme, weight_name='weight', unique_key='identity',
               report=True, inplace=True):
        """
        Weight the ``DataSet`` according to a well-defined weight scheme.

        Parameters
        ----------
        weight_scheme : quantipy.Rim instance
            A rim weights setup with defined targets. Can include multiple
            weight groups and/or filters.
        weight_name : str, default 'weight'
            A name for the float variable that is added to pick up the weight
            factors.
        unique_key : str, default 'identity'.
            A variable inside the ``DataSet`` instance that will be used to
            the map individual case weights to their matching rows.
        report : bool, default True
            If True, will report a summary of the weight algorithm run
            and factor outcomes.
        inplace : bool, default True
            If True, the weight factors are merged back into the ``DataSet``
            instance. Will otherwise return the ``pandas.DataFrame`` that
            contains the weight factors, the ``unique_key`` and all variables
            that have been used to compute the weights (filters, target
            variables, etc.).

        Returns
        -------
        None or ``pandas.DataFrame``
            Will either create a new column called ``'weight'`` in the
            ``DataSet`` instance or return a ``DataFrame`` that contains
            the weight factors.
        """
        meta, data = self.split()
        engine = qp.WeightEngine(data, meta)
        engine.add_scheme(weight_scheme, key=unique_key)
        engine.run()
        org_wname = weight_name
        if report:
            print engine.get_report()
        if inplace:
            scheme_name = weight_scheme.name
            weight_name = 'weights_{}'.format(scheme_name)
            weight_description = '{} weights'.format(scheme_name)
            data_wgt = engine.dataframe(scheme_name)[[unique_key, weight_name]]
            data_wgt.rename(columns={weight_name: org_wname}, inplace=True)
            if org_wname not in self._meta['columns']:
                self.add_meta(org_wname, 'float', weight_description)
            self.update(data_wgt, on=unique_key)
        else:
            return data_wgt

    @staticmethod
    def _value(value, text_key, text):
        """
        Return a well-formed Quantipy value object from the given arguments.

        Parameters
        ----------
        value : int
            The numeric value to be given to the returned value object.
        text_key : str
            The text key to be used when generating the returned value
            object's text object.
        text : str
            The label to be given to the returned value object.
        """
        return {'value': value, 'text': {text_key: text}}

    def _clean_missing_map(self, var, missing_map):
        """
        Generate a map of missings that only contains valid flag names
        and existing meta value texts.
        """
        valid_flags = ['d.exclude', 'exclude']
        valid_codes = self._get_valuemap(var, non_mapped='codes')
        valid_map = {}
        for mtype, mcodes in missing_map.items():
            if not isinstance(mcodes, list): mcodes = [mcodes]
            if mtype in valid_flags:
                codes = [c for c in mcodes if c in valid_codes]
                if codes: valid_map[mtype] = codes
        return valid_map

    def set_missings(self, var=None, missing_map='default', ignore=None):
        """
        Flag category defintions for exclusion in aggregations.

        Parameters
        ----------
        var : str or list of str
            Variable(s) to apply the meta flags to.
        missing_map: 'default' or dict of {code(s): 'flag'}, default 'default'
            A mapping of codes to flags that can either be 'exclude' (globally
            ignored) or 'd.exclude' (only ignored in descriptive statistics).
            Passing 'default' is using a preset list of (TODO: specify) values
            for exclusion.
        ignore : str or list of str, default None
            A list of variables that should be ignored when applying missing
            flags via the 'default' list method.

        Returns
        -------
        None
        """
        unflag = False
        if not missing_map: unflag = True
        if unflag:
            var = self._prep_varlist(var)
            for v in var:
                if 'missings' in self.meta()['columns'][v]:
                    del self.meta()['columns'][v]['missings']
        else:
            if not missing_map == 'default':
                missing_map = self._clean_missing_map(var, missing_map)
            var = self._prep_varlist(var)
            ignore = self._prep_varlist(ignore, keep_unexploded=True)
            if missing_map == 'default':
                self._set_default_missings(ignore)
            else:
                for v in var:
                    if self._has_missings(v):
                        self.meta()['columns'][v].update({'missings': missing_map})
                    else:
                        self.meta()['columns'][v]['missings'] = missing_map
            return None

    @classmethod
    def _consecutive_codes(cls, codes):
        return sorted(codes) == range(min(codes), max(codes)+1)

    @classmethod
    def _highest_code(cls, codes):
        return max(codes)

    @classmethod
    def _lowest_code(cls, codes):
        return min(codes)

    @classmethod
    def _next_consecutive_code(cls, codes):
        if cls._consecutive_codes(codes):
            return len(codes) + 1
        else:
            return cls._highest_code(codes) + 1

    def _remove_from_delimited_set_data(self, name, remove):
        """
        """
        data = self._data[name].copy()
        data.replace(np.NaN, '-NAN-', inplace=True)
        data = data.apply(lambda x: x.split(';'))
        data = data.apply(lambda x: x[0] if (x == ['-NAN-'] or x == [''])
                          else x)
        data = data.apply(lambda x: [c for c in x if c != ''
                                     and int(c) not in remove]
                                     if isinstance(x, list) else x)
        data = data.apply(lambda x: ';'.join(x) + ';' if x != '-NAN-'
                          else np.NaN)
        self._data[name] = data
        return None



    def describe(self, var=None, only_type=None, text_key=None):
        """
        Inspect the DataSet's global or variable level structure.
        """
        if text_key is None: text_key = self.text_key
        if var is not None:
            return self._get_meta(var, only_type, text_key)
        if self._meta['columns'] is None:
            return 'No meta attached to data_key: %s' %(data_key)
        else:
            types = {
                'int': [],
                'float': [],
                'single': [],
                'delimited set': [],
                'string': [],
                'date': [],
                'time': [],
                'array': [],
                'N/A': []
            }
            not_found = []
            for col in self._data.columns:
                if not col in ['@1', 'id_L1', 'id_L1.1']:
                    try:
                        types[
                              self._meta['columns'][col]['type']
                             ].append(col)
                    except:
                        types['N/A'].append(col)
            for mask in self._meta['masks'].keys():
                types[self._meta['masks'][mask]['type']].append(mask)
            idx_len = max([len(t) for t in types.values()])
            for t in types.keys():
                typ_padded = types[t] + [''] * (idx_len - len(types[t]))
                types[t] = typ_padded
            types = pd.DataFrame(types)
            if only_type:
                if not isinstance(only_type, list): only_type = [only_type]
                types = types[only_type]
                types = types.replace('', np.NaN).dropna(how='all')
            else:
                types =  types[['single', 'delimited set', 'array', 'int',
                                'float', 'string', 'date', 'time', 'N/A']]
            types.columns.name = 'size: {}'.format(len(self._data))
            return types

    def unmask(self, var):
        if not self._is_array(var):
            raise KeyError('{} is not a mask.'.format(var))
        else:
            return self._get_itemmap(var=var, non_mapped='items')

    def _set_default_missings(self, ignore=None):
        excludes = ['weißnicht', 'keineangabe', 'weißnicht/keineangabe',
                    'keineangabe/weißnicht', 'kannmichnichterinnern',
                    'weißichnicht', 'nichtindeutschland']
        d = self.describe()
        cats = []
        valids = ['array', 'single', 'delimited set']
        for valid in valids:
            cats.extend(d[valid].replace('', np.NaN).dropna().values.tolist())
        for cat in cats:
            if cat not in ignore:
                flags_code = []
                vmap = self._get_valuemap(cat)
                for exclude in excludes:
                    code = self._code_from_text(vmap, exclude)
                    if code:
                        flags_code.append(code)
                if flags_code:
                    flags_code = set(flags_code)
                    mis_map = {'exclude': list(flags_code)}
                    self.set_missings(cat, mis_map)
        return None

    def _get_missing_map(self, var):
        if self._is_array(var):
            var = self._get_itemmap(var, non_mapped='items')
        else:
            if not isinstance(var, list): var = [var]
        for v in var:
            if self._has_missings(v):
                return self.meta()['columns'][v]['missings']
            else:
                return None

    def _get_missing_list(self, var, globally=True):
        if self._has_missings(var):
            miss = self._get_missing_map(var)
            if globally:
                return miss['exclude']
            else:
                miss_list = []
                for miss_type in miss.keys():
                    miss_list.extend(miss[miss_type])
                return miss_list
        else:
            return None

    def _prep_varlist(self, varlist, keep_unexploded=False):
        if varlist:
            if not isinstance(varlist, list): varlist = [varlist]
            clean_varlist = []
            for v in varlist:
                if self._is_array(v):
                    clean_varlist.extend(self._get_itemmap(v, non_mapped='items'))
                    if keep_unexploded: clean_varlist.append(v)
                else:
                    clean_varlist.append(v)
            return clean_varlist
        else:
            return [varlist]

    def _code_from_text(self, valuemap, text):
        check = dict(valuemap)
        for c, t in check.items():
            t = t.replace(' ', '').lower()
            if t == text: return c

    def _get_type(self, var):
        if var in self._meta['masks'].keys():
            return self._meta['masks'][var]['type']
        else:
             return self._meta['columns'][var]['type']

    def _has_missings(self, var):
        has_missings = False
        if self._get_type(var) == 'array':
            var = self._get_itemmap(var, non_mapped='items')[0]
        if 'missings' in self.meta()['columns'][var].keys():
            if len(self.meta()['columns'][var]['missings'].keys()) > 0:
                has_missings = True
        return has_missings

    def _is_numeric(self, var):
        return self._get_type(var) in ['float', 'int']

    def _is_array(self, var):
        return self._get_type(var) == 'array'

    def _is_multicode_array(self, mask_element):
        return self[mask_element].dtype == 'object'

    def _is_delimited_set(self, name):
        return self._meta['columns'][name]['type'] == 'delimited set'

    def _has_categorical_data(self, name):
        if self._is_array(name):
            name = self._get_itemmap(name, non_mapped='items')[0]
        if self._meta['columns'][name]['type'] in ['single', 'delimited set']:
            return True
        else:
            return False

    def _verify_data_vs_meta_codes(self, name, raiseError=True):
        """
        """
        if self._is_delimited_set(name):
            data_codes = self._data[name].str.get_dummies(';').columns.tolist()
            data_codes = [int(c) for c in data_codes]
        else:
            data_codes = pd.get_dummies(self._data[name]).columns.tolist()
        meta_codes = self._get_valuemap(name, non_mapped='codes')
        wild_codes = [code for code in data_codes if code not in meta_codes]
        if wild_codes:
            if self._verbose_errors:
                msg = "Warning: Meta not consistent with case data for '{}'!"
                print '*' * 60
                print msg.format(name)
                if raiseError: print '*' * 60
                print 'Found in data: {}'.format(data_codes)
                print 'Defined as per meta: {}'.format(meta_codes)
            if raiseError:
                raise ValueError('Please review your data processing!')
        return None

    def _verify_old_vs_new_codes(self, name, new_codes):
        """
        """
        org_codes = [value['value'] for value in self._get_value_loc(name)]
        equal = set(org_codes) == set(new_codes)
        if not equal:
            missing_codes = [c for c in org_codes if c not in new_codes]
            wild_codes = [c for c in new_codes if c not in org_codes]
            if self._verbose_errors:
                print '*' * 60
                if missing_codes:
                    msg = "Warning: Code order is incomplete for '{}'!"
                    print msg.format(name)
                if wild_codes:
                    msg = "Warning: Order contains unknown codes for '{}'!"
                    print msg.format(name)
                print '*' * 60
                if missing_codes: print 'Missing: {}'.format(missing_codes)
                if wild_codes: print 'Unknown: {}'.format(wild_codes)
            raise ValueError('Please review your data processing!')
        return None

    def _verify_column_in_meta(self, name):
        if not isinstance(name, list): name = [name]
        for n in name:
            if n not in self._meta['columns']:
                raise KeyError("'{}' not found in meta data!".format(n))
        return None

    def _get_label(self, var, text_key=None):
        if text_key is None: text_key = self.text_key
        if self._get_type(var) == 'array':
            return self._meta['masks'][var]['text'][text_key]
        else:
            return self._meta['columns'][var]['text'][text_key]

    def _get_meta_loc(self, var):
        if self._get_type(var) == 'array':
            return self._meta['lib']['values']
        else:
            return self._meta['columns']

    def _get_value_loc(self, var):
        if self._is_numeric(var):
            raise TypeError("Numerical columns do not have 'values' meta.")
        if not self._has_categorical_data(var):
            raise TypeError("Variable '{}' is not categorical!".format(var))
        loc = self._get_meta_loc(var)
        if not self._is_array(var):
            return emulate_meta(self._meta, loc[var].get('values', None))
        else:
            return emulate_meta(self._meta, loc[var])

    def _get_valuemap(self, var, non_mapped=None, text_key=None):
        if text_key is None: text_key = self.text_key
        vals = self._get_value_loc(var)
        if non_mapped in ['codes', 'lists', None]:
            codes = [int(v['value']) for v in vals]
            if non_mapped == 'codes':
                return codes
        if non_mapped in ['texts', 'lists', None]:
            texts = [v['text'][text_key] if text_key in v['text'] else None
                     for v in vals]
            if non_mapped == 'texts':
                return texts
        if non_mapped == 'lists':
            return codes, texts
        else:
            return zip(codes, texts)

    def _get_itemmap(self, var, non_mapped=None, text_key=None):
        if text_key is None: text_key = self.text_key
        if non_mapped in ['items', 'lists', None]:
            items = [i['source'].split('@')[-1]
                     for i in self._meta['masks'][var]['items']]
            if non_mapped == 'items':
                return items
        if non_mapped in ['texts', 'lists', None]:
            items_texts = [i['text'][text_key] for i in
                           self._meta['masks'][var]['items']]
            if non_mapped == 'texts':
                return items_texts
        if non_mapped == 'lists':
            return items, items_texts
        else:
            return zip(items, items_texts)

    def _verify_var_in_dataset(self, name):
        if not name in self._meta['masks'] and not name in self._meta['columns']:
            raise KeyError("'{}' not found in DataSet!".format(name))

    def _get_meta(self, var, type=None, text_key=None):
        self._verify_var_in_dataset(var)
        if text_key is None: text_key = self.text_key
        var_type = self._get_type(var)
        label = self._get_label(var, text_key)
        missings = self._get_missing_map(var)
        if self._has_categorical_data(var):
            codes, texts = self._get_valuemap(var, non_mapped='lists',
                                              text_key=text_key)
            if missings:
                codes_copy = codes[:]
                for miss_types, miss_codes in missings.items():
                    for code in miss_codes:
                        codes_copy[codes_copy.index(code)] = miss_types
                missings = [c  if isinstance(c, (str, unicode)) else None
                            for c in codes_copy]
            else:
                missings = [None] * len(codes)
            if var_type == 'array':
                items, items_texts = self._get_itemmap(var, non_mapped='lists',
                                                       text_key=text_key)
                idx_len = max((len(codes), len(items)))
                if len(codes) > len(items):
                    pad = (len(codes) - len(items))
                    items = self._pad_meta_list(items, pad)
                    items_texts = self._pad_meta_list(items_texts, pad)
                elif len(codes) < len(items):
                    pad = (len(items) - len(codes))
                    codes = self._pad_meta_list(codes, pad)
                    texts = self._pad_meta_list(texts, pad)
                    missings = self._pad_meta_list(missings, pad)
                elements = [items, items_texts, codes, texts, missings]
                columns = ['items', 'item texts', 'codes', 'texts', 'missing']
            else:
                idx_len = len(codes)
                elements = [codes, texts, missings]
                columns = ['codes', 'texts', 'missing']
            meta_s = [pd.Series(element, index=range(0, idx_len))
                      for element in elements]
            meta_df = pd.concat(meta_s, axis=1)
            meta_df.columns = columns
            meta_df.columns.name = var_type
            meta_df.index = xrange(1, len(meta_df.index) + 1)
            meta_df.index.name = '{}: {}'.format(var, label)
        else:
            meta_df = pd.DataFrame(['N/A'])
            meta_df.columns = [var_type]
            meta_df.index = ['{}: {}'.format(var, label)]
        return meta_df

    @staticmethod
    def _pad_meta_list(meta_list, pad_to_len):
        return meta_list + ([''] * pad_to_len)

    # ------------------------------------------------------------------------
    # DATA MANIPULATION/HANDLING
    # ------------------------------------------------------------------------
    def make_dummy(self, var, partitioned=False):
        if not self._is_array(var):
            vartype = self._get_type(var)
            if vartype == 'delimited set':
                try:
                    dummy_data = self[var].str.get_dummies(';')
                except:
                    dummy_data = self._data[[var]]
                    dummy_data.columns = [0]
                if self.meta is not None:
                    var_codes = self._get_valuemap(var, non_mapped='codes')
                    dummy_data.columns = [int(col) for col in dummy_data.columns]
                    dummy_data = dummy_data.reindex(columns=var_codes)
                    dummy_data.replace(np.NaN, 0, inplace=True)
                if not self.meta:
                    dummy_data.sort_index(axis=1, inplace=True)
            else: # single, int, float data
                dummy_data = pd.get_dummies(self[var])
                if self.meta and not self._is_numeric(var):
                    var_codes = self._get_valuemap(var, non_mapped='codes')
                    dummy_data = dummy_data.reindex(columns=var_codes)
                    dummy_data.replace(np.NaN, 0, inplace=True)
                dummy_data.rename(
                    columns={
                        col: int(col)
                        if float(col).is_integer()
                        else col
                        for col in dummy_data.columns
                    },
                    inplace=True)
            if not partitioned:
                return dummy_data
            else:
                return dummy_data.values, dummy_data.columns.tolist()
        else: # array-type data
            items = self._get_itemmap(var, non_mapped='items')
            codes = self._get_valuemap(var, non_mapped='codes')
            dummy_data = []
            if self._is_multicode_array(items[0]):
                for i in items:
                    i_dummy = self[i].str.get_dummies(';')
                    i_dummy.columns = [int(col) for col in i_dummy.columns]
                    dummy_data.append(i_dummy.reindex(columns=codes))
            else:
                for i in items:
                    dummy_data.append(
                        pd.get_dummies(self[i]).reindex(columns=codes))
            dummy_data = pd.concat(dummy_data, axis=1)
            if not partitioned:
                return dummy_data
            else:
                return dummy_data.values, codes, items

    def filter(self, alias, condition, inplace=False):
        """
        Filter the DataSet using a Quantipy logical expression.
        """
        data = self._data.copy()
        filter_idx = get_logic_index(pd.Series(data.index), condition, data)
        filtered_data = data.iloc[filter_idx[0], :]
        if inplace:
            self.filtered = alias
            self._data = filtered_data
        else:
            new_ds = DataSet(self.name)
            new_ds._data = filtered_data
            new_ds._meta = self._meta
            new_ds.filtered = alias
            new_ds.text_key = self.text_key
            return new_ds

    # ------------------------------------------------------------------------
    # LINK OBJECT CONVERSION & HANDLERS
    # ------------------------------------------------------------------------
    def link(self, filters=None, x=None, y=None, views=None):
        """
        Create a Link instance from the DataSet.
        """
        #raise NotImplementedError('Links from DataSet currently not supported!')
        if filters is None: filters = 'no_filter'
        l = qp.sandbox.Link(self, filters, x, y)
        return l


    # ------------------------------------------------------------------------
    # validate the dataset
    # ------------------------------------------------------------------------

    def validate(self, verbose=True):
        """
        Identify and report inconsistencies in the ``DataSet`` instance.
        """

        def err_appender(text, err_var, app, count, text_key):
            if not isinstance(text, dict):
                if err_var[0] == '': err_var[0] += app + count
                elif err_var[0] == 'x': err_var[0] += ', ' +app + count
                else: err_var[0] += ', '  + count
            elif self.text_key not in text:
                if err_var[1] == '': err_var[1] += app + count
                elif err_var[1] == 'x': err_var[1] += ', ' +app + count
                else: err_var[1] += ', '  + count
            elif text[text_key] in [None, '', ' ']:
                if err_var[2] == '': err_var[2] += app + count
                elif err_var[2] == 'x': err_var[2] += ', ' +app + count
                else: err_var[2] += ', '  + count
            return err_var


        def append_loop(err_var_item, app, count):
            if app in err_var_item:
                err_var_item += ', ' + str(count)
            else:
                err_var_item += app + ' ' + str(count)
            return err_var_item

        def data_vs_meta_codes(name):
            if not name in self._data: return False
            if self._is_delimited_set(name):
                data_codes = self._data[name].str.get_dummies(';').columns.tolist()
                data_codes = [int(c) for c in data_codes]
            else:
                data_codes = pd.get_dummies(self._data[name]).columns.tolist()
            meta_codes = self._get_valuemap(name, non_mapped='codes')
            wild_codes = [code for code in data_codes if code not in meta_codes]
            return wild_codes

        meta = self._meta
        data = self._data

        text_key = self.text_key

        msg = ("Error explanations:\n"
               "\tErr1: Text object is not a dict.\n"
               "\tErr2: Text object does not contain dataset text_key '{}'.\n"
               "\tErr3: Text object has empty text mapping.\n"
               "\tErr4: Categorical object does not contain any 'Values'.\n"
               "\tErr5: Categorical object has badly formatted 'Values'.\n"
               "\t\t (not a list or reference does not exist)\n"
               "\tErr6: 'Source' reference does not exist.\n"
               "\tErr7: '._data' contains codes that are not in ._meta.\n")
        msg = msg.format(text_key)

        err_columns = ['Err{}'.format(x) for x in range(1,8)]
        err_df = pd.DataFrame(columns=err_columns)

        for ma in meta['masks']:
            if ma.startswith('qualityControl_'): continue

            err_var = ['' for x in range(7)]

            mask = meta['masks'][ma]
            if 'text' in mask:
                text = mask['text']
                err_var = err_appender(text, err_var, '', 'x', text_key)
            for x, item in enumerate(mask['items']):
                if 'text' in item:
                    text = item['text']
                    err_var = err_appender(text, err_var, 'item ',
                                                str(x), text_key)
                if 'source' in item:
                    if (isinstance(item['source'], basestring)
                        and '@' in item['source']):
                        try:
                            ref = item['source'].split('@')
                            if not ref[-1] in meta[ref[0]]:
                                err_var[5] = append_loop(err_var[5],
                                                         'item ', x)
                        except:
                            err_var[5] = append_loop(err_var[5], 'item ', x)
                    else:
                        err_var[5] = append_loop(err_var[5], 'item ', x)
            if not 'values' in mask:
                err_var[3] = 'x'
            elif not (isinstance(mask['values'], list) or
                      isinstance(mask['values'], basestring) and
                      mask['values'].split('@')[-1] in meta['lib']['values']):
                err_var[4] = 'x'

            if not ('').join(err_var) == '':
                new_err = pd.DataFrame([err_var], index=[ma],
                                       columns=err_columns)
                err_df = err_df.append(new_err)

        excepts = [col for col in data if col not in meta['columns']]

        for col in meta['columns']:
            if col.startswith('qualityControl_'): continue

            err_var = ['' for x in range(7)]

            column = meta['columns'][col]
            if 'text' in column:
                text = column['text']
                err_var = err_appender(text, err_var, '', 'x', text_key)
            if 'values' in column:
                if not (isinstance(column['values'], list) or
                        isinstance(column['values'], basestring) and
                        column['values'].split('@')[-1] in meta['lib']['values']):
                    err_var[4] = 'x'
                for x, val in enumerate(column['values']):
                    if 'text' in val:
                        text = val['text']
                        err_var = err_appender(text, err_var, 'value ',
                                                    str(x), text_key)
            elif ('values' not in column and
                 column['type'] in ['delimited set', 'single']):
                err_var[3] = 'x'


            if (self._has_categorical_data(col) and err_var[3] == '' and
                err_var[4] == ''):
                if data_vs_meta_codes(col):
                    err_var[6] = 'x'



            if not ('').join(err_var) == '':
                new_err = pd.DataFrame([err_var], index=[col],
                                       columns=err_columns)
                err_df = err_df.append(new_err)

        for col in excepts:
            if col.startswith('id_'): continue
            else:
                new_err = pd.DataFrame([['x' for x in range(7)]], index=[col],
                                       columns=err_columns)
                err_df = err_df.append(new_err)

        if verbose:
            if not len(err_df) == 0:
                print msg
                return err_df.sort()
            else:
                print 'no issues found in dataset'
        else:
            return err_df.sort()


    def validate_backup(self, text=True, categorical=True, codes=True):
        """
        Validates variables/ text objects/ ect in the dataset
        """

        meta = self._meta
        data = self._data

        # validate text-objects
        if text:
            self.validate_text_objects(test_object=None, name=None)

        # validate categorical objects (single, delimited set, array)
        if codes: categorical = True
        if categorical:
            error_list = self.validate_categorical_objects()

        # validate data vs meta codes
        if codes:
            for key in data.keys():
                if key.startswith('id_') or key in error_list: continue
                elif self._has_categorical_data(key):
                    self._verify_data_vs_meta_codes(key, raiseError=False)



    def _proof_values(self, variable, name, error_list):
        msg = "Warning: Meta is not consistent for '{}'!"

        if not 'values' in variable.keys():
            error_list.append(name)
            print '*' * 60
            print msg.format(name)
            print "Meta doesn't contain any codes"
            return error_list

        values = variable['values']
        if isinstance(values, list):
            return error_list
        elif (isinstance(values, basestring) and
            values.split('@')[-1] in self._meta['lib']['values']):
            return error_list
        else:
            error_list.append(name)
            print '*' * 60
            print msg.format(name)
            print "Codes are not a list or reference doesn't exist"
            return error_list


    def validate_categorical_objects(self):

        meta = self._meta
        data = self._data

        error_list = []

        # validate delimited set, single
        for col in meta['columns']:
            var = meta['columns'][col]
            if var['type'] in ['delimited set', 'single']:
                error_list = self._proof_values(variable=var, name=col,
                                                error_list=error_list)

        # validate array
        for mask in meta['masks']:
            arr = meta['masks'][mask]
            error_list = self._proof_values(variable=arr, name=mask,
                                            error_list=error_list)
            for item in arr['items']:
                ref = item['source'].split('@')
                if ref[-1] in meta[ref[0]]: continue
                else:
                    print '*' * 60
                    print "Warning: Meta is not consistent for '{}'!".format(mask)
                    print "Source reference {} doesn't exist".format(ref[-1])

        return error_list


    @classmethod
    def _validate_text_objects(cls, test_object, text_key, name):

        msg = "Warning: Text object is not consistent: '{}'!"
        if not isinstance(test_object, dict):
            print '*' * 60
            print msg.format(name)
            print 'Text object is not a dict'
        elif text_key not in test_object.keys():
            print '*' * 60
            print msg.format(name)
            print 'Text object does not contain dataset-text_key {}'.format(
                text_key)
        elif test_object[text_key] in [None, '', ' ']:
            print '*' * 60
            print msg.format(name)
            print 'Text object has empty text mapping'


    def validate_text_objects(self, test_object, name=None):
        """
        Prove all text objects in the dataset.
        """

        meta = self._meta
        text_key = self.text_key

        if test_object == None : test_object= self._meta
        if name == None:
            name = 'meta'

        if isinstance(test_object, dict):
            for key in test_object.keys():
                new_name = name + '[' + key + ']'
                if 'text' == key:
                    self._validate_text_objects(test_object['text'],
                                                text_key, new_name)
                elif (key in ['properties', 'data file'] or
                    'qualityControl' in key):
                    continue
                else:
                    self.validate_text_objects(test_object[key], new_name)
        elif isinstance(test_object, list):
            for i, item in enumerate(test_object):
                new_name = name + '[' + str(i) + ']'
                self.validate_text_objects(item,new_name)


    # ------------------------------------------------------------------------
    # checking equality of variables and datasets
    # ------------------------------------------------------------------------

    def _compare(self, var1, var2, check_ds=None, text_key=None):
        """
        Compares types, codes, values, question labels of two variables.

        Parameters
        ----------
        var1: str
            Variablename that gets checked.
        var2: str
            Variablename that gets checked.
        check_ds: DataSet instance
            var2 is in this DataSet instance.
        """
        if not check_ds: check_ds = self
        if not text_key: text_key = self.text_key
        msg = '*' * 60 + "\n'{}' and '{}' are not identical:"
        if not self._get_label(var1, text_key) == check_ds._get_label(var2, text_key):
            msg = msg + '\n  - not the same label.'
        if not self._get_type(var1) == check_ds._get_type(var2):
            msg = msg + '\n  - not the same type.'
        if self._has_categorical_data(var1) and check_ds._has_categorical_data(var2):
            if not (self._get_valuemap(var1, None, text_key) ==
                    check_ds._get_valuemap(var2, None, text_key)):
                msg = msg + '\n  - not the same values object.'
        if (self._is_array(var1) and
            not (self._get_itemmap(var1, None, text_key) ==
            check_ds._get_itemmap(var2, None, text_key))):
            msg = msg + '\n  - not the same items object.'
        if not msg[-1] == ':': print msg.format(var1, var2)
        return None

    def compare(self, dataset=None, variables=None, text_key=None):
        """
        Compares types, codes, values, question labels of two datasets.

        Parameters
        ----------
        dataset : quantipy.DataSet instance
            Test if all variables in the provided ``dataset`` are also in
            ``self`` and compare their metadata definititons.
        variables : tuple of str, e.g. ('var1', 'var2')
            If no other ``dataset`` is provided, both variables are taken from
            ``self``, otherwise 'var1' is from ``self``, 'var2' is from
            ``dataset``.

        Returns
        -------
        None
        """

        if not dataset: dataset = self
        if not text_key: text_key = self.text_key
        meta = self._meta
        check_meta = dataset._meta
        if isinstance(variables, tuple):
            var1, var2 = variables
            if not var1 in meta['columns'].keys() + meta['masks'].keys():
                raise ValueError('{} is not in dataset.'.format(var1))
            if not var2 in check_meta['columns'].keys() + check_meta['masks'].keys():
                raise ValueError('{} is not in dataset.'.format(var2))
            self._compare(var1, var2, dataset, text_key)
        elif not variables:
            vars1 = {item.split('@')[1] : item.split('@')[0]
                     for item in meta['sets']['data file']['items']}
            vars2 = {item.split('@')[1] : item.split('@')[0]
                     for item in check_meta['sets']['data file']['items']}
            prove = [key for key in vars2 if key in vars1]
            for key in prove:
                self._compare(key, key, dataset, text_key)
        else:
            raise ValueError("'variables' must be a tuple of two str or None.")
        return None

# ============================================================================

    def parrot(self):
        from IPython.display import Image
        from IPython.display import display
        try:
            return display(Image(url="https://m.popkey.co/3a9f4b/jZZ83.gif"))
        except:
            print ':sad_parrot: Looks like the parrot url is not longer there!'<|MERGE_RESOLUTION|>--- conflicted
+++ resolved
@@ -604,11 +604,7 @@
         Parameters
         ----------
         path_xlsx : str
-<<<<<<< HEAD
-            Path where the excel file is stored. The file must have exactly 
-=======
             Path where the excel file is stored. The file must have exactly
->>>>>>> d2019a69
             one sheet with data.
         merge : bool
             If True the new data from the excel file will be merged on the
@@ -641,11 +637,7 @@
         new_ds._data = sheet
 
         if merge:
-<<<<<<< HEAD
-            self.hmerge(new_ds, on=unique_key, verbose=False)        
-=======
             self.hmerge(new_ds, on=unique_key, verbose=False)
->>>>>>> d2019a69
 
         return new_ds
 
