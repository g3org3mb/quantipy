#!/usr/bin/python
# -*- coding: utf-8 -*-
import numpy as np
import pandas as pd

import quantipy as qp
from quantipy.core.tools.dp.io import (
    read_quantipy as r_quantipy,
    read_dimensions as r_dimensions,
    read_decipher as r_decipher,
    read_spss as r_spss,
    read_ascribe as r_ascribe,
    write_spss as w_spss,
    write_quantipy as w_quantipy)

from quantipy.core.helpers.functions import (
    filtered_set,
    emulate_meta)

from quantipy.core.tools.view.logic import (
    has_any, has_all, has_count,
    not_any, not_all, not_count,
    is_lt, is_ne, is_gt,
    is_le, is_eq, is_ge,
    union, intersection, get_logic_index)

from quantipy.core.tools.dp.prep import (
    hmerge as _hmerge,
    vmerge as _vmerge,
    recode as _recode,
    frequency as fre,
    crosstab as ct,
    frange,
    index_mapper)

from cache import Cache

import copy as org_copy
import json
import warnings

from itertools import product

class DataSet(object):
    """
    A set of casedata (required) and meta data (optional).

    DESC.
    """
    def __init__(self, name):
        self.path = None
        self.name = name
        self.filtered = 'no_filter'
        self._data = None
        self._meta = None
        self.text_key = None
        self._verbose_errors = True
        self._verbose_infos = True
        self._cache = Cache()

    # ------------------------------------------------------------------------
    # item access / instance handlers
    # ------------------------------------------------------------------------
    def _get_columns(self, vtype=None):
        if self._meta:
            meta = self._meta['columns']
            if vtype:
                return [c for c in meta.keys() if self._get_type(c) == vtype]
            else:
                return meta.keys()
        else:
            return None

    def _get_masks(self):
        if self._meta:
            return self._meta['masks'].keys()
        else:
            return None

    def _get_sets(self):
        if self._meta:
            return self._meta['sets'].keys()
        else:
            return None

    def columns(self):
        return self._get_columns()

    def sets(self):
        return self._get_sets()

    def masks(self):
        return self._get_masks()

    def singles(self):
        return self._get_columns('single')

    def delimited_sets(self):
        return self._get_columns('delimited set')

    def ints(self):
        return self._get_columns('int')

    def floats(self):
        return self._get_columns('float')

    def dates(self):
        return self._get_columns('date')

    def strings(self):
        return self._get_columns('string')

    def __getitem__(self, var):
        if isinstance(var, tuple):
            sliced_access = True
            slicer = var[0]
            var = var[1]
        else:
            sliced_access = False
        var = self._prep_varlist(var)
        if len(var) == 1: var = var[0]
        if sliced_access:
            return self._data.ix[slicer, var]
        else:
            return self._data[var]

    def __setitem__(self, name, val):
        if isinstance(name, tuple):
            sliced_insert = True
            slicer = name[0]
            name = name[1]
        else:
            sliced_insert = False
        scalar_insert = isinstance(val, (int, float, str, unicode))
        if scalar_insert and self._has_categorical_data(name):
            if not val in self.codes(name) and not np.isnan(val):
                msg = "{} is undefined for '{}'! Valid: {}"
                raise ValueError(msg.format(val, name, self.codes(name)))
        if sliced_insert:
            self._data.loc[slicer, name] = val
        else:
            self._data[name] = val


    @staticmethod
    def start_meta(text_key='main'):
        """
        Starts a new/empty Quantipy meta document.

        Parameters
        ----------
        text_key : str, default None
            The default text key to be set into the new meta document.

        Returns
        -------
        meta : dict
            Quantipy meta object
        """
        meta = {
            'info': {
                'text': ''
            },
            'lib': {
                'default text': text_key,
                'values': {}
            },
            'columns': {},
            'masks': {},
            'sets': {
                'data file': {
                    'text': {text_key: 'Variable order in source file'},
                    'items': []
                }
            },
            'type': 'pandas.DataFrame'
        }
        return meta

    def set_verbose_errmsg(self, verbose=True):
        """
        """
        if not isinstance(verbose, bool):
            msg = 'Can only assign boolean values, found {}'
            raise ValueError(msg.format(type(verbose)))
        self._verbose_errors = verbose
        return None

    def set_verbose_infomsg(self, verbose=True):
        """
        """
        if not isinstance(verbose, bool):
            msg = 'Can only assign boolean values, found {}'
            raise ValueError(msg.format(type(verbose)))
        self._verbose_infos = verbose
        return None

    @classmethod
    def set_encoding(cls, encoding):
        """
        Hack sys.setdefaultencoding() to escape ASCII hell.

        Parameters
        ----------
        encoding : str
            The name of the encoding to default to.
        """
        import sys
        default_stdout = sys.stdout
        default_stderr = sys.stderr
        reload(sys)
        sys.setdefaultencoding(encoding)
        sys.stdout = default_stdout
        sys.stderr = default_stderr

    def clone(self):
        """
        Get a deep copy of the ``DataSet`` instance.
        """
        cloned = org_copy.deepcopy(self)
        return cloned

    def split(self, save=False):
        """
        Return the ``meta`` and ``data`` components of the DataSet instance.

        Parameters
        ----------
        save : bool, default False
            If True, the ``meta`` and ``data`` objects will be saved to disk,
            using the instance's ``name`` and ``path`` attributes to determine
            the file location.

        Returns
        -------
        meta, data : dict, pandas.DataFrame
            The meta dict and the case data DataFrame as separate objects.
        """
        meta, data = self._meta, self._data
        if save:
            path = self.path
            name = self.name
            w_quantipy(meta, data, path+name+'.json', path+name+'.csv')
        return meta, data

    def meta(self, name=None, text_key=None):
        """
        Provide a *pretty* summary for variable meta given as per ``name``.

        Parameters
        ----------
        name : str, default None
            The variable name keyed in ``_meta['columns']`` or ``_meta['masks']``.
            If None, the entire ``meta`` component of the ``DataSet`` instance
            will be returned.
        text_key : str, default None
            The text_key that should be used when taking labels from the
            source meta. If the given text_key is not found for any
            particular text object, the ``DataSet.text_key`` will be used
            instead.

        Returns
        ------
        meta : dict or pandas.DataFrame
            Either a DataFrame that sums up the meta information on a ``mask``
            or ``column`` or the meta dict as a whole is
        """
        if not name:
            return self._meta
        else:
            return self.describe(name, text_key=text_key)

    def variables(self, only_type=None):
        """
        Get an overview of all the variables ordered by their type.

        Parameters
        ----------
        only_type : str or list of str, default None
            Restrict the overview to these data types.

        Returns
        -------
        overview : pandas.DataFrame
            The variables per data type inside the ``DataSet``.
        """
        return self.describe(only_type=only_type)

    def values(self, name, text_key=None):
        """
        Get categorical data's paired code and texts information from the meta.

        Parameters
        ----------
        name : str
            The column variable name keyed in ``_meta['columns']`` or
            ``_meta['masks']``.
        text_key : str, default None
            The text_key that should be used when taking labels from the
            source meta. If the given text_key is not found for any
            particular text object, the ``DataSet.text_key`` will be used
            instead.

        Returns
        -------
        values : list of tuples
            The list of the numerical category codes and their ``texts``
            packed as tuples.
        """
        if not self._has_categorical_data(name):
            err_msg = '{} does not contain categorical values meta!'
            raise TypeError(err_msg.format(name))
        if not text_key: text_key = self.text_key
        return self._get_valuemap(name, text_key=text_key)

    def codes(self, name):
        """
        Get categorical data's numerical code values.

        Parameters
        ----------
        name : str
            The column variable name keyed in ``_meta['columns']``.

        Returns
        -------
        codes : list
            The list of category codes.
        """
        return self._get_valuemap(name, non_mapped='codes')

    def value_texts(self, name, text_key=None):
        """
        Get categorical data's text information.

        Parameters
        ----------
        name : str
            The column variable name keyed in ``_meta['columns']``.

        Returns
        -------
        texts : list
            The list of category texts.
        """
        return self._get_valuemap(name, non_mapped='texts', text_key=text_key)

    def items(self, name, text_key=None):
        """
        Get the array's paired item names and texts information from the meta.

        Parameters
        ----------
        name : str
            The column variable name keyed in ``_meta['masks']``.
        text_key : str, default None
            The text_key that should be used when taking labels from the
            source meta. If the given text_key is not found for any
            particular text object, the ``DataSet.text_key`` will be used
            instead.

        Returns
        -------
        items : list of tuples
            The list of source item names (from ``_meta['columns']``) and their
            ``text`` information packed as tuples.
        """
        if not self._is_array(name):
            err_msg = '{} is not an array mask!'
            raise TypeError(err_msg.format(name))
        if not text_key: text_key = self.text_key
        return self._get_itemmap(name, text_key=text_key)

    def sources(self, name):
        """
        Get the ``_meta['columns']`` elements for the passed array mask name.

        Parameters
        ----------
        name : str
            The mask variable name keyed in ``_meta['masks']``.

        Returns
        -------
        sources : list
            The list of source elements from the array definition.
        """
        return self._get_itemmap(name, non_mapped='items')

    def item_texts(self, name, text_key=None):
        """
        Get the ``text`` meta data for the items of the passed array mask name.

        Parameters
        ----------
        name : str
            The mask variable name keyed in ``_meta['masks']``.
        text_key : str, default None
            The text_key that should be used when taking labels from the
            source meta. If the given text_key is not found for any
            particular text object, the ``DataSet.text_key`` will be used
            instead.

        Returns
        -------
        texts : list
            The list of item texts for the array elements.
        """
        return self._get_itemmap(name, non_mapped='texts', text_key=text_key)


    def data(self):
        """
        Return the ``data`` component of the ``DataSet`` instance.
        """
        return self._data

    def _cache(self):
        return self._cache

    # ------------------------------------------------------------------------
    # file i/o / conversions
    # ------------------------------------------------------------------------
    def read_quantipy(self, path_meta, path_data):
        """
        Load Quantipy .csv/.json files, connecting as data and meta components.

        Parameters
        ----------
        path_meta : str
            The full path (optionally with extension ``'.json'``, otherwise
            assumed as such) to the meta data defining ``'.json'`` file.
        path_data : str
            The full path (optionally with extension ``'.csv'``, otherwise
            assumed as such) to the case data defining ``'.csv'`` file.

        Returns
        -------
        None
            The ``DataSet`` is modified inplace, connected to Quantipy native
            data and meta components.
        """
        if path_meta.endswith('.json'): path_meta = path_meta.replace('.json', '')
        if path_data.endswith('.csv'): path_data = path_data.replace('.csv', '')
        self._meta, self._data = r_quantipy(path_meta+'.json', path_data+'.csv')
        self._set_file_info(path_data, path_meta)
        return None

    def read_dimensions(self, path_meta, path_data):
        """
        Load Dimensions .ddf/.mdd files, connecting as data and meta components.

        Parameters
        ----------
        path_meta : str
            The full path (optionally with extension ``'.mdd'``, otherwise
            assumed as such) to the meta data defining ``'.mdd'`` file.
        path_data : str
            The full path (optionally with extension ``'.ddf'``, otherwise
            assumed as such) to the case data defining ``'.ddf'`` file.

        Returns
        -------
        None
            The ``DataSet`` is modified inplace, connected to Quantipy data
            and meta components that have been converted from their Dimensions
            source files.
        """
        if path_meta.endswith('.mdd'): path_meta = path_meta.replace('.mdd', '')
        if path_data.endswith('.ddf'): path_data = path_data.replace('.ddf', '')
        self._meta, self._data = r_dimensions(path_meta+'.mdd', path_data+'.ddf')
        self._set_file_info(path_data, path_meta)
        return None

    def read_ascribe(self, path_meta, path_data, text_key):
        """
        Load Dimensions .xml/.txt files, connecting as data and meta components.

        Parameters
        ----------
        path_meta : str
            The full path (optionally with extension ``'.xml'``, otherwise
            assumed as such) to the meta data defining ``'.xml'`` file.
        path_data : str
            The full path (optionally with extension ``'.txt'``, otherwise
            assumed as such) to the case data defining ``'.txt'`` file.

        Returns
        -------
        None
            The ``DataSet`` is modified inplace, connected to Quantipy data
            and meta components that have been converted from their Ascribe
            source files.
        """
        if path_meta.endswith('.xml'): path_meta = path_meta.replace('.xml', '')
        if path_data.endswith('.txt'): path_data = path_data.replace('.txt', '')
        self._meta, self._data = r_ascribe(path_meta+'.xml', path_data+'.txt', text_key)
        self._set_file_info(path_data, path_meta)
        return None

    def read_spss(self, path_sav, **kwargs):
        """
        Load SPSS Statistics .sav files, converting and connecting data/meta.

        Parameters
        ----------
        path_sav : str
            The full path (optionally with extension ``'.sav'``, otherwise
            assumed as such) to the ``'.sav'`` file.

        Returns
        -------
        None
            The ``DataSet`` is modified inplace, connected to Quantipy data
            and meta components that have been converted from the SPSS
            source file.
        """
        if path_sav.endswith('.sav'): path_sav = path_sav.replace('.sav', '')
        self._meta, self._data = r_spss(path_sav+'.sav', **kwargs)
        self._set_file_info(path_sav)
        return None

    def write_quantipy(self, path_meta=None, path_data=None):
        """
        Write the data and meta components to .csv/.json files.

        The resulting files are well-defined native Quantipy source files.

        Parameters
        ----------
        path_meta : str, default None
            The full path (optionally with extension ``'.json'``, otherwise
            assumed as such) for the saved the DataSet._meta component.
            If not provided, the instance's ``name`` and ```path`` attributes
            will be used to determine the file location.
        path_data : str, default None
            The full path (optionally with extension ``'.ddf'``, otherwise
            assumed as such) for the saved DataSet._data component.
            If not provided, the instance's ``name`` and ```path`` attributes
            will be used to determine the file location.

        Returns
        -------
        None
        """
        meta, data = self._meta, self._data
        if path_data is None and path_meta is None:
            path = self.path
            name = self.name
            path_meta = '{}/{}.json'.format(path, name)
            path_data = '{}/{}.csv'.format(path, name)
        elif path_data is not None and path_meta is not None:
            if not path_meta.endswith('.json'):
                path_meta = '{}.json'.format(path_meta)
            if not path_data.endswith('.csv'):
                path_data = '{}.csv'.format(path_data)
        else:
            msg = 'Must either specify or omit both `path_meta` and `path_data`!'
            raise ValueError(msg)
        w_quantipy(meta, data, path_meta, path_data)
        return None

    def write_spss(self, path_sav=None, index=True, text_key=None,
                   mrset_tag_style='__', drop_delimited=True, from_set=None,
                   verbose=True):
        """
        Parameters
        ----------
        path_sav : str, default None
            The full path (optionally with extension ``'.json'``, otherwise
            assumed as such) for the saved the DataSet._meta component.
            If not provided, the instance's ``name`` and ```path`` attributes
            will be used to determine the file location.
        index : bool, default False
            Should the index be inserted into the dataframe before the
            conversion happens?
        text_key : str, default None
            The text_key that should be used when taking labels from the
            source meta. If the given text_key is not found for any
            particular text object, the ``DataSet.text_key`` will be used
            instead.
        mrset_tag_style : str, default '__'
            The delimiting character/string to use when naming dichotomous
            set variables. The mrset_tag_style will appear between the
            name of the variable and the dichotomous variable's value name,
            as taken from the delimited set value that dichotomous
            variable represents.
        drop_delimited : bool, default True
            Should Quantipy's delimited set variables be dropped from
            the export after being converted to dichotomous sets/mrsets?
        from_set : str
            The set name from which the export should be drawn.
        Returns
        -------
        None
        """
        self.set_encoding('cp1252')
        meta, data = self._meta, self._data
        if not text_key: text_key = self.text_key
        if not path_sav:
            path_sav = '{}/{}.sav'.format(self.path, self.name)
        else:
            if not path_sav.endswith('.sav'):
                path_sav = '{}.sav'.format(path_sav)
        w_spss(path_sav, meta, data, index=index, text_key=text_key,
               mrset_tag_style=mrset_tag_style, drop_delimited=drop_delimited,
               from_set=from_set, verbose=verbose)
        self.set_encoding('utf-8')
        return None

    def from_components(self, data_df, meta_dict=None, text_key=None):
        """
        Attach a data and meta directly to the ``DataSet`` instance.

        .. note:: Except testing for appropriate object types, this method
            offers no additional safeguards or consistency/compability checks
            with regard to the passed data and meta documents!

        Parameters
        ----------
        data_df : pandas.DataFrame
            A DataFrame that contains case data entries for the ``DataSet``.
        meta_dict: dict, default None
            A dict that stores meta data describing the columns of the data_df.
            It is assumed to be well-formed following the Quantipy meta data
            structure.
        text_key : str, default None
            The text_key to be used. If not provided, it will be attempted to
            use the 'default text' from the ``meta['lib']`` definition.

        Returns
        -------
        None
        """
        if not isinstance(data_df, pd.DataFrame):
            msg = 'data_df must be a pandas.DataFrame, passed {}.'
            raise TypeError(msg.format(type(data_df)))
        if not isinstance(meta_dict, dict):
            msg = 'meta_dict must be of type dict, passed {}.'
            raise TypeError(msg.format(type(meta_dict)))
        self._data = data_df
        if meta_dict:
            self._meta = meta_dict
        if not text_key:
            try:
                self.text_key = self._meta['lib']['default text']
            except KeyError:
                warning = "No 'text_key' provided and unable to derive"
                warning = warning + " 'text_key' information from passed meta!"
                warning = warning + " 'DataSet._meta might be corrupt!"
                warnings.warn(warning)
                self.text_key = None
        self.set_verbose_infomsg(False)
        self._set_file_info('')
        return None

    def from_stack(self, stack, datakey=None, dk_filter=None):
        """
        Use ``quantipy.Stack`` data and meta to create a ``DataSet`` instance.

        Parameters
        ----------
        stack : quantipy.Stack
            The Stack instance to convert.
        datakey : str
            The reference name where meta and data information are stored.
        dk_filter: string, default None
            Filter name if the stack contains more than one filters. If None
            'no_filter' will be used.

        Returns
        -------
        None
        """

        if datakey is None and len(stack.keys()) > 1:
            msg = 'Please specify the datakey, stack has more than one.'
            raise ValueError(msg)
        elif datakey is None:
            datakey = stack.keys()[0]
        elif not datakey in stack.keys():
            msg = 'datakey does not exist.'
            raise KeyError(msg)

        if not dk_filter:
            dk_f = 'no_filter'
        elif dk_filter in stack[datakey].keys():
            msg = 'Please insert an existing filter of the stack:\n{}'.format(
                stack[datakey].keys())
            raise KeyError(msg)

        meta = stack[datakey].meta
        data = stack[datakey][dk_f].data
        self.name = datakey
        self.filtered = dk_f
        self.from_components(data, meta)

        return None

    def from_excel(self, path_xlsx, merge=True, unique_key='identity'):
        """
        Converts excel files to a dataset or/and merges variables.

        Parameters
        ----------
        path_xlsx : str
            Path where the excel file is stored. The file must have exactly
            one sheet with data.
        merge : bool
            If True the new data from the excel file will be merged on the
            dataset.
        unique_key : str
            If ``merge=True`` an hmerge is done on this variable.

        Returns
        -------
        new_dataset : ``quantipy.DataSet``
            Contains only the data from excel.
            If ``merge=True`` dataset is modified inplace.
        """

        xlsx = pd.read_excel(path_xlsx, sheetname=None)

        if not len(xlsx.keys()) == 1:
            raise KeyError("The XLSX must have exactly 1 sheet.")
        key = xlsx.keys()[0]
        sheet = xlsx[key]
        if merge and not unique_key in sheet.columns:
            raise KeyError(
            "The coding sheet must a column named '{}'.".format(unique_key))

        new_ds = qp.DataSet('excel_data')
        new_ds._data = pd.DataFrame()
        new_ds._meta = new_ds.start_meta()
        for col in sheet.columns.tolist():
            new_ds.add_meta(col, 'int', col)
        new_ds._data = sheet

        if merge:
            self.hmerge(new_ds, on=unique_key, verbose=False)

        return new_ds

    def _set_file_info(self, path_data, path_meta=None):
        self.path = '/'.join(path_data.split('/')[:-1]) + '/'
        try:
            self.text_key = self._meta['lib']['default text']
        except:
            self.text_key = None
        self._data['@1'] = np.ones(len(self._data))
        self._meta['columns']['@1'] = {'type': 'int'}
        self._data.index = list(xrange(0, len(self._data.index)))
        self.columns = self._get_columns()
        self.masks = self._get_masks()
        self.sets = self._get_sets()
        self.singles = self._get_columns('single')
        self.delimited_sets = self._get_columns('delimited set')
        self.ints = self._get_columns('int')
        self.floats = self._get_columns('float')
        self.dates = self._get_columns('date')
        self.strings = self._get_columns('string')
        if self._verbose_infos: self._show_file_info()
        return None

    def _show_file_info(self):
        file_spec = 'DataSet: {}\nrows: {} - columns: {}'
        if not self.path: self.path = '/'
        file_name = '{}{}'.format(self.path, self.name)
        print file_spec.format(file_name, len(self._data.index),
                               len(self._data.columns)-1)
        return None

    def unroll(self, varlist, keep=None, both=None):
        """
        Replace mask with their items, optionally excluding/keeping certain ones.

        Parameters
        ----------
        varlist : list
           A list of meta ``'columns'`` and/or ``'masks'`` names.
        keep : str or list, default None
            The names of masks that will not be replaced with their items.
        both : 'all', str or list of str, default None
            The names of masks that will be included both as themselves and as
            collections of their items.

        Returns
        -------
        unrolled : list
            The modified ``varlist``.
        """
        if not isinstance(varlist, list):
            varlist = [varlist]
        if not keep:
            keep = []
        elif not isinstance(keep, list):
            keep = [keep]
        if not both:
            both = []
        elif both == 'all':
            both = [mask for mask in varlist if mask in self._meta['masks']]
        elif not isinstance(both, list):
            both = [both]
        unrolled = []
        for var in varlist:
            if not self._is_array(var):
                unrolled.append(var)
            else:
                if not var in keep:
                    if var in both:
                        unrolled.append(var)
                    unrolled.extend(self.sources(var))
                else:
                    unrolled.append(var)
        return unrolled

    def list_variables(self, numeric=False, text=False, blacklist=None):
        """
        Get list with all variable names except date, boolean, (string, numeric)

        Parameters
        ----------
        numeric : bool, default False
            If True, int/float variables are included in list.
        text : bool, default False
            If True, string variables are included in list.
        blacklist: list of str,
            Variables that should be excluded

        Returns
        -------
        list of str
        """
        meta = self._meta
        items_list = meta['sets']['data file']['items']

        except_list = ['date','boolean']
        if not text: except_list.append('string')
        if not numeric: except_list.extend(['int','float'])

        var_list =[]
        if not isinstance(blacklist, list):
            blacklist = [blacklist]
        if not blacklist: blacklist=[]
        for item in items_list:
            key, var_name = item.split('@')
            if key == 'masks':
                for element in meta[key][var_name]['items']:
                    blacklist.append(element['source'].split('@')[-1])
            if var_name in blacklist: continue
            if meta[key][var_name]['type'] in except_list: continue
            var_list.append(var_name)
        return var_list


    def create_set(self, setname='new_set', based_on='data file', included=None,
                   excluded=None, strings='keep', arrays='both', replace=None,
                   overwrite=False):
        """
        Create a new set in ``dataset._meta['sets']``.

        Parameters
        ----------
        setname : str, default 'new_set'
            Name of the new set.
        based_on : str, default 'data file'
            Name of set that can be reduced or expanded.
        included : str or list/set/tuple of str
            Names of the variables to be included in the new set. If None all
            variables in ``based_on`` are taken.
        excluded : str or list/set/tuple of str
            Names of the variables to be excluded in the new set.
        strings : {'keep', 'drop', 'only'}, default 'keep'
            Keep, drop or only include string variables.
        arrays : {'both', 'masks', 'columns'}, default both
            Add for arrays ``masks@varname`` or ``columns@varname`` or both.
        replace : dict
            Replace a variable in the set with an other.
            Example: {'q1': 'q1_rec'}, 'q1' and 'q1_rec' must be included in
                     ``based_on``. 'q1' will be removed and 'q1_rec' will be
                     moved to this position.
        overwrite : bool, default False
            Overwrite if ``meta['sets'][name] already exist.
        Returns
        -------
        None
            The ``DataSet`` is modified inplace.
        """
        meta = self._meta
        # prove setname
        if not isinstance(setname, str):
            raise TypeError("'setname' must be a str.")
        if setname in meta['sets'] and not overwrite:
            raise KeyError("{} is already in `meta['sets'].`".format(setname))
        # prove based_on
        if not based_on in meta['sets']:
            raise KeyError("'based_on' is not in `meta['sets'].`")

        # prove included
        if not included:
            included = [var.split('@')[-1]
                        for var in meta['sets'][based_on]['items']]
        elif not isinstance(included, list): included = [included]

        # prove replace
        if not replace: replace = {}
        elif not isinstance(replace, dict):
            raise TypeError("'replace' must be a dict.")
        else:
            for var in replace.keys() + replace.values():
                if var not in included:
                    raise KeyError("{} is not in 'included'".format(var))

        # prove arrays
        if not arrays in ['both', 'masks', 'columns']:
            raise ValueError (
                "'arrays' must be either 'both', 'masks' or 'columns'.")

        # filter set and create new set
        fset = filtered_set(meta=meta,
                     based_on=based_on,
                     masks=meta['masks'] if arrays=='columns' else None,
                     included=included,
                     excluded=excluded,
                     strings=strings)

        if arrays=='both':
            new_items = []
            items = fset['items']
            for item in items:
                new_items.append(item)
                if item.split('@')[0]=='masks':
                    for i in meta['masks'][item.split('@')[-1]]['items']:
                        new_items.append(i['source'])
            fset['items'] = new_items

        if replace:
            new_items = fset['items']
            for k, v in replace.items():
                for x, item in enumerate(new_items):
                    if v == item.split('@')[-1]: posv, move = x, item
                    if k == item.split('@')[-1]: posk = x
                new_items[posk] = move
                new_items.pop(posv)
            fset['items'] = new_items

        add = {setname: fset}
        meta['sets'].update(add)

        return None

    # ------------------------------------------------------------------------
    # extending / merging
    # ------------------------------------------------------------------------

    def hmerge(self, dataset, on=None, left_on=None, right_on=None,
               overwrite_text=False, from_set=None, inplace=True, verbose=True):

        """
        Merge Quantipy datasets together using an index-wise identifer.

        This function merges two Quantipy datasets together, updating variables
        that exist in the left dataset and appending others. New variables
        will be appended in the order indicated by the 'data file' set if
        found, otherwise they will be appended in alphanumeric order.
        This merge happend horizontally (column-wise). Packed kwargs will be
        passed on to the pandas.DataFrame.merge() method call, but that merge
        will always happen using how='left'.

        Parameters
        ----------
        dataset : ``quantipy.DataSet``
            The dataset to merge into the current ``DataSet``.
        on : str, default=None
            The column to use as a join key for both datasets.
        left_on : str, default=None
            The column to use as a join key for the left dataset.
        right_on : str, default=None
            The column to use as a join key for the right dataset.
        overwrite_text : bool, default=False
            If True, text_keys in the left meta that also exist in right
            meta will be overwritten instead of ignored.
        from_set : str, default=None
            Use a set defined in the right meta to control which columns are
            merged from the right dataset.
        inplace : bool, default True
            If True, the ``DataSet`` will be modified inplace with new/updated
            columns. Will return a new ``DataSet`` instance if False.
        verbose : bool, default=True
            Echo progress feedback to the output pane.

        Returns
        -------
        None or new_dataset : ``quantipy.DataSet``
            If the merge is not applied ``inplace``, a ``DataSet`` instance
            is returned.
        """
        if not isinstance(dataset, list): dataset = [dataset]
        ds_left = (self._meta, self._data)
        ds_right = [(ds._meta, ds._data) for ds in dataset]
        merged_meta, merged_data = _hmerge(
            ds_left, ds_right, on=on, left_on=left_on, right_on=right_on,
            overwrite_text=overwrite_text, from_set=from_set, verbose=verbose)
        if inplace:
            self._data = merged_data
            self._meta = merged_meta
            return None
        else:
            new_dataset = self.clone()
            new_dataset._data = merged_data
            new_dataset._meta = merged_meta
            return new_dataset

    def update(self, data, on='identity'):
        """
        Update the ``DataSet`` with the case data entries found in ``data``.

        Parameters
        ----------
        data : ``pandas.DataFrame``
            A dataframe that contains a subset of columns from the ``DataSet``
            case data component.
        on : str, default 'identity'
            The column to use as a join key.

        Returns
        -------
        None
            DataSet is modified inplace.
        """
        ds_left = (self._meta, self._data)
        update_meta = self._meta.copy()
        update_items = ['columns@{}'.format(name) for name
                        in data.columns.tolist()]
        update_meta['sets']['update'] = {'items': update_items}
        ds_right = (update_meta, data)
        merged_meta, merged_data = _hmerge(
            ds_left, ds_right, on=on, from_set='update', verbose=False)
        self._meta, self._data = merged_meta, merged_data
        del self._meta['sets']['update']
        return None

    def vmerge(self, dataset, on=None, left_on=None, right_on=None,
               row_id_name=None, left_id=None, right_id=None, row_ids=None,
               overwrite_text=False, from_set=None, uniquify_key=None,
               reset_index=True, inplace=True, verbose=True):
        """
        Merge Quantipy datasets together by appending rows.

        This function merges two Quantipy datasets together, updating variables
        that exist in the left dataset and appending others. New variables
        will be appended in the order indicated by the 'data file' set if
        found, otherwise they will be appended in alphanumeric order. This
        merge happens vertically (row-wise).

        Parameters
        ----------
        dataset : (A list of multiple) ``quantipy.DataSet``
            One or multiple datasets to merge into the current ``DataSet``.
        on : str, default=None
            The column to use to identify unique rows in both datasets.
        left_on : str, default=None
            The column to use to identify unique in the left dataset.
        right_on : str, default=None
            The column to use to identify unique in the right dataset.
        row_id_name : str, default=None
            The named column will be filled with the ids indicated for each
            dataset, as per left_id/right_id/row_ids. If meta for the named
            column doesn't already exist a new column definition will be
            added and assigned a reductive-appropriate type.
        left_id : str/int/float, default=None
            Where the row_id_name column is not already populated for the
            dataset_left, this value will be populated.
        right_id : str/int/float, default=None
            Where the row_id_name column is not already populated for the
            dataset_right, this value will be populated.
        row_ids : list of str/int/float, default=None
            When datasets has been used, this list provides the row ids
            that will be populated in the row_id_name column for each of
            those datasets, respectively.
        overwrite_text : bool, default=False
            If True, text_keys in the left meta that also exist in right
            meta will be overwritten instead of ignored.
        from_set : str, default=None
            Use a set defined in the right meta to control which columns are
            merged from the right dataset.
        uniquify_key : str, default None
            A int-like column name found in all the passed ``DataSet`` objects
            that will be protected from having duplicates. The original version
            of the column will be kept under its name prefixed with 'original_'.
        reset_index : bool, default=True
            If True pandas.DataFrame.reindex() will be applied to the merged
            dataframe.
        inplace : bool, default True
            If True, the ``DataSet`` will be modified inplace with new/updated
            rows. Will return a new ``DataSet`` instance if False.
        verbose : bool, default=True
            Echo progress feedback to the output pane.

        Returns
        -------
        None or new_dataset : ``quantipy.DataSet``
            If the merge is not applied ``inplace``, a ``DataSet`` instance
            is returned.
        """
        if not isinstance(dataset, list): dataset = [dataset]
        datasets = [(self._meta, self._data)]
        merge_ds = [(ds._meta, ds._data) for ds in dataset]
        datasets.extend(merge_ds)
        merged_meta, merged_data = _vmerge(
            None, None, datasets, on=on, left_on=left_on,
            right_on=right_on, row_id_name=row_id_name, left_id=left_id,
            right_id=right_id, row_ids=row_ids, overwrite_text=overwrite_text,
            from_set=from_set, reset_index=reset_index, verbose=verbose)
        if inplace:
            self._data = merged_data
            self._meta = merged_meta
            if uniquify_key:
                self._make_unique_key(uniquify_key, row_id_name)
            return None
        else:
            new_dataset = self.clone()
            new_dataset._data = merged_data
            new_dataset._meta = merged_meta
            if uniquify_key:
                new_dataset._make_unique_key(uniquify_key, row_id_name)
            return new_dataset

    def check_dupe(self, name='identity'):
        return self.duplicates(name=name)

    def duplicates(self, name='identity'):
        """
        Returns a list with duplicated values for the provided name.

        Parameters
        ----------
        name : str, default 'identity'
            The column variable name keyed in ``meta['columns']``.

        Returns
        -------
        vals : list
            A list of duplicated values found in the named variable.
        """
        qtype = self._get_type(name)
        if qtype in ['array', 'delimited set', 'float']:
            raise TypeError("Can not check duplicates for type '{}'.".format(qtype))
        vals = self._data[name].value_counts()
        vals = vals.copy().dropna()
        if qtype == 'string':
            vals = vals.drop('__NA__')
        vals = vals[vals >= 2].index.tolist()
        if not qtype == 'string':
            vals = [int(i) for i in vals]
        return vals


    def _make_unique_key(self, id_key_name, multiplier):
        """
        """
        columns = self._meta['columns']
        if not id_key_name in columns:
            raise KeyError("'id_key_name' is not in 'meta['columns']'!")
        elif columns[id_key_name]['type'] not in ['int', 'float']:
            raise TypeError("'id_key_name' must be of type int, float, single!")
        elif not multiplier in columns:
            raise KeyError("'multiplier' is not in 'meta['columns']'!")
        elif columns[multiplier]['type'] not in ['single', 'int', 'float']:
            raise TypeError("'multiplier' must be of type int, float, single!")
        org_key_col = self._data.copy()[id_key_name]
        new_name = 'original_{}'.format(id_key_name)
        name, qtype, lab = new_name, 'int', 'Original ID'
        self.add_meta(name, qtype, lab)
        self[new_name] = org_key_col
        self[id_key_name] += self[multiplier].astype(int) * 100000000
        return None

    def merge_texts(self, dataset):
        """
        Add additional ``text`` versions from other ``text_key`` meta.

        Case data will be ignored during the merging process.

        Parameters
        ----------
        dataset : (A list of multiple) ``quantipy.DataSet``
            One or multiple datasets that provide new ``text_key`` meta.

        Returns
        -------
        None
        """
        if not isinstance(dataset, list):
            dataset = [dataset]
        for ds in dataset:
            empty_data = ds._data.copy()
            ds._data = ds._data[ds._data.index < 0]
        self.vmerge(dataset, verbose=False)
        return None

    # ------------------------------------------------------------------------
    # meta data editing
    # ------------------------------------------------------------------------
    def add_meta(self, name, qtype, label, categories=None, items=None, text_key=None,
                 dimensions_like_grids=False):
        """
        Create and insert a well-formed meta object into the existing meta document.

        Parameters
        ----------
        name : str
            The column variable name keyed in ``meta['columns']``.
        qtype : {'int', 'float', 'single', 'delimited set', 'date', 'string'}
            The structural type of the data the meta describes.
        label : str
            The ``text`` label information.
        categories : list of str or tuples in form of (int, str), default None
            When a list of str is given, the categorical values will simply be
            enumerated and mapped to the category labels. Alternatively codes
            can be mapped to categorical labels, e.g.:
            [(1, 'Elephant'), (2, 'Mouse'), (999, 'No animal')]
        items : list of str or tuples in form of (int, str), default None
            If provided will automatically create an array type mask.
            When a list of str is given, the item number will simply be
            enumerated and mapped to the category labels. Alternatively
            numerical values can be mapped explicitly to items labels, e.g.:
            [(1 'The first item'), (2, 'The second item'), (99, 'Last item')]
        text_key : str, default None
            Text key for text-based label information. Uses the
            ``DataSet.text_key`` information if not provided.

        Returns
        -------
        None
            ``DataSet`` is modified inplace, meta data and ``_data`` columns
            will be added
        """
        make_array_mask = True if items else False
        if make_array_mask and dimensions_like_grids:
            test_name = self._dims_array_name(name)
        else:
            test_name = name
        self._verify_variable_meta_not_exist(test_name, make_array_mask)
        if not text_key: text_key = self.text_key
        if make_array_mask:
            self._add_array(name, qtype, label, items, categories, text_key,
                            dimensions_like_grids)
            return None
        categorical = ['delimited set', 'single']
        numerical = ['int', 'float']
        if not qtype in ['delimited set', 'single', 'float', 'int',
                         'date', 'string']:
            raise NotImplementedError('Type {} data unsupported'.format(qtype))
        if qtype in categorical and not categories:
            val_err = "Must provide 'categories' when requesting data of type {}."
            raise ValueError(val_err.format(qtype))
        elif qtype in numerical and categories:
            val_err = "Numerical data of type {} does not accept 'categories'."
            raise ValueError(val_err.format(qtype))
        else:
            if not isinstance(categories, list) and qtype in categorical:
                raise TypeError("'Categories' must be a list of labels "
                                "('str') or  a list of tuples of codes ('int') "
                                "and lables ('str').")
        new_meta = {'text': {text_key: label}, 'type': qtype, 'name': name}
        if categories:
            if isinstance(categories[0], dict):
                new_meta['values'] = categories
            else:
                new_meta['values'] = self._make_values_list(categories, text_key)
        self._meta['columns'][name] = new_meta
        datafile_setname = 'columns@{}'.format(name)
        if datafile_setname not in self._meta['sets']['data file']['items']:
            self._meta['sets']['data file']['items'].append(datafile_setname)
        self._data[name] = '' if qtype == 'delimited set' else np.NaN
        return None

    def categorize(self, name, categorized_name=None):
        """
        Categorize an ``int``/``string``/``text`` variable to ``single``.

        The ``values`` object of the categorized variable is populated with the
        unique values found in the originating variable (ignoring np.NaN /
        empty row entries).

        Parameters
        ----------
        name : str
            The column variable name keyed in ``meta['columns']`` that will
            be categorized.
        categorized_name : str
            If provided, the categorized variable's new name will be drawn
            from here, otherwise a default name in form of ``'name#'`` will be
            used.

        Returns
        -------
        None
            DataSet is modified inplace, adding the categorized variable to it.
        """
        org_type = self._get_type(name)
        valid_types = ['int', 'string', 'date']
        if org_type not in valid_types:
            raise TypeError('Can only categorize {}!'.format(valid_types))
        new_var_name = categorized_name or '{}#'.format(name)
        self.copy(name)
        self.convert('{}_rec'.format(name), 'single')
        self.rename('{}_rec'.format(name), new_var_name)
        return None

    def flatten(self, name, codes, new_name=None, text_key=None):
        """
        Create a variable that groups array mask item answers to categories.

        Parameters
        ----------
        name : str
            The array variable name keyed in ``meta['masks']`` that will
            be converted.
        codes : int, list of int
            The answers codes that determine the categorical grouping.
            Item labels will become the category labels.
        new_name : str, default None
            The name of the new delimited set variable. If None, ``name`` is
            suffixed with '_rec'.
        text_key : str, default None
            Text key for text-based label information. Uses the
            ``DataSet.text_key`` information if not provided.
        Returns
        -------
        None
            The DataSet is modified inplace, delimited set variable is added.
        """
        if not self._is_array(name):
            raise KeyError('Can only flatten array mask variables.')
        if not isinstance(codes, list): codes = [codes]
        if not new_name:
            if '.' in name:
                new_name = '{}_rec'.format(name.split('.')[0])
            else:
                new_name = '{}_rec'.format(name)
        if not text_key: text_key = self.text_key
        label = self._meta['masks'][name]['text'][text_key]
        cats = self.item_texts(name)
        self.add_meta(new_name, 'delimited set', label, cats)
        for x, source in enumerate(self.sources(name), 1):
            self.recode(new_name, {x: {source: codes}}, append=True)
        return None

    def convert(self, name, to):
        """
        Convert meta and case data between compatible variable types.

        Wrapper around the separate ``as_TYPE()`` conversion methods.

        Parameters
        ----------
        name : str
            The column variable name keyed in ``meta['columns']`` that will
            be converted.
        to : {'int', 'float', 'single', 'delimited set', 'string'}
            The variable type to convert to.
        Returns
        -------
        None
            The DataSet variable is modified inplace.
        """
        valid_types = ['int', 'float', 'single', 'delimited set', 'string']
        if not to in valid_types:
            raise TypeError("Cannot convert to type {}!".format(to))
        if to == 'int':
            self.as_int(name, False)
        elif to == 'float':
            self.as_float(name, False)
        elif to == 'single':
            self.as_single(name, False)
        elif to == 'delimited set':
            self.as_delimited_set(name, False)
        elif to == 'string':
            self.as_string(name, False)
        return None

    def as_float(self, name, show_warning=True):
        """
        Change type from ``single`` or ``int`` to ``float``.

        Parameters
        ----------
        name : str
            The column variable name keyed in ``meta['columns']``.

        Returns
        -------
        None
        """
        warning = "'as_float()' will be removed alongside other individual"
        warning = warning + " conversion methods soon! Use 'convert()' instead!"
        if show_warning: warnings.warn(warning)
        org_type = self._get_type(name)
        if org_type == 'float': return None
        valid = ['single', 'int']
        if not org_type in valid:
            msg = 'Cannot convert variable {} of type {} to float!'
            raise TypeError(msg.format(name, org_type))
        if org_type == 'single':
            self.as_int(name, False)
        if org_type == 'int':
            self._meta['columns'][name]['type'] = 'float'
            self._data[name] = self._data[name].apply(
                    lambda x: float(x) if not np.isnan(x) else np.NaN)
        return None

    def as_int(self, name, show_warning=True):
        """
        Change type from ``single`` to ``int``.

        Parameters
        ----------
        name : str
            The column variable name keyed in ``meta['columns']``.

        Returns
        -------
        None
        """
        warning = "'as_int()' will be removed alongside other individual"
        warning = warning + " conversion methods soon! Use 'convert()' instead!"
        if show_warning: warnings.warn(warning)
        org_type = self._get_type(name)
        if org_type == 'int': return None
        valid = ['single']
        if not org_type in valid:
            msg = 'Cannot convert variable {} of type {} to int!'
            raise TypeError(msg.format(name, org_type))
        self._meta['columns'][name]['type'] = 'int'
        self._meta['columns'][name].pop('values')
        return None

    def as_delimited_set(self, name, show_warning=True):
        """
        Change type from ``single`` to ``delimited set``.

        Parameters
        ----------
        name : str
            The column variable name keyed in ``meta['columns']``.

        Returns
        -------
        None
        """
        warning = "'as_delimited_set()' will be removed alongside other individual"
        warning = warning + " conversion methods soon! Use 'convert()' instead!"
        if show_warning: warnings.warn(warning)
        org_type = self._get_type(name)
        if org_type == 'delimited set': return None
        valid = ['single']
        if not org_type in valid:
            msg = 'Cannot convert variable {} of type {} to delimited set!'
            raise TypeError(msg.format(name, org_type))
        self._meta['columns'][name]['type'] = 'delimited set'
        self._data[name] = self._data[name].apply(
            lambda x: str(int(x)) + ';' if not np.isnan(x) else np.NaN)
        return None

    def as_single(self, name, show_warning=True):
        """
        Change type from ``int``/``date``/``string`` to ``single``.

        Parameters
        ----------
        name : str
            The column variable name keyed in ``meta['columns']``.

        Returns
        -------
        None
        """
        warning = "'as_single()' will be removed alongside other individual"
        warning = warning + " conversion methods soon! Use 'convert()' instead!"
        if show_warning: warnings.warn(warning)
        org_type = self._get_type(name)
        if org_type == 'single': return None
        valid = ['int', 'date', 'string']
        if not org_type in valid:
            msg = 'Cannot convert variable {} of type {} to single!'
            raise TypeError(msg.format(name, org_type))
        text_key = self.text_key
        if org_type == 'int':
            num_vals = sorted(self._data[name].dropna().astype(int).unique())
            values_obj = [self._value(num_val, text_key, str(num_val))
                          for num_val in num_vals]
        elif org_type == 'date':
            vals = self._data[name].order().astype(str).unique()
            values_obj = [self._value(i, text_key, v) for i,  v
                          in enumerate(vals, start=1)]
            self._data[name] = self._data[name].astype(str)
            replace_map = {v: i for i, v in enumerate(vals, start=1)}
            self._data[name].replace(replace_map, inplace=True)
        elif org_type == 'string':
            self[name] = self[name].replace('__NA__', np.NaN)
            vals = sorted(self[name].dropna().unique().tolist())
            values_obj = [self._value(i, text_key, v) for i, v
                          in enumerate(vals, start=1)]
            replace_map = {v: i for i, v in enumerate(vals, start=1)}
            if replace_map:
                self._data[name].replace(replace_map, inplace=True)
        self._meta['columns'][name]['type'] = 'single'
        self._meta['columns'][name]['values'] = values_obj
        return None

    def as_string(self, name, show_warning=True):
        """
        Change type from ``int``/``float``/``date``/``single`` to ``string``.

        Parameters
        ----------
        name : str
            The column variable name keyed in ``meta['columns']``.

        Returns
        -------
        None
        """
        warning = "'as_string()' will be removed alongside other individual"
        warning = warning + " conversion methods soon! Use 'convert()' instead!"
        if show_warning: warnings.warn(warning)
        org_type = self._get_type(name)
        if org_type == 'string': return None
        valid = ['single', 'int', 'float', 'date']
        if not org_type in valid:
            msg = 'Cannot convert variable {} of type {} to text!'
            raise TypeError(msg.format(name, org_type))
        self._meta['columns'][name]['type'] = 'string'
        if self._get_type == 'single':
            self._meta['columns'][name].pop('values')
        self._data[name] = self._data[name].astype(str)
        return None

    def rename(self, name, new_name=None, array_items=None):
        """
        Change meta and data column name references of the variable defintion.

        Parameters
        ----------
        name : str
            The originating column variable name keyed in ``meta['columns']``
            or ``meta['masks']``.
        new_name : str
            The new variable name.
        array_items: dict
            Item position and new name for item. Example: {4: 'q5_4'} then
            q5[{q5_4}].q5_grid is renamed to q5_4.


        Returns
        -------
        None
            DataSet is modified inplace. The new name reference is placed into
            both the data and meta component.
        """
        data = self._data

        lib = self._meta['lib']
        sets = self._meta['sets']
        masks = self._meta['masks']
        columns = self._meta['columns']

        if self._is_array(name):
            if new_name:
                # update meta['sets']
                sets[new_name] = sets[name].copy()
                del sets[name]
                o_set_entry = 'masks@{}'.format(name)
                n_set_entry = 'masks@{}'.format(new_name)
                n_datafile_items = [i if i != o_set_entry else n_set_entry
                                    for i in sets['data file']['items']]
                sets['data file']['items'] = n_datafile_items

                # update meta['lib']
                val = lib['values']
                val[new_name] = val[name]
                del val[name]
                val['ddf'][new_name] = val['ddf'][name].copy()
                del val['ddf'][name]

                # update meta['masks']
                masks[new_name] = masks[name].copy()
                del masks[name]
                values = 'lib@values@{}'.format(new_name)
                masks[new_name]['values'] = values
                items = [i.split('@')[-1] for i in sets[new_name]['items']]
                for item in items:
                    columns[item]['values'] = values

            if array_items:
                # update meta['sets']
                if not new_name: new_name = name
                variables = {}

                new_items = []
                for x, item in enumerate(sets[new_name]['items'], 1):
                    if x in array_items:
                        new_items.append('columns@{}'.format(array_items[x]))
                        variables[item] = array_items[x]
                    else:
                        new_items.append(item)
                sets[new_name]['items'] = new_items

                # update meta['masks']
                new_items = []
                for item in masks[new_name]['items']:
                    if item['source'] in variables:
                        item['source'] = 'columns@{}'.format(
                                                    variables[item['source']])
                    new_items.append(item)
                masks[new_name]['items'] = new_items

                for var, nvar in variables.items():
                    self.rename(var.split('@')[-1], nvar)

        else:
            if not new_name:
                raise ValueError("'new_name' is needed to rename column variables")
            if new_name in data.columns:
                msg = "Cannot rename '{}' into '{}'. Column name already exists!"
                raise ValueError(msg.format(name, new_name))
            data.rename(columns={name: new_name}, inplace=True)
            columns[new_name] = columns[name].copy()
            del columns[name]
            columns[new_name]['name'] = new_name
            o_set_entry = 'columns@{}'.format(name)
            n_set_entry = 'columns@{}'.format(new_name)
            n_datafile_items = [i if i != o_set_entry else n_set_entry
                                  for i in sets['data file']['items']]
            sets['data file']['items'] = n_datafile_items
        return None

    def reorder_values(self, name, new_order=None):
        """
        Apply a new order to the value codes defined by the meta data component.

        Parameters
        ----------
        name : str
            The column variable name keyed in ``_meta['columns']`` or
            ``_meta['masks']``.
        new_order : list of int, default None
            The new code order of the DataSet variable. If no order is given,
            the ``values`` object is sorted ascending.

        Returns
        -------
        None
            DataSet is modified inplace.
        """
        self._verify_var_in_dataset(name)
        values = self._get_value_loc(name)
        if not new_order:
            new_order = list(sorted(self._get_valuemap(name, 'codes')))
        else:
            self._verify_old_vs_new_codes(name, new_order)
        new_values = [value for i in new_order for value in values
                      if value['value'] == i]
        if self._get_type(name) == 'array':
            self._meta['lib']['values'][name] = new_values
        else:
            self._meta['columns'][name]['values'] = new_values
        return None

    def drop(self, name, ignore_items=False):
        """
        Drops variables from meta and data componenets of the ``DataSet``.

        Parameters
        ----------
        name : str or list of str
            The column variable name keyed in ``_meta['columns']`` or
            ``_meta['masks']``.
        ignore_items: bool
            If False source variables for arrays in ``_meta['columns']``
            are dropped, otherwise kept.
        Returns
        -------
        None
            DataSet is modified inplace.
        """
        def remove_loop(obj, var):
            if isinstance(obj, dict):
                try:
                    obj.pop(var)
                except:
                    pass
                for key in obj:
                    remove_loop(obj[key],var)
        meta = self._meta
        data = self._data
        if not isinstance(name, list): name = [name]
        if not ignore_items:
            for var in name:
                if self._is_array(var):
                    items = [i['source'].split('@')[-1]
                            for i in meta['masks'][var]['items']]
                    name += items
        data_drop = []
        for var in name:
            if not self._is_array(var): data_drop.append(var)
            remove_loop(meta, var)
        data.drop(data_drop, 1, inplace=True)
        return None

    def _is_array_item(self, name):
        if 'values' in self._meta['columns'][name]:
            return isinstance(self._meta['columns'][name]['values'], (unicode, str))
        return None

    def _maskname_from_item(self, item_name):
        if 'values' in self._meta['columns'][item_name]:
            lib_ref = self._meta['columns'][item_name]['values']
            return lib_ref.split('@')[-1]
        return None

    def remove_values(self, name, remove):
        """
        Erase value codes safely from both meta and case data components.

        Attempting to remove all value codes from the variable's value object
        will raise a ``ValueError``!

        Parameters
        ----------
        name : str
            The originating column variable name keyed in ``meta['columns']``
            or ``meta['masks']``.
        remove : int or list of int
            The codes to be removed from the ``DataSet`` variable.
        Returns
        -------
        None
            DataSet is modified inplace.
        """
        self._verify_var_in_dataset(name)
        if not isinstance(remove, list): remove = [remove]
        # Do we need to modify a mask's lib def.?
        if not self._is_array(name) and self._is_array_item(name):
            name = self._maskname_from_item(name)
        # Are any meta undefined codes provided? - Warn user!
        values = self._get_value_loc(name)
        codes = self.codes(name)
        ignore_codes = [r for r in remove if r not in codes]
        if ignore_codes:
            print 'Warning: Cannot remove values...'
            print '*' * 60
            msg = "Codes {} not found in values object of '{}'!"
            print msg.format(ignore_codes, name)
            print '*' * 60
        # Would be remove all defined values? - Prevent user from doing this!
        new_values = [value for value in values
                      if value['value'] not in remove]
        if not new_values:
            msg = "Cannot remove all codes from the value object of '{}'!"
            raise ValueError(msg.format(name))
        # Apply new ``values`` definition
        if self._is_array(name):
            self._meta['lib']['values'][name] = new_values
        else:
            self._meta['columns'][name]['values'] = new_values
        # Remove values in ``data``
        if self._is_array(name):
            items = self._get_itemmap(name, 'items')
            for i in items:
                for code in remove:
                    self[i] = self[i].apply(lambda x: self._remove_code(x, code))
                self._verify_data_vs_meta_codes(i)
        else:
            for code in remove:
                self[name] = self[name].apply(lambda x: self._remove_code(x, code))
            self._verify_data_vs_meta_codes(name)
        return None

    def remove_items(self, name, remove):
        """
        Erase array mask items safely from both meta and case data components.

        Parameters
        ----------
        name : str
            The originating column variable name keyed in ``meta['masks']``.
        remove : int or list of int
            The items listed by their order number in the
            ``_meta['masks'][name]['items']`` object will be droped from the
            ``mask`` definition.

        Returns
        -------
        None
            DataSet is modified inplace.
        """
        if not self._is_array(name):
            raise NotImplementedError('Cannot remove items from non-arrays!')
        if not isinstance(remove, list): remove = [remove]
        items = self._get_itemmap(name, 'items')
        drop_item_names = [item for idx, item in enumerate(items, start=1)
                        if idx in remove]
        keep_item_idxs = [idx for idx, item in enumerate(items, start=1)
                          if idx not in remove]
        new_items = self._meta['masks'][name]['items']
        new_items = [item for idx, item in enumerate(new_items, start=1)
                     if idx in keep_item_idxs]
        self._meta['masks'][name]['items'] = new_items
        for drop_item_name in drop_item_names:
            self._data.drop(drop_item_name, axis=1, inplace=True)
            del self._meta['columns'][drop_item_name]
            col_ref = 'columns@{}'.format(drop_item_name)
            if col_ref in self._meta['sets']['data file']['items']:
                self._meta['sets']['data file']['items'].remove(col_ref)
            self._meta['sets'][name]['items'].remove(col_ref)
        return None

    def extend_values(self, name, ext_values, text_key=None, safe=True):
        """
        Add to the 'values' object of existing column or mask meta data.

        Attempting to add already existing value codes or providing already
        present value texts will both raise a ``ValueError``!

        Parameters
        ----------
        name : str
            The column variable name keyed in ``_meta['columns']`` or
            ``_meta['masks']``.
        ext_values : list of str or tuples in form of (int, str), default None
            When a list of str is given, the categorical values will simply be
            enumerated and maped to the category labels. Alternatively codes can
            mapped to categorical labels, e.g.:
            [(1, 'Elephant'), (2, 'Mouse'), (999, 'No animal')]
        text_key : str, default None
            Text key for text-based label information. Will automatically fall
            back to the instance's text_key property information if not provided.
        safe : bool, default True
            If set to False, duplicate value texts are allowed when extending
            the ``values`` object.

        Returns
        -------
        None
            The ``DataSet`` is modified inplace.
        """
        self._verify_var_in_dataset(name)
        # Is the variable categorical?
        if not self._has_categorical_data(name):
            err_msg = '{} does not contain categorical values meta!'
            raise TypeError(err_msg.format(name))
        # Do we need to modify a mask's lib def.?
        if not self._is_array(name) and self._is_array_item(name):
            name = self._maskname_from_item(name)
        use_array = self._is_array(name)
        if not text_key: text_key = self.text_key
        if not isinstance(ext_values, list): ext_values = [ext_values]
        value_obj = self._get_valuemap(name, text_key=text_key)
        codes = self.codes(name)
        texts = self.value_texts(name)
        if not isinstance(ext_values[0], tuple):
            start_here = self._next_consecutive_code(codes)
        else:
            start_here = None
        ext_values = self._make_values_list(ext_values, text_key, start_here)
        dupes = []
        for ext_value in ext_values:
            code, text = ext_value['value'], ext_value['text'][text_key]
            if code in codes or (text in texts and safe):
                dupes.append((code, text))
        if dupes:
            msg = 'Cannot add values since code and/or text already exists: {}'
            raise ValueError(msg.format(dupes))
        if use_array:
            self._meta['lib']['values'][name].extend(ext_values)
        else:
            self._meta['columns'][name]['values'].extend(ext_values)
        return None

    def set_text_key(self, text_key):
        """
        Set the default text_key of the ``DataSet``.

        .. note:: A lot of the instance methods will fall back to the default
            text key in ``_meta['lib']['default text']``. It is therefore
            important to use this method with caution, i.e. ensure that the
            meta contains ``text`` entries for the ``text_key`` set.

        Parameters
        ----------
        text_key : {'en-GB', 'da-DK', 'fi-FI', 'nb-NO', 'sv-SE', 'de-DE'}
            The text key that will be set in ``_meta['lib']['default text']``.

        Returns
        -------
        None
        """
        self._is_valid_text_key(text_key)
        self.text_key = text_key
        self._meta['lib']['default text'] = text_key
        return None


    def find_duplicate_texts(self, name, text_key=None):
        """
        Collect values that share the same text information to find duplicates.

        Parameters
        ----------
        name : str
            The column variable name keyed in ``_meta['columns']`` or
            ``_meta['masks']``.
        text_key : str, default None
            Text key for text-based label information. Will automatically fall
            back to the instance's ``text_key`` property information if not
            provided.
        """
        if not text_key: text_key = self.text_key
        values = self._get_valuemap(name, text_key=text_key)
        dupes_check = []
        text_dupes = []
        for value in values:
            if value[1] in dupes_check:
                text_dupes.append(value[1])
            dupes_check.append(value[1])
        text_dupes = list(set(text_dupes))
        dupes = []
        for value in values:
            if value[1] in text_dupes:
                dupes.append(value)
        dupes = list(sorted(dupes, key=lambda x: x[1]))
        return dupes

    def force_texts(self, name=None, copy_to=None, copy_from=None,
                    update_existing=False, excepts=None):
        """
        Copy info from existing text_key to a new one or update the existing one.

        Parameters
        ----------
        name : str / list of str / None
            Variable names for that the text info are forced
            None -> all meta objects in masks and columns
        copy_to : str
            {'en-GB', 'da-DK', 'fi-FI', 'nb-NO', 'sv-SE', 'de-DE'}
            None -> _meta['lib']['default text']
            The text key that will be filled.
        copy from : str / list
            {'en-GB', 'da-DK', 'fi-FI', 'nb-NO', 'sv-SE', 'de-DE'}
            You can also enter a list with text_keys, if the first text_key
            doesn't exist, it takes the next one
        update_existing : bool
            True : copy_to will be filled in any case
            False: copy_to will be filled if it's empty/not existing
        excepts : str or list of str
            If provided, the variables passed are ignored while transferring
            ``text`` information.

        Returns
        -------
        None
        """
        def _force_texts(tk_dict, copy_to, copy_from, update_existing):
            if isinstance(tk_dict, dict):
                new_text_key = None
                for new_tk in reversed(copy_from):
                    if new_tk in tk_dict.keys():
                        new_text_key = new_tk
                if not new_text_key:
                    raise ValueError('{} is no existing text_key'.format(copy_from))
                if update_existing:
                    tk_dict.update({copy_to: tk_dict[new_text_key]})
                else:
                    if not copy_to in tk_dict.keys():
                        tk_dict.update({copy_to: tk_dict[new_text_key]})
            return tk_dict


        meta = self._meta
        if not isinstance(name, list) and name is not None: name = [name]
        if not isinstance(excepts, list): excepts = [excepts]
        excepts.append('@1')
        if copy_to is None: copy_to = meta['lib']['default text']
        if not copy_from:
            raise ValueError('parameter copy_from needs an input')
        elif not isinstance(copy_from, list): copy_from = [copy_from]

        #grids / masks
        for mask_name, mask_def in meta['masks'].items():
            if mask_name in excepts or not (name is None or mask_name in name):
                continue
            mask_def['text'] = _force_texts(tk_dict= mask_def['text'],
                                        copy_to=copy_to,
                                        copy_from=copy_from,
                                        update_existing=update_existing)
            for no, item in enumerate(mask_def['items']):
                if 'text' in item.keys():
                    item['text'] = _force_texts(tk_dict= item['text'],
                                            copy_to=copy_to,
                                            copy_from=copy_from,
                                            update_existing=update_existing)
                    mask_def['items'][no]['text'] = item['text']

            #lib
            for no, value in enumerate(meta['lib']['values'][mask_name]):
                value['text'] == _force_texts(tk_dict= value['text'],
                                        copy_to=copy_to,
                                        copy_from=copy_from,
                                        update_existing=update_existing)
                meta['lib']['values'][mask_name][no]['text'] = value['text']

        #columns
        for column_name, column_def in meta['columns'].items():
            if not (name == None or column_name in name) or column_name in excepts:
                continue
            column_def['text'] = _force_texts(tk_dict= column_def['text'],
                                        copy_to=copy_to,
                                        copy_from=copy_from,
                                        update_existing=update_existing)
            if ('values' in column_def.keys() and
                isinstance(column_def['values'], list)):
                for no, value in enumerate(column_def['values']):
                    value['text'] = _force_texts(tk_dict= value['text'],
                                        copy_to=copy_to,
                                        copy_from=copy_from,
                                        update_existing=update_existing)
                    column_def['values'][no]['text'] = value['text']


    @classmethod
    def _is_valid_text_key(cls, tk):
        """
        """
        valid_tks = ['en-GB', 'da-DK', 'fi-FI', 'nb-NO', 'sv-SE', 'de-DE']
        if tk not in valid_tks:
            msg = "{} is not a valid text_key! Supported are: \n {}"
            msg = msg.format(tk, valid_tks)
            raise ValueError(msg)
        else:
            return True

    def clean_texts(self, clean_html=True, replace=None):
        """
        Cycle through all meta ``text`` objects replacing unwanted tags/terms.

        Parameters
        ----------
        clean_html : bool, default True
            If True, all ``text``s will be stripped from any html tags.
            Currently uses the regular expression: '<.*?>'
        replace : dict, default None
            A dictionary mapping {unwanted string: replacement string}.

        Returns
        -------
        None
        """
        def remove_html(text):
            """
            """
            import re
            remove = re.compile('<.*?>')
            text = re.sub(remove, '', text)
            remove = '(<|\$)(.|\n)+?(>|.raw |.raw)'
            return re.sub(remove, '', text)

        def replace_from_dict(obj, tk, replace_map):
            """
            """
            for k, v, in replace_map.items():
                text = obj['text'][tk]
                obj['text'][tk] = text.replace(k, v)

        meta = self._meta
        for mask_name, mask_def in meta['masks'].items():
            try:
                for tk in mask_def['text']:
                    text = mask_def['text'][tk]
                    if clean_html:
                        mask_def['text'][tk] = remove_html(text)
                    if replace:
                        replace_from_dict(mask_def, tk, replace)
            except:
                pass
            try:
                for no, item in enumerate(mask_def['items']):
                    for tk in item['text']:
                        text = item['text'][tk]
                        if clean_html:
                            mask_def['items'][no]['text'][tk] = remove_html(text)
                        if replace:
                            replace_from_dict(item, tk, replace)
            except:
                pass
            mask_vals = meta['lib']['values'][mask_name]
            try:
                for no, val in enumerate(mask_vals):
                    for tk in val['text']:
                        text = val['text'][tk]
                        if clean_html:
                            mask_vals[no]['text'][tk] = remove_html(text)
                        if replace:
                            replace_from_dict(val, tk, replace)
            except:
                pass
        for column_name, column_def in meta['columns'].items():
            try:
                for tk in column_def['text']:
                    text = column_def['text'][tk]
                    if clean_html:
                        column_def['text'][tk] = remove_html(text)
                    if replace:
                        replace_from_dict(column_def, tk, replace)
                if 'values' in column_def:
                    for no, value in enumerate(column_def['values']):
                        for tk in value['text']:
                            text = value['text'][tk]
                            if clean_html:
                                column_def['values'][no]['text'][tk] = remove_html(text)
                            if replace:
                                replace_from_dict(value, tk, replace)
            except:
                pass

    def set_value_texts(self, name, renamed_vals, text_key=None):
        """
        Rename or add value texts in the 'values' object.

        This method works for array masks and column meta data.

        Parameters
        ----------
        name : str
            The column variable name keyed in ``_meta['columns']`` or
            ``_meta['masks']``.
        renamed_vals : dict
            A dict mapping with following structure:
            ``{1: 'new label for code=1', 5: 'new label for code=5'}``
            Codes will be ignored if they do not exist in the 'values' object.
        text_key : str, default None
            Text key for text-based label information. Will automatically fall
            back to the instance's ``text_key`` property information if not
            provided.

        Returns
        -------
        None
            The ``DataSet`` is modified inplace.
        """
        self._verify_var_in_dataset(name)
        #  Are we dealing with a categorical variable?
        if not self._has_categorical_data(name):
            err_msg = '{} does not contain categorical values meta!'
            raise TypeError(err_msg.format(name))
        # Do we need to modify a mask's lib def.?
        if not self._is_array(name) and self._is_array_item(name):
            name = self._maskname_from_item(name)
        use_array = self._is_array(name)
        if not text_key: text_key = self.text_key
        if not use_array:
            obj_values = self._meta['columns'][name]['values']
            new_obj_values = []
        else:
            obj_values = self._meta['lib']['values'][name]
            new_obj_values = []
        ignore = [k for k in renamed_vals.keys() if k not in self.codes(name)]
        if ignore:
            print 'Warning: Cannot set new value texts...'
            print '*' * 60
            msg = "Codes {} not found in values object of '{}'!"
            print msg.format(ignore, name)
            print '*' * 60
        for item in obj_values:
            val = item['value']
            if val in renamed_vals.keys():
                value_texts = item['text']
                if text_key in value_texts.keys():
                    item['text'][text_key] = renamed_vals[val]
                else:
                    item['text'].update({text_key: renamed_vals[val]})
            new_obj_values.append(item)
        if not use_array:
            self._meta['columns'][name]['values'] = new_obj_values
        else:
            self._meta['lib']['values'][name] = new_obj_values
        return None

    def set_item_texts(self, name, renamed_items, text_key=None):
        """
        Rename or add item texts in the 'items' object of a ``mask``.

        Parameters
        ----------
        name : str
            The column variable name keyed in ``_meta['masks']``.
        renamed_items : dict
            A dict mapping with following structure (array mask items are
            assumed to be passed by their order number):
            ``{1: 'new label for item #1',
               5: 'new label for item #5'}``
        text_key : str, default None
            Text key for text-based label information. Will automatically fall
            back to the instance's ``text_key`` property information if not
            provided.

        Returns
        -------
        None
            The ``DataSet`` is modified inplace.
        """
        if not self._is_array(name):
            raise KeyError('{} is not a mask.'.format(name))
        if not text_key: text_key = self.text_key
        items = self.sources(name)
        item_obj = self._meta['masks'][name]['items']
        for item_no, item_text in renamed_items.items():
            text_update = {text_key: item_text}
            i = items[item_no - 1]
            self._meta['columns'][i]['text'].update(text_update)
            for i_obj in item_obj:
                if i_obj['source'].split('@')[-1] == i:
                    i_obj['text'].update(text_update)
        return None

    def set_col_text_edit(self, name, edited_text, axis='x'):
        """
        Inject a question label edit that will take effect at build stage.

        Parameters
        ----------
        name : str
            The column variable name keyed in ``_meta['columns']``.
        edited_text : str
            The desired question label text.
        axis: {'x', 'y', ['x', 'y']}, default 'x'
            The axis the edited text should appear on.

        Returns
        -------
        None
        """
        if not isinstance(axis, list): axis = [axis]
        if axis not in [['x'], ['y'], ['x', 'y'], ['y', 'x']]:
            raise ValueError('No valid axis provided!')
        for ax in axis:
            tk = 'x edits' if ax == 'x' else 'y edits'
            self.set_variable_text(name, edited_text, tk)

    def set_val_text_edit(self, name, edited_vals, axis='x'):
        """
        Inject cat. value label edits that will take effect in at build stage.

        Parameters
        ----------
        name : str
            The column variable name keyed in ``_meta['columns']``.
        edited_vals : dict
            Mapping of value code to ``'text'`` label.
        axis: {'x', 'y', ['x', 'y']}, default 'x'
            The axis the edited text should appear on.

        Returns
        -------
        None
        """
        if not isinstance(axis, list): axis = [axis]
        if axis not in [['x'], ['y'], ['x', 'y'], ['y', 'x']]:
            raise ValueError('No valid axis provided!')
        for ax in axis:
            tk = 'x edits' if ax == 'x' else 'y edits'
            self.set_value_texts(name, edited_vals, tk)

    def set_property(self, name, prop_name, prop_value, ignore_items=False):
        """
        Access and set the value of a meta object's ``properties`` collection.

        Parameters
        ----------
        name : str
            The originating column variable name keyed in ``meta['columns']``
            or ``meta['masks']``.
        prop_name : str
            The property key name.
        prop_value : any
            The value to be set for the property. Must be of valid type and
            have allowed values(s) with regard to the property.
        ignore_items : bool, default False
            When ``name`` refers to a variable from the ``'masks'`` collection,
            setting to True will ignore any ``items`` and only apply the
            property to the ``mask`` itself.
        Returns
        -------
        None
        """
        valid_props = ['base_text']
        if prop_name not in valid_props:
            raise ValueError("'prop_name' must be one of {}").format(valid_props)
        prop_update = {prop_name: prop_value}
        if  self._is_array(name):
            if not 'properties' in self._meta['masks'][name]:
                self._meta['masks'][name]['properties'] = {}
            self._meta['masks'][name]['properties'].update(prop_update)
            if not ignore_items:
                items = self.sources(name)
                for i in items:
                    self.set_property(i, prop_name, prop_value)
        else:
            if not 'properties' in self._meta['columns'][name]:
                self._meta['columns'][name]['properties'] = {}
            self._meta['columns'][name]['properties'].update(prop_update)
        return None

    def set_sliced(self, name, slicer, axis='y'):
        warning = "'set_sliced()' will be removed soon!"
        warning = warning + " Use 'slicing()' instead!"
        warnings.warn(warning)
        self.slicing(name=name, slicer=slicer, axis=axis)

    def slicing(self, name, slicer, axis='y'):
        """
        Set or update ``rules[axis]['slicex']`` meta for the named column.

        Quantipy builds will respect the kept codes and *show them exclusively*
        in results.

        .. note:: This is not a replacement for ``DataSet.set_missings()`` as
            missing values are respected also in computations.

        Parameters
        ----------
        name : str
            The column variable name keyed in ``_meta['columns']``.
        slice : int or list of int
            Values indicated by their ``int`` codes will be shown in
            ``Quantipy.View.dataframe``s, respecting the provided order.
        axis : {'x', 'y'}, default 'y'
            The axis to slice the values on.

        Returns
        -------
        None
        """
        if self._is_array(name):
            raise NotImplementedError('Cannot slice codes from arrays!')
        if 'rules' not in self._meta['columns'][name]:
            self._meta['columns'][name]['rules'] = {'x': {}, 'y': {}}
        if not isinstance(slicer, list): slicer = [slicer]
        slicer = self._clean_codes_against_meta(name, slicer)
        rule_update = {'slicex': {'values': slicer}}
        self._meta['columns'][name]['rules'][axis].update(rule_update)
        return None

    def set_hidden(self, name, hide, axis='y'):
        warning = "'set_hidden()' will be removed soon!"
        warning = warning + " Use 'hiding()' instead!"
        warnings.warn(warning)
        self.hiding(name=name, hide=hide, axis=axis)

    def hiding(self, name, hide, axis='y'):
        """
        Set or update ``rules[axis]['dropx']`` meta for the named column.

        Quantipy builds will respect the hidden codes and *cut* them from
        results.

        .. note:: This is not equivalent to ``DataSet.set_missings()`` as
            missing values are respected also in computations.

        Parameters
        ----------
        name : str
            The column variable name keyed in ``_meta['columns']``.
        hide : int or list of int
            Values indicated by their ``int`` codes will be dropped from
            ``Quantipy.View.dataframe``s.
        axis : {'x', 'y'}, default 'y'
            The axis to drop the values from.

        Returns
        -------
        None
        """
        if self._is_array(name):
            raise NotImplementedError('Cannot hide codes on arrays!')
        if 'rules' not in self._meta['columns'][name]:
            self._meta['columns'][name]['rules'] = {'x': {}, 'y': {}}
        if not isinstance(hide, list): hide = [hide]
        hide = self._clean_codes_against_meta(name, hide)
        if set(hide) == set(self._get_valuemap(name, 'codes')):
            msg = "Cannot hide all values of '{}'' on '{}'-axis"
            raise ValueError(msg.format(name, axis))
        rule_update = {'dropx': {'values': hide}}
        self._meta['columns'][name]['rules'][axis].update(rule_update)
        return None

    def set_sorting(self, name, on='@', within=False, between=False, fix=None,
                    ascending=False):
        warning = "'set_sorting()' will be removed soon!"
        warning = warning + " Use 'sorting()' instead!"
        warnings.warn(warning)
        self.sorting(name, on=on, within=within, between=between, fix=fix,
                     ascending=ascending)

    def sorting(self, name, on='@', within=False, between=False, fix=None,
                ascending=False):
        """
        Set or update ``rules['x']['sortx']`` meta for the named column.

        Parameters
        ----------
        name : str
            The column variable name keyed in ``_meta['columns']``.
        within : bool, default True
            Applies only to variables that have been aggregated by creating a
            an ``expand`` grouping / overcode-style ``View``:
            If True, will sort frequencies inside each group.
        between : bool, default True
            Applies only to variables that have been aggregated by creating a
            an ``expand`` grouping / overcode-style ``View``:
            If True, will sort group and regular code frequencies with regard
            to each other.
        fix : int or list of int, default None
            Values indicated by their ``int`` codes will be ignored in
            the sorting operation.
        ascending : bool, default False
            By default frequencies are sorted in descending order. Specify
            ``True`` to sort ascending.

        Returns
        -------
        None
        """
        is_array = self._is_array(name)
        collection = 'masks' if is_array else 'columns'
        if on != '@' and not is_array:
            msg = "Column to sort on can only be changed for array summaries!"
            raise NotImplementedError(msg)
        if on == '@' and is_array:
            for source in self.sources(name):
                self.sorting(source, fix=fix, within=within,
                             between=between, ascending=ascending)
        else:
            if 'rules' not in self._meta[collection][name]:
                self._meta[collection][name]['rules'] = {'x': {}, 'y': {}}
            if fix:
                if not isinstance(fix, list): fix = [fix]
            else:
                fix = []
            if not is_array:
                fix = self._clean_codes_against_meta(name, fix)
            else:
                fix = self._clean_items_against_meta(name, fix)
            rule_update = {'sortx': {'ascending': ascending,
                                     'within': within,
                                     'between': between,
                                     'fixed': fix,
                                     'sort_on': on}}
            self._meta[collection][name]['rules']['x'].update(rule_update)
        return None

    def set_variable_text(self, name, new_text, text_key=None):
        """
        Apply a new or update a column's/masks' meta text object.

        Parameters
        ----------
        name : str
            The originating column variable name keyed in ``meta['columns']``
            or ``meta['masks']``.
        new_text : str
            The ``text`` (label) to be set.
        text_key : str, default None
            Text key for text-based label information. Will automatically fall
            back to the instance's text_key property information if not provided.

        Returns
        -------
        None
            The ``DataSet`` is modified inplace.
        """
        self._verify_var_in_dataset(name)
        if not text_key: text_key = self.text_key
        collection = 'masks' if self._is_array(name) else 'columns'
        if text_key in self._meta[collection][name]['text'].keys():
            self._meta[collection][name]['text'][text_key] = new_text
        else:
            text_update = {text_key: new_text}
            self._meta[collection][name]['text'].update(text_update)
        return None

    # will be removed soon!
    def set_column_text(self, name, new_text, text_key=None):
        """
        Apply a new or update a column's meta text object.

        Parameters
        ----------

        Returns
        -------
        """
        warning = "'set_column_text()' will be removed soon!"
        warning = warning + " Use 'set_variable_text()' instead!"
        warnings.warn(warning)
        self._verify_column_in_meta(name)
        if not text_key: text_key = self.text_key
        if text_key in self._meta['columns'][name]['text'].keys():
            self._meta['columns'][name]['text'][text_key] = new_text
        else:
            self._meta['columns'][name]['text'].update({text_key: new_text})
        return None

    def set_mask_text(self, name, new_text, text_key=None):
        """
        Apply a new or update a masks' meta text object.

        Parameters
        ----------

        Returns
        -------
        """
        warning = "'set_mask_text()' will be removed soon!"
        warning = warning + " Use 'set_variable_text()' instead!"
        warnings.warn(warning)
        if not text_key: text_key = self.text_key
        if text_key in self._meta['masks'][name]['text'].keys():
            self._meta['masks'][name]['text'][text_key] = new_text
        else:
            self._meta['masks'][name]['text'].update({text_key: new_text})
        return None

    def _add_array(self, name, qtype, label, items, categories, text_key, dims_like):
        """
        """
        if dims_like:
            array_name = self._dims_array_name(name)
        else:
            array_name = name
        item_objects = []
        if isinstance(items[0], (str, unicode)):
            items = [(no, ilabel) for no, ilabel in enumerate(items, start=1)]
        value_ref = 'lib@values@{}'.format(array_name)
        values = None
        for i in items:
            item_no = i[0]
            item_lab = i[1]
            item_name = self._array_item_name(i[0], name, dims_like)
            item_objects.append(self._item(item_name, text_key, item_lab))
            column_lab = '{} - {}'.format(label, item_lab)
            self.add_meta(name=item_name, qtype=qtype, label=column_lab,
                          categories=categories, items=None, text_key=text_key)
            if not values:
                values = self._meta['columns'][item_name]['values']
            self._meta['columns'][item_name]['values'] = value_ref
            self._meta['sets']['data file']['items'].remove('columns@{}'.format(item_name))
        mask_meta = {'items': item_objects, 'type': 'array',
                     'values': value_ref, 'text': {text_key: label}}
        self._meta['lib']['values'][array_name] = values
        self._meta['masks'][array_name] = mask_meta
        datafile_setname = 'masks@{}'.format(array_name)
        if datafile_setname not in self._meta['sets']['data file']['items']:
            self._meta['sets']['data file']['items'].append(datafile_setname)
        self._meta['sets'][array_name] = {'items': [i['source'] for i in item_objects]}
        return None

    def copy_var(self, name, suffix='rec', copy_data=True):
        # WILL BE REMOVED SOON
        warning = "'copy_var()' will be removed soon!"
        warning = warning + " Use 'copy()' instead!"
        warnings.warn(warning)
        self.copy(name, suffix, copy_data)

    def copy(self, name, suffix='rec', copy_data=True, slicer=None):
        """
        Copy meta and case data of the variable defintion given per ``name``.

        Parameters
        ----------
        name : str
            The originating column variable name keyed in ``meta['columns']``
            or ``meta['masks']``.
        suffix : str, default 'rec'
            The new variable name will be constructed by suffixing the original
            ``name`` with ``_suffix``, e.g. ``'age_rec``.
        copy_data : bool, default True
            The new variable assumes the ``data`` of the original variable.
        slicer: dict
            If the data is copied it is possible to filter the data with
            complex logic. Example: slicer={'q1': not_any([99])}
        Returns
        -------
        None
            DataSet is modified inplace, adding a copy to both the data and meta
            component.
        """
        meta = self._meta
        self._verify_var_in_dataset(name)
        copy_name = '{}_{}'.format(name, suffix)
        if self._is_array(name):
            items = self._get_itemmap(name, 'items')
            mask_meta_copy = org_copy.deepcopy(meta['masks'][name])
            if not 'masks@' + copy_name in meta['sets']['data file']['items']:
                meta['sets']['data file']['items'].append('masks@' + copy_name)
            mask_set = []
            for i, i_meta in zip(items, mask_meta_copy['items']):
                self.copy(i, suffix, copy_data, slicer)
                i_name = '{}_{}'.format(i, suffix)
                i_meta['source'] = 'columns@{}'.format(i_name)
                mask_set.append('columns@{}'.format(i_name))
            lib_ref = 'lib@values@{}'.format(copy_name)
            lib_copy = org_copy.deepcopy(meta['lib']['values'][name])
            if 'ddf' in meta['lib']['values'].keys():
                lib_copy_ddf = org_copy.deepcopy(meta['lib']['values']['ddf'][name])
            mask_meta_copy['values'] = lib_ref
            meta['masks'][copy_name] = mask_meta_copy
            meta['lib']['values'][copy_name] = lib_copy
            if 'ddf' in meta['lib']['values'].keys():
                meta['lib']['values']['ddf'][copy_name] = lib_copy_ddf
            meta['sets'][copy_name] = {'items': mask_set}
        else:
            if copy_data:
                if slicer:
                    self._data[copy_name] = np.NaN
                    slicer = self.take(slicer)
                    self[slicer, [copy_name]] = self._data[name].copy()
                else:
                    self._data[copy_name] = self._data[name].copy()
            else:
                self._data[copy_name] = np.NaN
            meta_copy = org_copy.deepcopy(meta['columns'][name])
            meta['columns'][copy_name] = meta_copy
            meta['columns'][copy_name]['name'] = copy_name
            if self._is_array_item(name) and self._has_categorical_data(name):
                ref = '{}_{}'.format(self._maskname_from_item(name), suffix)
                if ref in meta['lib']['values']:
                    lib_ref = 'lib@values@{}_{}'.format(ref)
                else:
                    lib_ref = self._get_value_loc(name)
                meta['columns'][copy_name]['values'] = lib_ref
            if not 'columns@' + copy_name in meta['sets']['data file']['items']:
                meta['sets']['data file']['items'].append('columns@' + copy_name)
        return None

    def code_count(self, name, count_only=None):
        """
        Get the total number of codes/entries found per row.

        .. note:: Will be 0/1 for type ``single`` and range between 0 and the
            number of possible values for type ``delimited set``.

        Parameters
        ----------
        name : str
            The column variable name keyed in ``meta['columns']``.
        count_only : int or list of int, default None
            Pass a list of codes that should no be counted.

        Returns
        -------
        count : pandas.Series
            A series with the results as ints.
        """
        if self._is_array(name) or self._is_numeric(name):
            raise TypeError('Can only count codes on categorical data columns!')
        dummy = self.make_dummy(name, partitioned=False)
        if count_only:
            if not isinstance(count_only, list): count_only = [count_only]
            dummy = dummy[count_only]
        count = dummy.sum(axis=1)
        return count

    def is_nan(self, name):
        """
        Detect empty entries in the ``_data`` rows.

        Parameters
        ----------
        name : str
            The column variable name keyed in ``meta['columns']``.

        Returns
        -------
        count : pandas.Series
            A series with the results as bool.
        """
        if self._is_array(name):
            raise TypeError("Can only check 'np.NaN' on non-mask variables!")
        return self._data[name].isnull()

    def any(self, name, codes):
        """
        Return a logical has_any() slicer for the passed codes.

        .. note:: When applied to an array mask, the has_any() logic is ex-
            tended to the item sources, i.e. the it must itself be true for
            *at least one of* the items.

        Parameters
        ----------
        name : str, default None
            The column variable name keyed in ``_meta['columns']`` or
            ``_meta['masks']``.
        codes : int or list of int
            The codes to build the logical slicer from.

        Returns
        -------
        slicer : pandas.Index
            The indices fulfilling has_any([codes]).
        """
        if not isinstance(codes, list): codes = [codes]
        if self._is_array(name):
            logics = []
            for s in self.sources(name):
                logics.append({s: has_any(codes)})
            slicer = self.take(union(logics))
        else:
            slicer = self.take({name: has_any(codes)})
        return slicer

    def all(self, name, codes):
        """
        Return a logical has_all() slicer for the passed codes.

        .. note:: When applied to an array mask, the has_all() logic is ex-
            tended to the item sources, i.e. the it must itself be true for
            *all* the items.

        Parameters
        ----------
        name : str, default None
            The column variable name keyed in ``_meta['columns']`` or
            ``_meta['masks']``.
        codes : int or list of int
            The codes to build the logical slicer from.

        Returns
        -------
        slicer : pandas.Index
            The indices fulfilling has_all([codes]).
        """
        if not isinstance(codes, list): codes = [codes]
        if self._is_array(name):
            logics = []
            for s in self.sources(name):
                logics.append({s: has_all(codes)})
            slicer = self.take(intersection(logics))
        else:
            slicer = self.take({name: has_all(codes)})
        return slicer

    def crosstab(self, x, y=None, w=None, pct=False, decimals=1, text=True,
                 rules=False, xtotal=False):
        """
        """
        meta, data = self.split()
        y = '@' if not y else y
        get = 'count' if not pct else 'normalize'
        show = 'values' if not text else 'text'
        return ct(meta, data, x=x, y=y, get=get, weight=w, show=show,
                  rules=rules, xtotal=xtotal, decimals=decimals)

    def _verify_variable_meta_not_exist(self, name, is_array):
        """
        """
        msg = ''
        if not is_array:
            if name in self._meta['columns']:
                msg = "Overwriting meta for '{}', column already exists!"
        else:
            if name in self._meta['masks']:
                msg = "Overwriting meta for '{}', mask already exists!"
        if msg:
            print msg.format(name)
        else:
            return None

    def _clean_codes_against_meta(self, name, codes):
        return [c for c in codes if c in self._get_valuemap(name, 'codes')]

    def _clean_items_against_meta(self, name, items):
        return [i for i in items if i in self.sources(name)]

    @staticmethod
    def _item(item_name, text_key, text):
        """
        """
        return {'source': 'columns@{}'.format(item_name),
                'text': {text_key: text}}

    def copy_array_data(self, source, target, source_items=None,
                        target_items=None, slicer=None):
        """
        """
        self._verify_same_value_codes_meta(source, target)
        all_source_items = self._get_itemmap(source, non_mapped='items')
        all_target_items = self._get_itemmap(target, non_mapped='items')
        if slicer: mask = self.take(slicer)
        if source_items:
            source_items = [all_source_items[i-1] for i in source_items]
        else:
            source_items = all_source_items
        if target_items:
            target_items = [all_target_items[i-1] for i in target_items]
        else:
            target_items = all_target_items
        for s, t in zip(source_items, target_items):
                if slicer:
                    self._data.loc[mask, t] = self._data.loc[mask, s]
                else:
                    self[t] = self[s]
        return None

    def unify_values(self, name, code_map, slicer=None, exclusive=False):
        """
        Use a mapping of old to new codes to replace code values in ```_data``.

        .. note:: Experimental! Check results carefully!

        Parameters
        ----------
        name : str
            The column variable name keyed in ``meta['columns']``.
        code_map : dict
            A mapping of ``{old: new}``; ``old`` and ``new`` must be the
            int-type code values from the column meta data.
        slicer : Quantipy logic statement, default None
            If provided, the values will only be unified for cases where the
            condition holds.
        exclusive : bool, default False
            If True, the recoded unified value will replace whatever is already
            found in the ``_data`` column, ignoring ``delimited set`` typed data
            to which normally would get appended to.

        Returns
        -------
        None
        """
        append = self._is_delimited_set(name)
        if exclusive: append = False
        for old_code, new_code in code_map.items():
            self.recode(name, {new_code: {name: [old_code]}},
                        append=append, intersect=slicer)
            if not slicer:
                self.remove_values(name, old_code)
            else:
                msg = "Unified {} >> {} on data slice. Remove values meta if needed!"
                print msg.format(old_code, new_code)
        return None

    @staticmethod
    def _dims_array_name(name):
        return '{}.{}_grid'.format(name, name)

    @staticmethod
    def _array_item_name(item_no, var_name, dims_like):
        item_name = '{}_{}'.format(var_name, item_no)
        if dims_like:
            item_name = var_name + '[{' + item_name + '}].' + var_name + '_grid'
        return item_name

    def _make_items_list(self, name, text_key):
        """
        Is this equivalent to make_values_list() needed?
        """
        pass

    def _verify_same_value_codes_meta(self, name_a, name_b):
        value_codes_a = self._get_valuemap(name_a, non_mapped='codes')
        value_codes_b = self._get_valuemap(name_b, non_mapped='codes')
        if not set(value_codes_a) == set(value_codes_b):
            msg = "'{}' and '{}' do not share the same code values!"
            raise ValueError(msg.format(name_a, name_b))
        return None

    def transpose_array(self, name, new_name=None, ignore_items=None,
                        ignore_values=None, copy_data=True, text_key=None):
        warning = "'transpose_array()' will be removed soon!"
        warning = warning + " Use 'transpose()' instead!"
        warnings.warn(warning)
        self.transpose(name=name, new_name=new_name, ignore_items=ignore_items,
                       ignore_values=ignore_values, copy_data=copy_data,
                       text_key=text_key)
        return None

    def transpose(self, name, new_name=None, ignore_items=None,
                  ignore_values=None, copy_data=True, text_key=None):
        """
        Create a new array mask with transposed items / values structure.

        This method will automatically create meta and case data additions in
        the ``DataSet`` instance.

        Parameters
        ----------
        name : str
            The originating mask variable name keyed in ``meta['masks']``.
        new_name : str, default None
            The name of the new mask. If not provided explicitly, the new_name
            will be constructed constructed by suffixing the original
            ``name`` with '_trans', e.g. ``'Q2Array_trans``.
        ignore_items : int or list of int, default None
            If provided, the items listed by their order number in the
            ``_meta['masks'][name]['items']`` object will not be part of the
            transposed array. This means they will be ignored while creating
            the new value codes meta.
        ignore_codes : int or list of int, default None
            If provided, the listed code values will not be part of the
            transposed array. This means they will not be part of the new
            item meta.
        text_key : str
            The text key to be used when generating text objects, i.e.
            item and value labels.

        Returns
        -------
        None
            DataSet is modified inplace.
        """
        if not self._get_type(name) == 'array':
            raise TypeError("'{}' is not an array mask!".format(name))
        org_name = name
        # Get array item and value structure
        reg_items_object = self._get_itemmap(name)
        if ignore_items:
            if not isinstance(ignore_items, list):
                ignore_items = [ignore_items]
            reg_items_object = [i for idx, i in
                                enumerate(reg_items_object, start=1)
                                if idx not in ignore_items]
        reg_item_names = [item[0] for item in reg_items_object]
        reg_item_texts = [item[1] for item in reg_items_object]

        reg_value_object = self._get_valuemap(name)
        if ignore_values:
            if not isinstance(ignore_values, list):
                ignore_values = [ignore_values]
            reg_value_object = [v for v in reg_value_object if v[0]
                                not in ignore_values]
        reg_val_codes = [v[0] for v in reg_value_object]
        reg_val_texts = [v[1] for v in reg_value_object]

        # Transpose the array structure: values --> items, items --> values
        trans_items = [(code, value) for code, value in
                       zip(reg_val_codes, reg_val_texts)]
        trans_values = [(idx, text) for idx, text in
                        enumerate(reg_item_texts, start=1)]
        label = self.text(name, text_key=text_key)

        # Figure out if a Dimensions grid is the input
        if '.' in name:
            name = name.split('.')[0]
            dimensions_like = True
        else:
            dimensions_like = False
        if not new_name:
            new_name = '{}_trans'.format(name)

        # Create the new meta data entry for the transposed array structure
        qtype = 'delimited set'
        self.add_meta(new_name, qtype, label, trans_values, trans_items,
                      text_key, dimensions_like_grids=dimensions_like)
        if dimensions_like:
            new_name = '{}.{}_grid'.format(new_name, new_name)

        # Do the case data transformation by looping through items and
        # convertig value code entries...
        trans_items = self._get_itemmap(new_name, 'items')
        trans_values = self._get_valuemap(new_name, 'codes')
        for reg_item_name, new_val_code in zip(reg_item_names, trans_values):
            for reg_val_code, trans_item in zip(reg_val_codes, trans_items):
                if trans_item not in self._data.columns:
                    if qtype == 'delimited set':
                        self[trans_item] = ''
                    else:
                        self[trans_item] = np.NaN
                if copy_data:
                    slicer = {reg_item_name: [reg_val_code]}
                    self.recode(trans_item, {new_val_code: slicer},
                                append=True)

        print 'Transposed array: {} into {}'.format(org_name, new_name)

    def take(self, condition):
        """
        Create an index slicer to select rows from the DataFrame component.

        Parameters
        ----------
        condition : Quantipy logic expression
            A logical condition expressed as Quantipy logic that determines
            which subset of the case data rows to be kept.

        Returns
        -------
        slicer : pandas.Index
            The indices fulfilling the passed logical condition.
        """
        full_data = self._data.copy()
        series_data = full_data[full_data.columns[0]].copy()
        slicer, _ = get_logic_index(series_data, condition, full_data)
        return slicer

    def recode(self, target, mapper, default=None, append=False,
               intersect=None, initialize=None, fillna=None, inplace=True):
        """
        Create a new or copied series from data, recoded using a mapper.

        This function takes a mapper of {key: logic} entries and injects the
        key into the target column where its paired logic is True. The logic
        may be arbitrarily complex and may refer to any other variable or
        variables in data. Where a pre-existing column has been used to
        start the recode, the injected values can replace or be appended to
        any data found there to begin with. Note that this function does
        not edit the target column, it returns a recoded copy of the target
        column. The recoded data will always comply with the column type
        indicated for the target column according to the meta.

        Parameters
        ----------
        target : str
            The column variable name keyed in ``_meta['columns']`` that is the
            target of the recode. If not found in ``_meta`` this will fail
            with an error. If ``target`` is not found in data.columns the
            recode will start from an empty series with the same index as
            ``_data``. If ``target`` is found in data.columns the recode will
            start from a copy of that column.
        mapper : dict
            A mapper of {key: logic} entries.
        default : str, default None
            The column name to default to in cases where unattended lists
            are given in your logic, where an auto-transformation of
            {key: list} to {key: {default: list}} is provided. Note that
            lists in logical statements are themselves a form of shorthand
            and this will ultimately be interpreted as:
            {key: {default: has_any(list)}}.
        append : bool, default False
            Should the new recodd data be appended to values already found
            in the series? If False, data from series (where found) will
            overwrite whatever was found for that item instead.
        intersect : logical statement, default None
            If a logical statement is given here then it will be used as an
            implied intersection of all logical conditions given in the
            mapper.
        initialize : str or np.NaN, default None
            If not None, a copy of the data named column will be used to
            populate the target column before the recode is performed.
            Alternatively, initialize can be used to populate the target
            column with np.NaNs (overwriting whatever may be there) prior
            to the recode.
        fillna : int, default=None
            If not None, the value passed to fillna will be used on the
            recoded series as per pandas.Series.fillna().
        inplace : bool, default True
            If True, the ``DataSet`` will be modified inplace with new/updated
            columns. Will return a new recoded ``pandas.Series`` instance if
            False.

        Returns
        -------
        None or recode_series
            Either the ``DataSet._data`` is modfied inplace or a new
            ``pandas.Series`` is returned.
        """
        meta = self._meta
        data = self._data
        if not target in meta['columns']:
            raise ValueError(("{} not found in meta['columns'].".format(target),
                              "Please create meta data first!"))
        recode_series = _recode(meta, data, target, mapper,
                                default, append, intersect, initialize, fillna)
        if inplace:
            self._data[target] = recode_series
            if not self._is_numeric(target):
                self._verify_data_vs_meta_codes(target)
            return None
        else:
            return recode_series

<<<<<<< HEAD

=======
>>>>>>> d3df76de
    def uncode(self, target, mapper, default=None, intersect=None, inplace=True):
        """
        Create a new or copied series from data, recoded using a mapper.

        Parameters
        ----------
        target : str
            The variable name that is the target of the uncode. If it is keyed
            in ``_meta['masks']`` the uncode is done for all mask items.
            If not found in ``_meta`` this will fail with an error.
        mapper : dict
            A mapper of {key: logic} entries.
        default : str, default None
            The column name to default to in cases where unattended lists
            are given in your logic, where an auto-transformation of
            {key: list} to {key: {default: list}} is provided. Note that
            lists in logical statements are themselves a form of shorthand
            and this will ultimately be interpreted as:
            {key: {default: has_any(list)}}.
        intersect : logical statement, default None
            If a logical statement is given here then it will be used as an
            implied intersection of all logical conditions given in the
            mapper.
        inplace : bool, default True
            If True, the ``DataSet`` will be modified inplace with new/updated
            columns. Will return a new recoded ``pandas.Series`` instance if
            False.

        Returns
        -------
        None or uncode_series
            Either the ``DataSet._data`` is modfied inplace or a new
            ``pandas.Series`` is returned.
        """
        meta = self._meta
        data = self._data
        if self._is_array(target):
            targets = self.sources(target)
            if inplace:
                for t in targets:
                    self.uncode(t, mapper, default, intersect, inplace)
                return None
            else:
                uncode_series = []
                for t in targets:
                    uncode_series.append(self.uncode(t, mapper, default,
                                                     intersect, inplace))
                return uncode_series
        else:
            if not target in meta['columns']:
                raise ValueError("{} not found in meta['columns'].".format(target))

            if not isinstance(mapper, dict):
                raise ValueError("'mapper' must be a dictionary.")

            if not (default is None or default in meta['columns']):
                raise ValueError("'%s' not found in meta['columns']." % (default))

            index_map = index_mapper(meta, data, mapper, default, intersect)

            uncode_series = self[target].copy()
            for code, index in index_map.items():
                uncode_series[index] = uncode_series[index].apply(lambda x:
                                                    self._remove_code(x, code))

            if inplace:
                self._data[target] = uncode_series
                if not self._is_numeric(target):
                    self._verify_data_vs_meta_codes(target)
                return None
            else:
                return uncode_series

    @classmethod
    def _remove_code(cls, x, code):
        if x is np.NaN:
            return np.NaN
        elif ';' in str(x):
            x = str(x).split(';')
            x = [y for y in x if not (y == str(code))]
            x = ';'.join(x)
            if x =='':
                x = np.NaN
        elif x == code:
            x = np.NaN
        return x


    def interlock(self, name, label, variables, val_text_sep = '/'):
        """
        Build a new category-intersected variable from >=2 incoming variables.

        Parameters
        ----------
        name : str
            The new column variable name keyed in ``_meta['columns']``.
        label : str
            The new text label for the created variable.
        variables : list of >= 2 str
            The column names of the variables that are feeding into the
            intersecting recode operation.
        val_text_sep : str, default '/'
            The passed character (or any other str value) wil be used to
            separate the incoming individual value texts to make up the inter-
            sected category value texts, e.g.: 'Female/18-30/London'.

        Returns
        -------
        None
        """
        if not isinstance(variables, list) or len(variables) < 2:
            raise ValueError("'variables' must be a list of at least two items!")
        if any(self._is_array(v) for v in variables):
            raise TypeError('Cannot interlock within array-typed variables!')
        if any(self._is_delimited_set(v) for v in variables):
            qtype = 'delimited set'
        else:
            qtype = 'single'
        codes = [self._get_valuemap(v, 'codes') for v in variables]
        texts = [self._get_valuemap(v, 'texts') for v in variables]
        zipped = zip(list(product(*codes)), list(product(*texts)))
        categories = []
        cat_id = 0
        for codes, texts in zipped:
            cat_id += 1
            cat_label = val_text_sep.join(texts)
            rec = [{v: [c]} for v, c in zip(variables, codes)]
            rec = intersection(rec)
            categories.append((cat_id, cat_label, rec))
        self.derive(name, qtype, label, categories)
        return None

    def derive_categorical(self, name, qtype, label, cond_map, text_key=None):
        warning = "'derive_categorical()' will be removed soon!"
        warning = warning + " Use 'derive()' instead!"
        warnings.warn(warning)
        return self.derive(name, qtype, label, cond_map, text_key)

    def derive(self, name, qtype, label, cond_map, text_key=None):
        """
        Create meta and recode case data by specifying derived category logics.

        Parameters
        ----------
        name : str
            The column variable name keyed in ``meta['columns']``.
        qtype : [``int``, ``float``, ``single``, ``delimited set``]
            The structural type of the data the meta describes.
        label : str
            The ``text`` label information.
        cond_map : list of tuples
            Tuples of three elements with following structure:
            (code, 'Label goes here', <qp logic expression here>), e.g.:
            (1, 'Men between 30 and 40',
             intersection([{'gender': [1]}, {'age': frange('30-40')}]))
        text_key : str, default None
            Text key for text-based label information. Will automatically fall
            back to the instance's text_key property information if not provided.

        Returns
        -------
        None
            ``DataSet`` is modified inplace.
        """
        if not text_key: text_key = self.text_key
        append = qtype == 'delimited set'
        categories = [(cond[0], cond[1]) for cond in cond_map]
        idx_mapper = {cond[0]: cond[2] for cond in cond_map}
        self.add_meta(name, qtype, label, categories, items=None, text_key=text_key)
        self.recode(name, idx_mapper, append=append)
        return None

    def band_numerical(self, name, bands, new_name=None, label=None, text_key=None):
        warning = "'band_numerical()' will be removed soon!"
        warning = warning + " Use 'band()' instead!"
        warnings.warn(warning)
        return self.band(name, bands, new_name, label, text_key)

    def band(self, name, bands, new_name=None, label=None, text_key=None):
        """
        Group numeric data with band defintions treated as group text labels.

        Wrapper around ``derive()`` for quick banding of numeric
        data.

        Parameters
        ----------
        name : str
            The column variable name keyed in ``_meta['columns']`` that will
            be banded into summarized categories.
        bands : list of int/tuple *or* dict mapping the former to value texts
            The categorical bands to be used. Bands can be single numeric
            values or ranges, e.g.: [0, (1, 10), 11, 12, (13, 20)].
            Be default, each band will also make up the value text of the
            category created in the ``_meta`` component. To specify custom
            texts, map each band to a category name e.g.:
             [{'A': 0},
              {'B': (1, 10)},
              {'C': 11},
              {'D': 12},
              {'E': (13, 20)}]
        new_name : str, default None
            The created variable will be named ``'<name>_banded'``, unless a
            desired name is provided explicitly here.
        label : str, default None
            The created variable's text label will be identical to the origi-
            nating one's passed in ``name``, unless a desired label is provided
            explicitly here.
        text_key : str, default None
            Text key for text-based label information. Uses the
            ``DataSet.text_key`` information if not provided.

        Returns
        -------
        None
            ``DataSet`` is modified inplace.
        """
        if self._is_array(name):
            raise TypeError('Cannot band array mask!')
        if not self._is_numeric(name):
            msg = "Can only band numeric typed data! {} is {}."
            msg = msg.format(name, self._get_type(name))
            raise TypeError(msg)
        if not text_key: text_key = self.text_key
        if not new_name: new_name = '{}_banded'.format(new_name)
        if not label: label = self.text(name, text_key)
        franges = []
        for idx, band in enumerate(bands, start=1):
            lab = None
            if isinstance(band, dict):
                lab = band.keys()[0]
                band = band.values()[0]
            if isinstance(band, tuple):
                r = '{}-{}'.format(band[0], band[1])
            else:
                r = str(band)
            franges.append([idx, lab or r, {name: frange(r)}])
        self.derive(new_name, 'single', label, franges,
                                text_key=text_key)

        return None

    # ------------------------------------------------------------------------
    # derotate the dataset
    # ------------------------------------------------------------------------

    def _derotate_df(self, mapper, levels, other=None, dropna=True):
        """
        Returns derotated ``dataframe``.
        """
        data = self._data
        dfs = []
        level = levels.keys()[0]
        for question_group in mapper:
            new_var = question_group.keys()[0]
            q_group = question_group.values()[0]

            df = data[q_group]
            df = df.stack().reset_index([1])
            df.columns = [level, new_var]
            df[level] = df[level].map({el: ind for ind, el in enumerate(
                                           q_group, 1)})
            df.set_index([level], append=True, drop=True, inplace=True)
            dfs.append(df)

        new_df = pd.concat(dfs, axis=1)
        new_df = new_df.reset_index(1)

        new_df = new_df.join(data[other])

        new_df.index = list(xrange(0, len(new_df.index)))

        return new_df

    def _derotate_meta(self, mapper, other):
        """
        Returns derotated ``meta``.
        """
        meta = self._meta
        new_meta = self.start_meta(self.text_key)

        for var in other:
            new_meta = self._assume_meta(new_meta, var, var)

        for question_group in mapper:
            new_var = question_group.keys()[0]
            old_var = question_group.values()[0][0]
            new_meta = self._assume_meta(new_meta, new_var, old_var)

        return new_meta

    def _assume_meta(self, new_meta, new_var, old_var):
        """
        Assumes meta information for variables to other meta object.
        """
        meta = self._meta
        if self._is_array(old_var):
            for var in self.unroll(old_var):
                new_meta = self._assume_meta(new_meta, var, var)
            new_meta['masks'][new_var] = org_copy.deepcopy(meta['masks'][old_var])
            new_meta['masks'][new_var]['name'] = new_var
            if self._has_categorical_data(old_var):
                new_meta['lib']['values'][new_var] = meta['lib']['values'][old_var]
            if old_var in meta['sets']:
                new_meta['sets'][new_var] = org_copy.deepcopy(meta['sets'][old_var])
            new_meta['sets']['data file']['items'].append('masks@{}'.format(new_var))
        else:
            new_meta['columns'][new_var] = org_copy.deepcopy(meta['columns'][old_var])
            new_meta['columns'][new_var]['name'] = new_var
            if (self._has_categorical_data(old_var) and
                not isinstance(meta['columns'][old_var]['values'], list)):
                mask = meta['columns'][old_var]['values'].split('@')[-1]
                new_meta['lib']['values'][mask] = meta['lib']['values'][mask]
            new_meta['sets']['data file']['items'].append('columns@{}'.format(new_var))

        return new_meta

    def derotate(self, levels, mapper, other=None, unique_key='identity',
                 dropna=True):
        """
        Derotate data and meta using the given mapper, and appending others.

        This function derotates data using the specification defined in
        mapper, which is a list of dicts of lists, describing how
        columns from data can be read as a heirarchical structure.

        Returns derotated DataSet instance and saves data and meta as json
        and csv.

        Parameters
        ----------
        levels : dict
            The name and values of a new column variable to identify cases.

        mapper : list of dicts of lists
            A list of dicts matching where the new column names are keys to
            to lists of source columns. Example:
            mapper = [{'q14_1': ['q14_1_1', 'q14_1_2', 'q14_1_3']},
                      {'q14_2': ['q14_2_1', 'q14_2_2', 'q14_2_3']},
                      {'q14_3': ['q14_3_1', 'q14_3_2', 'q14_3_3']}]

        unique_key: str
            Name of column variable that will be copied to new dataset.

        other: list (optional; default=None)
            A list of additional columns from the source data to be appended
            to the end of the resulting stacked dataframe.

        dropna: boolean (optional; default=True)
            Passed through to the pandas.DataFrame.stack() operation.

        Returns
        -------
        new ``qp.DataSet`` instance
        """
        data = self._data
        meta = self._meta

        if not (isinstance(levels.values()[0], list) and isinstance(levels, dict)):
            raise ValueError('``levels`` must be a ``dict`` of ``lists``.')
        if not all(isinstance(e, dict) and isinstance(e.values()[0], list) and
                   isinstance(mapper, list) for e in mapper):
            msg = '``mapper`` must be ``list`` of ``dicts`` of ``lists``.'
            raise ValueError(msg)
        for q_group in mapper:
            if not len(levels.values()[0]) == len(q_group.values()[0]):
                raise ValueError('``lists`` of source ``columns`` and level '
                                 'variables must have same length.')
        level = levels.keys()[0]
        if other:
            if not isinstance(other, list): other = [other]
            exist_vars = [unique_key] + other + levels[level]
        else:
            exist_vars = [unique_key] + levels[level]
            other = []
        for var in exist_vars:
            if not (var in meta['columns'] or var in meta['masks']):
                msg = "{} not found in dataset.".format(var)
                raise KeyError(msg)

        # derotated data
        add_cols = self.unroll(exist_vars)
        new_df = self._derotate_df(mapper, levels, add_cols, dropna)

        # new meta
        new_meta = self._derotate_meta(mapper, exist_vars)

        ds = DataSet('{}_derotated'.format(self.name))
        ds.from_components(new_df, new_meta)
        ds.path = self.path

        # some recodes/edits
        lev = ds._data[level]
        ds.add_meta(level, 'single', level, levels[level])
        ds._data[level] = lev

        ds.add_meta('{}_leveled'.format(level), 'single', level,
                    self.values(levels[level][0]))

        for x, lev in enumerate(levels[level], 1):
            rec = {y: {lev: y} for y in ds.codes('{}_leveled'.format(level))}
            ds.recode('{}_leveled'.format(level), rec, intersect={level: x})

        cols = (['@1', unique_key, level, '{}_leveled'.format(level)] +
                levels[level] + [new_var.keys()[0] for new_var in mapper] +
                self.unroll(other))
        ds._data = ds._data[cols]

        # save ``DataSet`` instance as json and csv
        path_json = '{}/{}.json'.format(ds.path, ds.name)
        path_csv = '{}/{}.csv'.format(ds.path, ds.name)
        ds.write_quantipy(path_json, path_csv)

        return ds

    def to_array(self, name, variables, label):
        """
        Combines column variables with same ``value_map`` to one grid.

        Parameters
        ----------
        name: str
            Name of new grid.
        variables: list of str or list of dicts
            Variablenames that become items of the grid. New item labels can
            be added as dict. Example:
            variables = ['q1_1', {'q1_2': 'shop 2'}, {'q1_3': 'shop 3'}]
        label: str
            Question label for whole grid.

        Returns
        -------
        None
        """
        meta = self._meta
        text_key = self.text_key
        cols = meta['columns']
        masks = meta['masks']

        if not isinstance(variables, list):
            raise ValueError('Variables must be insert in a list.')
        if name in cols or name in masks:
            raise ValueError(
                '{} does already exist. Choose an other name.'.format(name))

        to_comb = []
        for var in variables:
            if isinstance(var, dict):
                v = var
                if v.keys()[0] not in cols:
                    raise KeyError("{} is not in ``meta['columns']".format(v))
            else:
                if var not in cols:
                    raise KeyError("{} is not in ``meta['columns']".format(v))
                v = {var: cols[var]['text'][text_key]}
            to_comb.append(v)

        val_map = self.values(to_comb[0].keys()[0])
        if not all(self.values(var.keys()[0]) == val_map for var in to_comb):
            raise ValueError('variables must have same ``value_map``')
        val_map = self._get_value_loc(to_comb[0].keys()[0])

        items = []
        name_set = []
        for var in to_comb:
            v = var.keys()[0]
            text = var.values()[0]
            if 'properties' in cols[v]:
                properties = org_copy.deepcopy(cols[v]['properties'])
            else:
                properties = {}
            item = {'properties': properties,
                    'source': 'columns@{}'.format(v),
                    'text': {text_key: text}}
            cols[v]['values'] = 'lib@values@{}'.format(name)
            name_set.append('columns@{}'.format(v))
            items.append(item)
        masks[name] = {'items': items,
                       'properties': {},
                       'text': {text_key: label},
                       'type': 'array',
                       'values': 'lib@values@{}'.format(name)}
        meta['lib']['values'][name] = val_map
        meta['sets'][name] = {'items': name_set}
        meta['sets']['data file']['items'].append('masks@{}'.format(name))

        return None

    def _make_values_list(self, categories, text_key, start_at=None):
        if not start_at:
            start_at = 1
        if not all([isinstance(cat, tuple) for cat in categories]):
            vals = [self._value(no, text_key, lab) for no, lab in
                    enumerate(categories, start_at)]
        else:
            vals = [self._value(cat[0], text_key, cat[1]) for cat in categories]
        return vals

    def weight(self, weight_scheme, weight_name='weight', unique_key='identity',
               report=True, inplace=True):
        """
        Weight the ``DataSet`` according to a well-defined weight scheme.

        Parameters
        ----------
        weight_scheme : quantipy.Rim instance
            A rim weights setup with defined targets. Can include multiple
            weight groups and/or filters.
        weight_name : str, default 'weight'
            A name for the float variable that is added to pick up the weight
            factors.
        unique_key : str, default 'identity'.
            A variable inside the ``DataSet`` instance that will be used to
            the map individual case weights to their matching rows.
        report : bool, default True
            If True, will report a summary of the weight algorithm run
            and factor outcomes.
        inplace : bool, default True
            If True, the weight factors are merged back into the ``DataSet``
            instance. Will otherwise return the ``pandas.DataFrame`` that
            contains the weight factors, the ``unique_key`` and all variables
            that have been used to compute the weights (filters, target
            variables, etc.).

        Returns
        -------
        None or ``pandas.DataFrame``
            Will either create a new column called ``'weight'`` in the
            ``DataSet`` instance or return a ``DataFrame`` that contains
            the weight factors.
        """
        meta, data = self.split()
        engine = qp.WeightEngine(data, meta)
        engine.add_scheme(weight_scheme, key=unique_key)
        engine.run()
        org_wname = weight_name
        if report:
            print engine.get_report()
        if inplace:
            scheme_name = weight_scheme.name
            weight_name = 'weights_{}'.format(scheme_name)
            weight_description = '{} weights'.format(scheme_name)
            data_wgt = engine.dataframe(scheme_name)[[unique_key, weight_name]]
            data_wgt.rename(columns={weight_name: org_wname}, inplace=True)
            if org_wname not in self._meta['columns']:
                self.add_meta(org_wname, 'float', weight_description)
            self.update(data_wgt, on=unique_key)
        else:
            return data_wgt

    @staticmethod
    def _value(value, text_key, text):
        """
        Return a well-formed Quantipy value object from the given arguments.

        Parameters
        ----------
        value : int
            The numeric value to be given to the returned value object.
        text_key : str
            The text key to be used when generating the returned value
            object's text object.
        text : str
            The label to be given to the returned value object.
        """
        return {'value': value, 'text': {text_key: text}}

    def _clean_missing_map(self, var, missing_map):
        """
        Generate a map of missings that only contains valid flag names
        and existing meta value texts.
        """
        valid_flags = ['d.exclude', 'exclude']
        valid_codes = self._get_valuemap(var, non_mapped='codes')
        valid_map = {}
        for mtype, mcodes in missing_map.items():
            if not isinstance(mcodes, list): mcodes = [mcodes]
            if mtype in valid_flags:
                codes = [c for c in mcodes if c in valid_codes]
                if codes: valid_map[mtype] = codes
        return valid_map

    def set_missings(self, var=None, missing_map='default', ignore=None):
        """
        Flag category defintions for exclusion in aggregations.

        Parameters
        ----------
        var : str or list of str
            Variable(s) to apply the meta flags to.
        missing_map: 'default' or dict of {code(s): 'flag'}, default 'default'
            A mapping of codes to flags that can either be 'exclude' (globally
            ignored) or 'd.exclude' (only ignored in descriptive statistics).
            Passing 'default' is using a preset list of (TODO: specify) values
            for exclusion.
        ignore : str or list of str, default None
            A list of variables that should be ignored when applying missing
            flags via the 'default' list method.

        Returns
        -------
        None
        """
        unflag = False
        if not missing_map: unflag = True
        if unflag:
            var = self._prep_varlist(var)
            for v in var:
                if 'missings' in self.meta()['columns'][v]:
                    del self.meta()['columns'][v]['missings']
        else:
            if not missing_map == 'default':
                missing_map = self._clean_missing_map(var, missing_map)
            var = self._prep_varlist(var)
            ignore = self._prep_varlist(ignore, keep_unexploded=True)
            if missing_map == 'default':
                self._set_default_missings(ignore)
            else:
                for v in var:
                    if self._has_missings(v):
                        self.meta()['columns'][v].update({'missings': missing_map})
                    else:
                        self.meta()['columns'][v]['missings'] = missing_map
            return None

    @classmethod
    def _consecutive_codes(cls, codes):
        return sorted(codes) == range(min(codes), max(codes)+1)

    @classmethod
    def _highest_code(cls, codes):
        return max(codes)

    @classmethod
    def _lowest_code(cls, codes):
        return min(codes)

    @classmethod
    def _next_consecutive_code(cls, codes):
        if cls._consecutive_codes(codes):
            return len(codes) + 1
        else:
            return cls._highest_code(codes) + 1

    def describe(self, var=None, only_type=None, text_key=None):
        """
        Inspect the DataSet's global or variable level structure.
        """
        if text_key is None: text_key = self.text_key
        if var is not None:
            return self._get_meta(var, only_type, text_key)
        if self._meta['columns'] is None:
            return 'No meta attached to data_key: %s' %(data_key)
        else:
            types = {
                'int': [],
                'float': [],
                'single': [],
                'delimited set': [],
                'string': [],
                'date': [],
                'time': [],
                'array': [],
                'N/A': []
            }
            not_found = []
            for col in self._data.columns:
                if not col in ['@1', 'id_L1', 'id_L1.1']:
                    try:
                        types[
                              self._meta['columns'][col]['type']
                             ].append(col)
                    except:
                        types['N/A'].append(col)
            for mask in self._meta['masks'].keys():
                types[self._meta['masks'][mask]['type']].append(mask)
            idx_len = max([len(t) for t in types.values()])
            for t in types.keys():
                typ_padded = types[t] + [''] * (idx_len - len(types[t]))
                types[t] = typ_padded
            types = pd.DataFrame(types)
            if only_type:
                if not isinstance(only_type, list): only_type = [only_type]
                types = types[only_type]
                types = types.replace('', np.NaN).dropna(how='all')
            else:
                types =  types[['single', 'delimited set', 'array', 'int',
                                'float', 'string', 'date', 'time', 'N/A']]
            types.columns.name = 'size: {}'.format(len(self._data))
            return types

    def unmask(self, var):
        if not self._is_array(var):
            raise KeyError('{} is not a mask.'.format(var))
        else:
            return self._get_itemmap(var=var, non_mapped='items')

    def _set_default_missings(self, ignore=None):
        excludes = ['weißnicht', 'keineangabe', 'weißnicht/keineangabe',
                    'keineangabe/weißnicht', 'kannmichnichterinnern',
                    'weißichnicht', 'nichtindeutschland']
        d = self.describe()
        cats = []
        valids = ['array', 'single', 'delimited set']
        for valid in valids:
            cats.extend(d[valid].replace('', np.NaN).dropna().values.tolist())
        for cat in cats:
            if cat not in ignore:
                flags_code = []
                vmap = self._get_valuemap(cat)
                for exclude in excludes:
                    code = self._code_from_text(vmap, exclude)
                    if code:
                        flags_code.append(code)
                if flags_code:
                    flags_code = set(flags_code)
                    mis_map = {'exclude': list(flags_code)}
                    self.set_missings(cat, mis_map)
        return None

    def _get_missing_map(self, var):
        if self._is_array(var):
            var = self._get_itemmap(var, non_mapped='items')
        else:
            if not isinstance(var, list): var = [var]
        for v in var:
            if self._has_missings(v):
                return self.meta()['columns'][v]['missings']
            else:
                return None

    def _get_missing_list(self, var, globally=True):
        if self._has_missings(var):
            miss = self._get_missing_map(var)
            if globally:
                return miss['exclude']
            else:
                miss_list = []
                for miss_type in miss.keys():
                    miss_list.extend(miss[miss_type])
                return miss_list
        else:
            return None

    def _prep_varlist(self, varlist, keep_unexploded=False):
        if varlist:
            if not isinstance(varlist, list): varlist = [varlist]
            clean_varlist = []
            for v in varlist:
                if self._is_array(v):
                    clean_varlist.extend(self._get_itemmap(v, non_mapped='items'))
                    if keep_unexploded: clean_varlist.append(v)
                else:
                    clean_varlist.append(v)
            return clean_varlist
        else:
            return [varlist]

    def _code_from_text(self, valuemap, text):
        check = dict(valuemap)
        for c, t in check.items():
            t = t.replace(' ', '').lower()
            if t == text: return c

    def _get_type(self, var):
        if var in self._meta['masks'].keys():
            return self._meta['masks'][var]['type']
        else:
             return self._meta['columns'][var]['type']

    def _has_missings(self, var):
        has_missings = False
        if self._get_type(var) == 'array':
            var = self._get_itemmap(var, non_mapped='items')[0]
        if 'missings' in self.meta()['columns'][var].keys():
            if len(self.meta()['columns'][var]['missings'].keys()) > 0:
                has_missings = True
        return has_missings

    def _is_numeric(self, var):
        return self._get_type(var) in ['float', 'int']

    def _is_array(self, var):
        return self._get_type(var) == 'array'

    def _is_multicode_array(self, mask_element):
        return self[mask_element].dtype == 'object'

    def _is_delimited_set(self, name):
        return self._meta['columns'][name]['type'] == 'delimited set'

    def _has_categorical_data(self, name):
        if self._is_array(name):
            name = self._get_itemmap(name, non_mapped='items')[0]
        if self._meta['columns'][name]['type'] in ['single', 'delimited set']:
            return True
        else:
            return False

    def _verify_data_vs_meta_codes(self, name, raiseError=True):
        """
        """
        if self._is_delimited_set(name):
            data_codes = self._data[name].str.get_dummies(';').columns.tolist()
            data_codes = [int(c) for c in data_codes]
        else:
            data_codes = pd.get_dummies(self._data[name]).columns.tolist()
        meta_codes = self._get_valuemap(name, non_mapped='codes')
        wild_codes = [code for code in data_codes if code not in meta_codes]
        if wild_codes:
            if self._verbose_errors:
                msg = "Warning: Meta not consistent with case data for '{}'!"
                print '*' * 60
                print msg.format(name)
                if raiseError: print '*' * 60
                print 'Found in data: {}'.format(data_codes)
                print 'Defined as per meta: {}'.format(meta_codes)
            if raiseError:
                raise ValueError('Please review your data processing!')
        return None

    def _verify_old_vs_new_codes(self, name, new_codes):
        """
        """
        org_codes = [value['value'] for value in self._get_value_loc(name)]
        equal = set(org_codes) == set(new_codes)
        if not equal:
            missing_codes = [c for c in org_codes if c not in new_codes]
            wild_codes = [c for c in new_codes if c not in org_codes]
            if self._verbose_errors:
                print '*' * 60
                if missing_codes:
                    msg = "Warning: Code order is incomplete for '{}'!"
                    print msg.format(name)
                if wild_codes:
                    msg = "Warning: Order contains unknown codes for '{}'!"
                    print msg.format(name)
                print '*' * 60
                if missing_codes: print 'Missing: {}'.format(missing_codes)
                if wild_codes: print 'Unknown: {}'.format(wild_codes)
            raise ValueError('Please review your data processing!')
        return None

    def _verify_column_in_meta(self, name):
        if not isinstance(name, list): name = [name]
        for n in name:
            if n not in self._meta['columns']:
                raise KeyError("'{}' not found in meta data!".format(n))
        return None

    def text(self, name, text_key=None):
        """
        Return the variables text label information.

        Parameters
        ----------
        name : str, default None
            The variable name keyed in ``_meta['columns']`` or ``_meta['masks']``.
        text_key : str, default None
            The default text key to be set into the new meta document.

        Returns
        -------
        text : str
            The text metadata.
        """
        if text_key is None: text_key = self.text_key
        if self._get_type(name) == 'array':
            return self._meta['masks'][name]['text'][text_key]
        else:
            return self._meta['columns'][name]['text'][text_key]

    def _get_meta_loc(self, var):
        if self._get_type(var) == 'array':
            return self._meta['lib']['values']
        else:
            return self._meta['columns']

    def _get_value_loc(self, var):
        if self._is_numeric(var):
            raise TypeError("Numerical columns do not have 'values' meta.")
        if not self._has_categorical_data(var):
            raise TypeError("Variable '{}' is not categorical!".format(var))
        loc = self._get_meta_loc(var)
        if not self._is_array(var):
            return emulate_meta(self._meta, loc[var].get('values', None))
        else:
            return emulate_meta(self._meta, loc[var])

    def _get_valuemap(self, var, non_mapped=None, text_key=None):
        if text_key is None: text_key = self.text_key
        vals = self._get_value_loc(var)
        if non_mapped in ['codes', 'lists', None]:
            codes = [int(v['value']) for v in vals]
            if non_mapped == 'codes':
                return codes
        if non_mapped in ['texts', 'lists', None]:
            texts = [v['text'][text_key] if text_key in v['text'] else None
                     for v in vals]
            if non_mapped == 'texts':
                return texts
        if non_mapped == 'lists':
            return codes, texts
        else:
            return zip(codes, texts)

    def _get_itemmap(self, var, non_mapped=None, text_key=None):
        if text_key is None: text_key = self.text_key
        if non_mapped in ['items', 'lists', None]:
            items = [i['source'].split('@')[-1]
                     for i in self._meta['masks'][var]['items']]
            if non_mapped == 'items':
                return items
        if non_mapped in ['texts', 'lists', None]:
            items_texts = [i['text'][text_key] for i in
                           self._meta['masks'][var]['items']]
            if non_mapped == 'texts':
                return items_texts
        if non_mapped == 'lists':
            return items, items_texts
        else:
            return zip(items, items_texts)

    def _verify_var_in_dataset(self, name):
        if not name in self._meta['masks'] and not name in self._meta['columns']:
            raise KeyError("'{}' not found in DataSet!".format(name))

    def _get_meta(self, var, type=None, text_key=None):
        self._verify_var_in_dataset(var)
        if text_key is None: text_key = self.text_key
        var_type = self._get_type(var)
        label = self.text(var, text_key)
        missings = self._get_missing_map(var)
        if self._has_categorical_data(var):
            codes, texts = self._get_valuemap(var, non_mapped='lists',
                                              text_key=text_key)
            if missings:
                codes_copy = codes[:]
                for miss_types, miss_codes in missings.items():
                    for code in miss_codes:
                        codes_copy[codes_copy.index(code)] = miss_types
                missings = [c  if isinstance(c, (str, unicode)) else None
                            for c in codes_copy]
            else:
                missings = [None] * len(codes)
            if var_type == 'array':
                items, items_texts = self._get_itemmap(var, non_mapped='lists',
                                                       text_key=text_key)
                idx_len = max((len(codes), len(items)))
                if len(codes) > len(items):
                    pad = (len(codes) - len(items))
                    items = self._pad_meta_list(items, pad)
                    items_texts = self._pad_meta_list(items_texts, pad)
                elif len(codes) < len(items):
                    pad = (len(items) - len(codes))
                    codes = self._pad_meta_list(codes, pad)
                    texts = self._pad_meta_list(texts, pad)
                    missings = self._pad_meta_list(missings, pad)
                elements = [items, items_texts, codes, texts, missings]
                columns = ['items', 'item texts', 'codes', 'texts', 'missing']
            else:
                idx_len = len(codes)
                elements = [codes, texts, missings]
                columns = ['codes', 'texts', 'missing']
            meta_s = [pd.Series(element, index=range(0, idx_len))
                      for element in elements]
            meta_df = pd.concat(meta_s, axis=1)
            meta_df.columns = columns
            meta_df.columns.name = var_type
            meta_df.index = xrange(1, len(meta_df.index) + 1)
            meta_df.index.name = '{}: {}'.format(var, label)
        else:
            meta_df = pd.DataFrame(['N/A'])
            meta_df.columns = [var_type]
            meta_df.index = ['{}: {}'.format(var, label)]
        return meta_df

    @staticmethod
    def _pad_meta_list(meta_list, pad_to_len):
        return meta_list + ([''] * pad_to_len)

    # ------------------------------------------------------------------------
    # DATA MANIPULATION/HANDLING
    # ------------------------------------------------------------------------
    def make_dummy(self, var, partitioned=False):
        if not self._is_array(var):
            vartype = self._get_type(var)
            if vartype == 'delimited set':
                try:
                    dummy_data = self[var].str.get_dummies(';')
                except:
                    dummy_data = self._data[[var]]
                    dummy_data.columns = [0]
                if self.meta is not None:
                    var_codes = self._get_valuemap(var, non_mapped='codes')
                    dummy_data.columns = [int(col) for col in dummy_data.columns]
                    dummy_data = dummy_data.reindex(columns=var_codes)
                    dummy_data.replace(np.NaN, 0, inplace=True)
                if not self.meta:
                    dummy_data.sort_values(axis=1, inplace=True)
            else: # single, int, float data
                dummy_data = pd.get_dummies(self[var])
                if self.meta and not self._is_numeric(var):
                    var_codes = self._get_valuemap(var, non_mapped='codes')
                    dummy_data = dummy_data.reindex(columns=var_codes)
                    dummy_data.replace(np.NaN, 0, inplace=True)
                dummy_data.rename(
                    columns={
                        col: int(col)
                        if float(col).is_integer()
                        else col
                        for col in dummy_data.columns
                    },
                    inplace=True)
            if not partitioned:
                return dummy_data
            else:
                return dummy_data.values, dummy_data.columns.tolist()
        else: # array-type data
            items = self._get_itemmap(var, non_mapped='items')
            codes = self._get_valuemap(var, non_mapped='codes')
            dummy_data = []
            if self._is_multicode_array(items[0]):
                for i in items:
                    i_dummy = self[i].str.get_dummies(';')
                    i_dummy.columns = [int(col) for col in i_dummy.columns]
                    dummy_data.append(i_dummy.reindex(columns=codes))
            else:
                for i in items:
                    dummy_data.append(
                        pd.get_dummies(self[i]).reindex(columns=codes))
            dummy_data = pd.concat(dummy_data, axis=1)
            if not partitioned:
                return dummy_data
            else:
                return dummy_data.values, codes, items

    def filter(self, alias, condition, inplace=False):
        """
        Filter the DataSet using a Quantipy logical expression.
        """
        data = self._data.copy()
        filter_idx = get_logic_index(pd.Series(data.index), condition, data)
        filtered_data = data.iloc[filter_idx[0], :]
        if inplace:
            self.filtered = alias
            self._data = filtered_data
        else:
            new_ds = DataSet(self.name)
            new_ds._data = filtered_data
            new_ds._meta = self._meta
            new_ds.filtered = alias
            new_ds.text_key = self.text_key
            return new_ds

    # ------------------------------------------------------------------------
    # LINK OBJECT CONVERSION & HANDLERS
    # ------------------------------------------------------------------------
    def link(self, filters=None, x=None, y=None, views=None):
        """
        Create a Link instance from the DataSet.
        """
        #raise NotImplementedError('Links from DataSet currently not supported!')
        if filters is None: filters = 'no_filter'
        l = qp.sandbox.Link(self, filters, x, y)
        return l


    # ------------------------------------------------------------------------
    # validate the dataset
    # ------------------------------------------------------------------------

    def validate(self, verbose=True):
        """
        Identify and report inconsistencies in the ``DataSet`` instance.
        """

        def err_appender(text, err_var, app, count, text_key):
            if not isinstance(text, dict):
                if err_var[0] == '': err_var[0] += app + count
                elif err_var[0] == 'x': err_var[0] += ', ' +app + count
                else: err_var[0] += ', '  + count
            elif self.text_key not in text:
                if err_var[1] == '': err_var[1] += app + count
                elif err_var[1] == 'x': err_var[1] += ', ' +app + count
                else: err_var[1] += ', '  + count
            elif text[text_key] in [None, '', ' ']:
                if err_var[2] == '': err_var[2] += app + count
                elif err_var[2] == 'x': err_var[2] += ', ' +app + count
                else: err_var[2] += ', '  + count
            return err_var


        def append_loop(err_var_item, app, count):
            if app in err_var_item:
                err_var_item += ', ' + str(count)
            else:
                err_var_item += app + ' ' + str(count)
            return err_var_item

        def data_vs_meta_codes(name):
            if not name in self._data: return False
            if len(self._data[name].value_counts()) == 0:
                data_codes = []
            elif self._is_delimited_set(name):
                data_codes = self._data[name].str.get_dummies(';').columns.tolist()
                data_codes = [int(c) for c in data_codes]
            else:
                data_codes = pd.get_dummies(self._data[name]).columns.tolist()
            meta_codes = self._get_valuemap(name, non_mapped='codes')
            wild_codes = [code for code in data_codes if code not in meta_codes]
            return wild_codes

        meta = self._meta
        data = self._data

        text_key = self.text_key

        msg = ("Error explanations:\n"
               "\tErr1: Text object is not a dict.\n"
               "\tErr2: Text object does not contain dataset text_key '{}'.\n"
               "\tErr3: Text object has empty text mapping.\n"
               "\tErr4: Categorical object does not contain any 'Values'.\n"
               "\tErr5: Categorical object has badly formatted 'Values'.\n"
               "\t\t (not a list or reference does not exist)\n"
               "\tErr6: 'Source' reference does not exist.\n"
               "\tErr7: '._data' contains codes that are not in ._meta.\n")
        msg = msg.format(text_key)

        err_columns = ['Err{}'.format(x) for x in range(1,8)]
        err_df = pd.DataFrame(columns=err_columns)

        for ma in meta['masks']:
            if ma.startswith('qualityControl_'): continue

            err_var = ['' for x in range(7)]

            mask = meta['masks'][ma]
            if 'text' in mask:
                text = mask['text']
                err_var = err_appender(text, err_var, '', 'x', text_key)
            for x, item in enumerate(mask['items']):
                if 'text' in item:
                    text = item['text']
                    err_var = err_appender(text, err_var, 'item ',
                                                str(x), text_key)
                if 'source' in item:
                    if (isinstance(item['source'], basestring)
                        and '@' in item['source']):
                        try:
                            ref = item['source'].split('@')
                            if not ref[-1] in meta[ref[0]]:
                                err_var[5] = append_loop(err_var[5],
                                                         'item ', x)
                        except:
                            err_var[5] = append_loop(err_var[5], 'item ', x)
                    else:
                        err_var[5] = append_loop(err_var[5], 'item ', x)
            if not 'values' in mask:
                err_var[3] = 'x'
            elif not (isinstance(mask['values'], list) or
                      isinstance(mask['values'], basestring) and
                      mask['values'].split('@')[-1] in meta['lib']['values']):
                err_var[4] = 'x'

            if not ('').join(err_var) == '':
                new_err = pd.DataFrame([err_var], index=[ma],
                                       columns=err_columns)
                err_df = err_df.append(new_err)

        excepts = [col for col in data if col not in meta['columns']]

        for col in meta['columns']:
            if col.startswith('qualityControl_'): continue

            err_var = ['' for x in range(7)]

            column = meta['columns'][col]
            if 'text' in column:
                text = column['text']
                err_var = err_appender(text, err_var, '', 'x', text_key)
            if 'values' in column:
                if not (isinstance(column['values'], list) or
                        isinstance(column['values'], basestring) and
                        column['values'].split('@')[-1] in meta['lib']['values']):
                    err_var[4] = 'x'
                for x, val in enumerate(column['values']):
                    if 'text' in val:
                        text = val['text']
                        err_var = err_appender(text, err_var, 'value ',
                                                    str(x), text_key)
            elif ('values' not in column and
                 column['type'] in ['delimited set', 'single']):
                err_var[3] = 'x'


            if (self._has_categorical_data(col) and err_var[3] == '' and
                err_var[4] == ''):
                if data_vs_meta_codes(col):
                    err_var[6] = 'x'



            if not ('').join(err_var) == '':
                new_err = pd.DataFrame([err_var], index=[col],
                                       columns=err_columns)
                err_df = err_df.append(new_err)

        for col in excepts:
            if col.startswith('id_'): continue
            else:
                new_err = pd.DataFrame([['x' for x in range(7)]], index=[col],
                                       columns=err_columns)
                err_df = err_df.append(new_err)

        if verbose:
            if not len(err_df) == 0:
                print msg
                return err_df.sort_index()
            else:
                print 'no issues found in dataset'
        else:
            return err_df.sort_index()


    def validate_backup(self, text=True, categorical=True, codes=True):
        """
        Validates variables/ text objects/ ect in the dataset
        """

        meta = self._meta
        data = self._data

        # validate text-objects
        if text:
            self.validate_text_objects(test_object=None, name=None)

        # validate categorical objects (single, delimited set, array)
        if codes: categorical = True
        if categorical:
            error_list = self.validate_categorical_objects()

        # validate data vs meta codes
        if codes:
            for key in data.keys():
                if key.startswith('id_') or key in error_list: continue
                elif self._has_categorical_data(key):
                    self._verify_data_vs_meta_codes(key, raiseError=False)



    def _proof_values(self, variable, name, error_list):
        msg = "Warning: Meta is not consistent for '{}'!"

        if not 'values' in variable.keys():
            error_list.append(name)
            print '*' * 60
            print msg.format(name)
            print "Meta doesn't contain any codes"
            return error_list

        values = variable['values']
        if isinstance(values, list):
            return error_list
        elif (isinstance(values, basestring) and
            values.split('@')[-1] in self._meta['lib']['values']):
            return error_list
        else:
            error_list.append(name)
            print '*' * 60
            print msg.format(name)
            print "Codes are not a list or reference doesn't exist"
            return error_list


    def validate_categorical_objects(self):

        meta = self._meta
        data = self._data

        error_list = []

        # validate delimited set, single
        for col in meta['columns']:
            var = meta['columns'][col]
            if var['type'] in ['delimited set', 'single']:
                error_list = self._proof_values(variable=var, name=col,
                                                error_list=error_list)

        # validate array
        for mask in meta['masks']:
            arr = meta['masks'][mask]
            error_list = self._proof_values(variable=arr, name=mask,
                                            error_list=error_list)
            for item in arr['items']:
                ref = item['source'].split('@')
                if ref[-1] in meta[ref[0]]: continue
                else:
                    print '*' * 60
                    print "Warning: Meta is not consistent for '{}'!".format(mask)
                    print "Source reference {} doesn't exist".format(ref[-1])

        return error_list


    @classmethod
    def _validate_text_objects(cls, test_object, text_key, name):

        msg = "Warning: Text object is not consistent: '{}'!"
        if not isinstance(test_object, dict):
            print '*' * 60
            print msg.format(name)
            print 'Text object is not a dict'
        elif text_key not in test_object.keys():
            print '*' * 60
            print msg.format(name)
            print 'Text object does not contain dataset-text_key {}'.format(
                text_key)
        elif test_object[text_key] in [None, '', ' ']:
            print '*' * 60
            print msg.format(name)
            print 'Text object has empty text mapping'


    def validate_text_objects(self, test_object, name=None):
        """
        Prove all text objects in the dataset.
        """

        meta = self._meta
        text_key = self.text_key

        if test_object == None : test_object= self._meta
        if name == None:
            name = 'meta'

        if isinstance(test_object, dict):
            for key in test_object.keys():
                new_name = name + '[' + key + ']'
                if 'text' == key:
                    self._validate_text_objects(test_object['text'],
                                                text_key, new_name)
                elif (key in ['properties', 'data file'] or
                    'qualityControl' in key):
                    continue
                else:
                    self.validate_text_objects(test_object[key], new_name)
        elif isinstance(test_object, list):
            for i, item in enumerate(test_object):
                new_name = name + '[' + str(i) + ']'
                self.validate_text_objects(item,new_name)


    # ------------------------------------------------------------------------
    # checking equality of variables and datasets
    # ------------------------------------------------------------------------

    def _compare(self, var1, var2, check_ds=None, text_key=None):
        """
        Compares types, codes, values, question labels of two variables.

        Parameters
        ----------
        var1: str
            Variablename that gets checked.
        var2: str
            Variablename that gets checked.
        check_ds: DataSet instance
            var2 is in this DataSet instance.
        """
        if not check_ds: check_ds = self
        if not text_key: text_key = self.text_key
        msg = '*' * 60 + "\n'{}' and '{}' are not identical:"
        if not self.text(var1, text_key) == check_ds.text(var2, text_key):
            msg = msg + '\n  - not the same label.'
        if not self._get_type(var1) == check_ds._get_type(var2):
            msg = msg + '\n  - not the same type.'
        if self._has_categorical_data(var1) and check_ds._has_categorical_data(var2):
            if not (self._get_valuemap(var1, None, text_key) ==
                    check_ds._get_valuemap(var2, None, text_key)):
                msg = msg + '\n  - not the same values object.'
        if (self._is_array(var1) and
            not (self._get_itemmap(var1, None, text_key) ==
            check_ds._get_itemmap(var2, None, text_key))):
            msg = msg + '\n  - not the same items object.'
        if not msg[-1] == ':': print msg.format(var1, var2)
        return None

    def compare(self, dataset=None, variables=None, text_key=None):
        """
        Compares types, codes, values, question labels of two datasets.

        Parameters
        ----------
        dataset : quantipy.DataSet instance
            Test if all variables in the provided ``dataset`` are also in
            ``self`` and compare their metadata definititons.
        variables : tuple of str, e.g. ('var1', 'var2')
            If no other ``dataset`` is provided, both variables are taken from
            ``self``, otherwise 'var1' is from ``self``, 'var2' is from
            ``dataset``.

        Returns
        -------
        None
        """

        if not dataset: dataset = self
        if not text_key: text_key = self.text_key
        meta = self._meta
        check_meta = dataset._meta
        if isinstance(variables, tuple):
            var1, var2 = variables
            if not var1 in meta['columns'].keys() + meta['masks'].keys():
                raise ValueError('{} is not in dataset.'.format(var1))
            if not var2 in check_meta['columns'].keys() + check_meta['masks'].keys():
                raise ValueError('{} is not in dataset.'.format(var2))
            self._compare(var1, var2, dataset, text_key)
        elif not variables:
            vars1 = {item.split('@')[1] : item.split('@')[0]
                     for item in meta['sets']['data file']['items']}
            vars2 = {item.split('@')[1] : item.split('@')[0]
                     for item in check_meta['sets']['data file']['items']}
            prove = [key for key in vars2 if key in vars1]
            for key in prove:
                self._compare(key, key, dataset, text_key)
        else:
            raise ValueError("'variables' must be a tuple of two str or None.")
        return None

# ============================================================================

    def parrot(self):
        from IPython.display import Image
        from IPython.display import display
        try:
            return display(Image(url="https://m.popkey.co/3a9f4b/jZZ83.gif"))
        except:
            print ':sad_parrot: Looks like the parrot url is not longer there!'<|MERGE_RESOLUTION|>--- conflicted
+++ resolved
@@ -3081,10 +3081,6 @@
         else:
             return recode_series
 
-<<<<<<< HEAD
-
-=======
->>>>>>> d3df76de
     def uncode(self, target, mapper, default=None, intersect=None, inplace=True):
         """
         Create a new or copied series from data, recoded using a mapper.
