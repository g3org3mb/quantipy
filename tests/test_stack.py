import unittest
import os.path
import numpy
import pandas as pd
from pandas.util.testing import assert_frame_equal
import test_helper
import copy

from collections import defaultdict, OrderedDict
from quantipy.core.stack import Stack
from quantipy.core.chain import Chain
from quantipy.core.link import Link
from quantipy.core.view_generators.view_mapper import ViewMapper
from quantipy.core.view_generators.view_maps import QuantipyViews
from quantipy.core.view import View
from quantipy.core.helpers import functions
from quantipy.core.helpers.functions import load_json
from quantipy.core.cache import Cache

CBASE = "x|frequency|x:y|||cbase"
COUNTS = "x|frequency||||counts"
DEFAULT = "x|default|x:y|||default"

class TestStackObject(unittest.TestCase):

    def setUp(self):
        self.path = './tests/'
#         self.path = ''
        project_name = 'Example Data (A)'

        # Load Example Data (A) data and meta into self
        name_data = '%s.csv' % (project_name)
        path_data = '%s%s' % (self.path, name_data)
        self.example_data_A_data = pd.DataFrame.from_csv(path_data)
        name_meta = '%s.json' % (project_name)
        path_meta = '%s%s' % (self.path, name_meta)
        self.example_data_A_meta = load_json(path_meta)

        # Variables by type for Example Data A
        self.int = ['record_number', 'unique_id', 'age', 'birth_day', 'birth_month']
        self.float = ['weight', 'weight_a', 'weight_b']
        self.single = ['gender', 'locality', 'ethnicity', 'religion', 'q1']
        self.delimited_set = ['q2', 'q3', 'q8', 'q9']
        self.string = ['q8a', 'q9a']
        self.date = ['start_time', 'end_time']
        self.time = ['duration']
        self.array = ['q5', 'q6', 'q7']

        # The minimum list of variables required to populate a stack with all single*delimited set variations
        self.minimum = ['q2b', 'Wave', 'q2', 'q3', 'q5_1']

        # Set up example stack
        self.setup_stack_Example_Data_A()

    def test_stack_is_a_subclassed_dict(self):
        self.assertIsInstance(self.stack, dict)
        self.assertIsInstance(self.stack, Stack)
  
    def test_stack_behaves_like_a_dict(self):
        key = "some_key_name"
        value = "some_value"
        self.stack[key] = value
        self.assertIn(
            key,
            self.stack.keys(),
            msg="Stack should have key {data_key}, but has {stack_key}".format(
                data_key=key,
                stack_key=self.stack.keys()
            )
        )
 
    def test_cache_is_created(self):
        name = 'cache'
        fk = ['no_filter']
        xk = self.minimum
        yk = ['@'] + self.minimum
        views = ['default']
        weight = None
 
        # Init a stack
        stack = Stack(name=name)
        stack.add_data(
            data_key=stack.name,
            meta=self.example_data_A_meta,
            data=self.example_data_A_data
        )
 
        # Assert that it has a Cache that is empty
        self.assertIn('cache', stack[name].__dict__.keys())
        self.assertIsInstance(stack[name].cache, Cache)
        self.assertEqual(Cache(), stack[name].cache)
 
        # Run the Aggregations
        stack.add_link(
            data_keys=name,
            filters=fk,
            x=xk,
            y=yk,
            views=QuantipyViews(views),
            weights=weight
        )
 
        # Assert that it has a Cache that is NOT empty
        self.assertIn('cache', stack[name].__dict__.keys())
        self.assertIsInstance(stack[name].cache, Cache)
        self.assertNotEqual([], stack[name].cache.keys())
 
        # Manually remove the cache
        del stack[name].cache
        stack[name].cache = Cache()
        self.assertEqual(Cache(), stack[name].cache)
 
        # ReRun the Aggregations
        stack.add_link(
            data_keys=name,
            filters=fk,
            x=xk,
            y=yk,
            views=QuantipyViews(views),
            weights=weight
        )
 
        # Assert that it has a Cache has been recreated
        self.assertIn('cache', stack[name].__dict__.keys())
        self.assertIsInstance(stack[name].cache, Cache)
        self.assertNotEqual([], stack[name].cache.keys())
 
    def test_add_data(self):
  
        key_error_message = "Stack should have key {data_key}, but has {stack_key}"
  
        # Test data_key errors
        for data_key in [1, 1.1, [1], {}]:
            self.temp_stack = Stack()
            with self.assertRaises(TypeError) as error:
                self.temp_stack.add_data(data_key=data_key)
            self.assertEqual(
                error.exception.message[:50],
                "All data keys must be one of the following types: "
            )
  
        # Test data errors
        for data in [1, pd.Series([1, 2, 3, 4, 5]), 'data']:
            self.temp_stack = Stack()
            with self.assertRaises(TypeError) as error:
                self.temp_stack.add_data(data_key=self.stack.name, data=data)
            self.assertEqual(
                error.exception.message[:73],
                "The 'data' given to Stack.add_data() must be one of the following types: "
            )
  
        # Test meta errors
        for meta in [1, [1], 'meta']:
            self.temp_stack = Stack()
            with self.assertRaises(TypeError) as error:
                self.temp_stack.add_data(data_key=self.stack.name, meta=meta)
            self.assertEqual(
                error.exception.message[:73],
                "The 'meta' given to Stack.add_data() must be one of the following types: "
            )
  
        # Test proxy data key
        self.temp_stack = Stack()
        self.temp_stack.add_data(data_key=self.stack.name)
        self.assertTrue(self.stack.name in self.temp_stack, msg=key_error_message.format(
            data_key=data_key,
            stack_key=self.temp_stack.keys()
        ))
  
        # Test meta-only data key
        self.temp_stack = Stack()
        self.temp_stack.add_data(data_key=self.stack.name, meta=self.example_data_A_meta)
        self.assertTrue(self.stack.name in self.temp_stack, msg=key_error_message.format(
            data_key=data_key,
            stack_key=self.temp_stack.keys()
        ))
  
        # Test data-only data key
        self.temp_stack = Stack()
        self.temp_stack.add_data(data_key=self.stack.name, data=self.example_data_A_data)
        self.assertTrue(self.stack.name in self.temp_stack, msg=key_error_message.format(
            data_key=data_key,
            stack_key=self.temp_stack.keys()
        ))
  
        # Test meta+data data key
        self.temp_stack = Stack()
        self.temp_stack.add_data(
            data_key=self.stack.name, 
            meta=self.example_data_A_meta, 
            data=self.example_data_A_data
            )
        self.assertTrue(self.stack.name in self.temp_stack, msg=key_error_message.format(
            data_key=self.stack.name,
            stack_key=self.temp_stack.keys()
        ))
  
        # The data and meta keys exist
        self.assertTrue('meta' in self.temp_stack[self.stack.name].__dict__)
        self.assertTrue('data' in self.temp_stack[self.stack.name].__dict__)
          
        # The data and meta attributes exist (after using stack.add_data())
        self.assertTrue(hasattr(self.temp_stack[self.stack.name], 'meta'))
        self.assertTrue(hasattr(self.temp_stack[self.stack.name], 'data'))
                  
        # The data and meta attributes should be the correct instance type       
        self.assertIsInstance(self.temp_stack[self.stack.name].meta, (dict, OrderedDict))
        self.assertIsInstance(self.temp_stack[self.stack.name].data, pd.DataFrame)            
          
    def test_add_data_as_arg(self):
 
        key_error_message = "Stack should have key {data_key}, but has {stack_key}"
  
        # Test data_key errors
        for data_key in [1, 1.1]:
            with self.assertRaises(TypeError) as error:
                self.temp_stack = Stack(
                    add_data={data_key: {'data': data_key}}
                )
            self.assertEqual(
                error.exception.message[:50],
                "All data keys must be one of the following types: "
            )
  
        # Test data errors
        for data in [1, pd.Series([1, 2, 3, 4, 5]), 'data']:
            with self.assertRaises(TypeError) as error:
                self.temp_stack = Stack(
                    add_data={self.stack.name: {'data': data}}
                )
            self.assertEqual(
                error.exception.message[:73],
                "The 'data' given to Stack.add_data() must be one of the following types: "
            )
  
        # Test meta errors
        for meta in [1, [1], 'meta']:
            with self.assertRaises(TypeError) as error:
                self.temp_stack = Stack(
                    add_data={self.stack.name: {'meta': meta}}
                )
            self.assertEqual(
                error.exception.message[:73],
                "The 'meta' given to Stack.add_data() must be one of the following types: "
            )
  
        # Test proxy data key
        self.temp_stack = Stack(
            add_data={self.stack.name: {}}
        )
        self.assertTrue(self.stack.name in self.temp_stack, msg=key_error_message.format(
            data_key=data_key,
            stack_key=self.temp_stack.keys()
        ))
  
        # Test meta-only data key
        self.temp_stack = Stack(
            add_data={self.stack.name: {'meta': self.example_data_A_meta}}
        )
        self.assertTrue(self.stack.name in self.temp_stack, msg=key_error_message.format(
            data_key=data_key,
            stack_key=self.temp_stack.keys()
        ))
  
        # Test data-only data key
        self.temp_stack = Stack(
            add_data={self.stack.name: {'data': self.example_data_A_data}}
        )
        self.assertTrue(self.stack.name in self.temp_stack, msg=key_error_message.format(
            data_key=data_key,
            stack_key=self.temp_stack.keys()
        ))
  
        # Test meta+data data key
        self.temp_stack = Stack(
            add_data={
                self.stack.name: {
                    'data': self.example_data_A_data,
                    'meta': self.example_data_A_meta
                }
            }
        )
        self.assertTrue(self.stack.name in self.temp_stack, msg=key_error_message.format(
            data_key=self.stack.name,
            stack_key=self.temp_stack.keys()
        ))
  
        # The data and meta keys exist
        self.assertTrue('meta' in self.temp_stack[self.stack.name].__dict__)
        self.assertTrue('data' in self.temp_stack[self.stack.name].__dict__)
          
        # The data and meta attributes exist (after using stack.add_data())
        self.assertTrue(hasattr(self.temp_stack[self.stack.name], 'meta'))
        self.assertTrue(hasattr(self.temp_stack[self.stack.name], 'data'))
                  
        # The data and meta attributes should be the correct instance type       
        self.assertIsInstance(self.temp_stack[self.stack.name].meta, (dict, OrderedDict))
        self.assertIsInstance(self.temp_stack[self.stack.name].data, pd.DataFrame)
 
        # Create an array of data sources 
        # using dicts and tuples as data_key values) & create stack
        df_1 = self.example_data_A_data.copy().query('Wave == 1')
        df_2 = self.example_data_A_data.copy().query('Wave == 2')
        df_3 = self.example_data_A_data.copy().query('Wave == 3')
        df_4 = self.example_data_A_data.copy().query('Wave == 4')
        data_sources_A = {
            'Wave 1': {'data': df_1, 
                       'meta': self.example_data_A_meta},
            'Wave 2': {'data': df_2, 
                       'meta': self.example_data_A_meta},
            'Wave 3': {'data': df_3, 
                       'meta': self.example_data_A_meta},
            'Wave 4': {'data': df_4, 
                       'meta': self.example_data_A_meta},
        }
        data_sources_B = {
            'Wave 1': (df_1, 
                       self.example_data_A_meta),
            'Wave 2': (df_2, 
                       self.example_data_A_meta),
            'Wave 3': (df_3, 
                       self.example_data_A_meta),
            'Wave 4': (df_4, 
                       self.example_data_A_meta),
        }
 
        for data_sources in [data_sources_A, data_sources_B]:
 
            self.temp_stack = Stack(add_data=data_sources)
             
            # Test meta+data data key for array of data keys
            for data_source in data_sources.keys():
                self.assertTrue(
                    data_source in self.temp_stack, msg=key_error_message.format(
                        data_key=data_source,
                        stack_key=self.temp_stack.keys()
                    )
                )
      
                self.assertTrue('meta' in self.temp_stack[data_source].__dict__)
                self.assertTrue('data' in self.temp_stack[data_source].__dict__)
                    
                # The data and meta attributes exist (after using stack.add_data())
                self.assertTrue(hasattr(self.temp_stack[data_source], 'meta'))
                self.assertTrue(hasattr(self.temp_stack[data_source], 'data'))
                           
                # The data and meta attributes should be the correct instance type       
                self.assertIsInstance(
                    self.temp_stack[data_source].meta, (dict, OrderedDict)
                )
                self.assertIsInstance(
                    self.temp_stack[data_source].data, pd.DataFrame
                )
 
        # Test data_key values for array of data keys
        data_sources = {
            'Wave 1': (df_1, 
                       self.example_data_A_meta),
            'Wave 2': [df_2, 
                       self.example_data_A_meta]
        }
        with self.assertRaises(TypeError) as error:
            self.temp_stack = Stack(
                add_data=data_sources
            )
            self.assertEqual(
                error.exception.message[:55],
                "All data_key values must be one of the following types: "
            )
 
    def test_add_link_generates_links_and_views(self):
        self.setup_stack_Example_Data_A()
                          
        contents = self.stack.describe()
        dks = contents['data'].unique()
        fks = contents['filter'].unique()
        xks = contents['x'].unique()
        yks = contents['y'].unique()
        vks = contents['view'].unique()
  
        # Test that a Link objects sits behind all y-keys
        self.verify_links_and_views_exist_in_nest(self.stack)
                  
    def test_reduce(self):         
        filters = ["no_filter", "Wave == 1", "age > 30"]
        self.setup_stack_Example_Data_A(fk=filters, views=['default', 'counts'])
                   
        old_contents = self.stack.describe()
        old_dk = old_contents['data'].unique()
        old_fk = old_contents['filter'].unique()
        old_xk = old_contents['x'].unique()
        old_yk = old_contents['y'].unique()
        old_vk = old_contents['view'].unique()
  
        # Remove a filter from the stack, check that other views are unaffected
        self.stack.reduce(filters=[old_fk[-1]])
        new_fk = self.stack.describe()['filter'].unique()
        self.assertNotIn(old_fk[-1], new_fk)
        for fk in old_fk[:-1]:
            self.assertIn(fk, new_fk)
  
        # Remove a x-key from the stack, check that other views are unaffected
        self.stack.reduce(x=[old_xk[-1]])
        new_xk = self.stack.describe()['x'].unique()
        self.assertNotIn(old_xk[-1], new_xk)
        for xk in old_xk[:-1]:
            self.assertIn(xk, new_xk)
  
        # Remove a y-key from the stack, check that other views are unaffected
        self.stack.reduce(y=[old_yk[0]])
        new_yk = self.stack.describe()['y'].unique()
        self.assertNotIn(old_yk[0], new_yk)
        for yk in old_yk[1:]:
            self.assertIn(yk, new_yk)
  
        # Remove a view from the stack, check that other views are unaffected
        self.stack.reduce(views=[old_vk[-1]])
        new_vk = self.stack.describe()['view'].unique()
        self.assertNotIn(old_vk[-1], new_vk)
        for vk in old_vk[:-1]:
            self.assertIn(vk, new_vk)
  
        # Reset self.stack after the deletions
        self.setup_stack_Example_Data_A(fk=filters, views=['default', 'counts'])
        old_contents = self.stack.describe()
        old_xk = old_contents['x'].unique()
        old_yk = old_contents['y'].unique()
  
        # Remove a variable (x and y) from the stack, check that other x and ys are unaffected
        self.stack.reduce(variables=['q3'])
        new_contents = self.stack.describe()
        new_xk = new_contents['x'].unique()
        new_yk = new_contents['y'].unique()
        self.assertNotIn('q3', new_xk)
        self.assertNotIn('q3', new_yk)
        for xk in old_xk[old_xk!='q3']:
            self.assertIn(xk, new_xk)
        for yk in old_yk[old_yk!='q3']:
            self.assertIn(yk, new_yk)
  
        # Test error handling for non-existant keys
        non_key = 'this key does not exist'
        with self.assertRaises(ValueError):
            self.stack.reduce(filters=[non_key])
            self.stack.reduce(x=[non_key])
            self.stack.reduce(y=[non_key])
            self.stack.reduce(views=[non_key])
            self.stack.reduce(variables=[non_key])
  
    def test_getting_1D_views(self):
                  
        dk = self.stack.name
        fk = 'no_filter'
          
        # Test that x='@' links produce Views
        self.setup_stack_Example_Data_A(xk=['@', 'Wave'], yk=['Wave'])
        self.assertIsInstance(self.stack[dk][fk]['@']['Wave']['x|default|x:y|||default'], View)
                  
        # Test that y='@' links produce Views
        self.setup_stack_Example_Data_A(xk=['Wave'], yk=['@', 'Wave'])
        self.assertIsInstance(self.stack[dk][fk]['Wave']['@']['x|default|x:y|||default'], View)
                  
    def test_filters(self):  
        filters = [
            "no_filter",
            "Wave == 1",
            "Wave == 2 and age > 30",
            "age > 30",
        ]
        # Create a test stack
        x_keys = ['Wave', 'age']
        y_keys = ['@'] + x_keys
        self.setup_stack_Example_Data_A(fk=filters, xk=x_keys, yk=y_keys)
        # Test all the populated filter keys exist in the stack
        for filter in filters:
            for x in x_keys:
                for y in y_keys:
                    self.assertIsInstance(
                        self.stack[self.stack.name][filter][x][y]['x|default|x:y|||default'].dataframe,
                        pd.DataFrame
                    )
  
        # Test the filters have calculated correctly     
        # no_filter
        df = self.stack[self.stack.name]["no_filter"]['Wave']['@']['x|default|x:y|||default'].dataframe
        self.assertEqual(df.iloc[(0,0)], self.example_data_A_data.shape[0])
        # Other filters
        for filter_def in filters[1:]:
            df = self.stack[self.stack.name][filter_def]['Wave']['@']['x|default|x:y|||default'].dataframe
            self.assertEqual(df.iloc[(0,0)], self.example_data_A_data.query(filter_def).shape[0])
 
    def test_add_link_exceptions(self):
        self.setup_stack_Example_Data_A(xk=self.single, yk=self.single)
         
        variables = self.delimited_set
        x = self.single
        y = self.single
               
        # Test that providing 'variables' along with 'x' and/or 'y' raises a ValueError
        self.assertRaises(ValueError, self.stack.add_link, variables=variables, x=x)
        self.assertRaises(ValueError, self.stack.add_link, variables=variables, y=y)
        self.assertRaises(ValueError, self.stack.add_link, variables=variables, x=x, y=y) 
         
    def test_add_link_x_y_equal(self):
        self.setup_stack_Example_Data_A()
        dk = self.stack.name
        fk = 'no_filter'
        vk = 'default'
 
        # Test that x==y links have populated correctly
        for xy in self.minimum:
            # Test x==y requests produce Link objects
            link = self.stack[dk][fk][xy][xy]
            self.assertIsInstance(link, Link)
            # Test x==y requests produce View objects
            view = link['x|default|x:y|||default']
            self.assertIsInstance(view, View)
            # Test x==y requests produce dataframes where index and columns are the same
            # (with the execption of the "All"-margin)
            df = view.dataframe
            self.assertTrue(df.index.get_level_values(1).tolist()[1:] == df.columns.get_level_values(1).tolist()[:-1])
 
    def test_add_link_lazy(self):
        dk = self.stack.name
        fk = 'no_filter'
        xk = self.single
        yk = ['@'] + self.delimited_set
        vk = ['default']
               
        # Test adding new views fills all links
        self.setup_stack_Example_Data_A(
            xk=xk,
            yk=yk,
            views=['default'])
               
        old_contents = self.stack.describe()
        old_xk = old_contents['x'].unique()
        old_yk = old_contents['y'].unique()
        old_vk = old_contents['view'].unique()  
 
        self.assertEqual(old_vk, ['x|default|x:y|||default'])
        self.stack.add_link(
            x=old_xk,
            y=old_yk,
            views=['counts'])
               
        new_vk = self.stack.describe()['view'].unique()
        self.assertEqual(new_vk.tolist(), ['x|default|x:y|||default', 'x|frequency||||counts']) 
 
        # Test lazy y-keys when 1 x key is given
        self.stack.add_link(x=xk[0], views=['cbase'])
        lazy_y = self.stack.describe(
            index=['y'], 
            query="x=='%s' and view=='x|frequency|x:y|||cbase'" % xk[0]
        ).index.tolist()
        self.assertItemsEqual(yk, lazy_y)
         
        # Test lazy x-keys when 1 y key is given
        self.stack.add_link(y=yk[0], views=['cbase'], weights=['weight_a'])
        lazy_x = self.stack.describe(
            index=['x'], 
            query="y=='%s' and view=='x|frequency|x:y||weight_a|cbase'" % yk[0]
        ).index.tolist()
        self.assertItemsEqual(xk, lazy_x)
              
        # TO DO (these features are not yet supported)
        # - lazy providing only data keys
        # - lazy providing only filters
        # - lazy providing only x
        # - lazy providing only y
                       
    def test_describe(self):   
        dk = [self.stack.name]
        fk = ['no_filter', 'Wave == 1']
        xk = self.single
        yk = self.delimited_set
        vk = ['default', 'cbase', 'rbase', 'counts']
        vk_notation = ['x|default|x:y|||default', 'x|frequency|y:x|||rbase', 'x|frequency||||counts', 'x|frequency|x:y|||cbase']
        self.setup_stack_Example_Data_A(
            fk=fk,
            xk=xk,
            yk=yk,
            views=vk)
  
        # Test describe returns a pandas DataFrame
        contents = self.stack.describe()
        self.assertIsInstance(contents, pd.DataFrame)
  
        # Test describe returns df with required columns
        expected_columns = ['data', 'filter', 'x', 'y', 'view', '#']
        actual_columns = contents.columns.tolist()
        self.assertEqual(actual_columns, expected_columns)
  
        # Test desribe returns df with expected number of rows
        expected_rows = len(dk) * len(fk) * len(self.single) * len(self.delimited_set) * len(vk)
        actual_rows = contents.shape[0]
        self.assertEqual(actual_rows, expected_rows)
  
        # Test the returned df contains everything expected and nothing unexpected
        self.verify_contains_expected_not_unexpected(contents, dk, fk, xk, yk, vk_notation)
             
        # Test index & column parameters
        column_names = ['data', 'filter', 'x', 'y', 'view']
                 
        #check index column parameters
        for column in column_names:
            described_index = self.stack.describe(index=[column])
            described_column = self.stack.describe(columns=[column])
            self.assertIn(column, described_index.index.names)
            self.assertIn(column, described_column.index.names)
  
        for index, column in zip(column_names, column_names):
            if index == column:
                pass
            else:
                described = self.stack.describe(index=[index], columns=[column])
                self.assertIn(index, described.index.names)
                self.assertIn(column, described.columns.names)
  
        # Test query parameter
        xk = self.single[:2]
        yk = self.delimited_set[:2]
        query = "x in {x} and y in {y} and view=={v}".format(
            x=str(xk),
            y=str(yk), 
            v="'x|default|x:y|||default'")        
               
        contents = self.stack.describe(query=query)
                 
        # Test the returned df contains everything expected and nothing unexpected
        self.verify_contains_expected_not_unexpected(contents, xk=xk, yk=yk)
             
        # Finally, bulk-test the entire queried result
        expected_contents = contents.query(query)          
        assert_frame_equal(expected_contents, contents)  
         
        # Test that query can be used in conjunction with index
        contents = self.stack.describe(index=['view'], query="x=='gender'")      
        self.assertItemsEqual(
            contents.index.tolist(), 
            [
                'x|default|x:y|||default',
                'x|frequency|x:y|||cbase',
                'x|frequency||||counts',
                'x|frequency|y:x|||rbase',
            ]) 
         
        # Test that query can be used in conjunction with columns
        contents = self.stack.describe(columns=['y'], query="x=='gender'")
        self.assertItemsEqual(contents.index.tolist(), ['q2', 'q3', 'q8', 'q9'])  
         
        # Test that query can be used in conjunction with index AND columns
        contents = self.stack.describe(index=['view'], columns=['y'], query="x=='gender'")
        self.assertItemsEqual(contents.columns.tolist(), ['q2', 'q3', 'q8', 'q9'])        
        self.assertItemsEqual(
            contents.index.tolist(), 
            [
                'x|default|x:y|||default',
                'x|frequency|x:y|||cbase',
                'x|frequency||||counts',
                'x|frequency|y:x|||rbase',
            ])
                     
    def test_get_chain_generates_chains(self):
        dk = self.stack.name
        fk = 'no_filter'
        xk = self.single
        yk = self.delimited_set
        vk = ['default']
        self.setup_stack_Example_Data_A(xk=xk, yk=yk)
             
        # Test auto-orient_on x
        for x in xk:
            chain = self.stack.get_chain(data_keys=dk, filters=fk, x=x, y=yk, views=['x|default|x:y|||default'])
            self.assertIsInstance(chain, Chain)
            self.verify_links_and_views_exist_in_nest(chain)
            # Test the chain contains everything expected and nothing unexpected
            contents = chain.describe()
            self.verify_contains_expected_not_unexpected(contents, dk, fk, x, yk, 'x|default|x:y|||default')
       
        # Test auto-orient_on y
        for y in yk:
            chain = self.stack.get_chain(data_keys=dk, filters=fk, x=xk, y=y, views=['x|default|x:y|||default'])
            self.assertIsInstance(chain, Chain)
            self.verify_links_and_views_exist_in_nest(chain)
            # Test the chain contains everything expected and nothing unexpected
            contents = chain.describe()
            self.verify_contains_expected_not_unexpected(contents, dk, fk, xk, y, 'x|default|x:y|||default')
                     
        # Test orient_on x
        chains = self.stack.get_chain(data_keys=dk, filters=fk, x=xk, y=yk, views=['x|default|x:y|||default'], orient_on='x')
        for i, chain in enumerate(chains):
            self.assertIsInstance(chain, Chain)
            self.verify_links_and_views_exist_in_nest(chain)
            # Test the chain contains everything expected and nothing unexpected
            contents = chain.describe()
            self.verify_contains_expected_not_unexpected(contents, dk, fk, xk[i], yk, 'x|default|x:y|||default')
                    
        # Test orient_on y
        chains = self.stack.get_chain(data_keys=dk, filters=fk, x=xk, y=yk, views=['x|default|x:y|||default'], orient_on='y')
        for i, chain in enumerate(chains):
            self.assertIsInstance(chain, Chain)
            self.verify_links_and_views_exist_in_nest(chain)
            # Test the chain contains everything expected and nothing unexpected
            contents = chain.describe()
            self.verify_contains_expected_not_unexpected(contents, dk, fk, xk, yk[i], 'x|default|x:y|||default')
                  
    def test_get_chain_orient_on_gives_correct_orientation(self):
        self.setup_stack_Example_Data_A()
        dk = self.stack.name
        fk = 'no_filter'
        xk = self.minimum
        yk = ['@']+self.minimum
        vk = [COUNTS]
            
        # Test orient_on x
        chains = self.stack.get_chain(data_keys=dk, x=xk, y=yk, views=vk, orient_on='x')
        for i, chain in enumerate(chains):
            self.assertEqual(chain.orientation, 'x')
            self.assertEqual(chain.content_of_axis, yk)
            self.assertEqual(chain.source_name, xk[i])
                   
        # Test orient_on y
        chains = self.stack.get_chain(data_keys=dk, x=xk, y=yk, views=vk, orient_on='y')
        for i, chain in enumerate(chains):
            self.assertEqual(chain.orientation, 'y')
            self.assertEqual(chain.content_of_axis, xk)
            self.assertEqual(chain.source_name, yk[i])
             
    def test_get_chain_preserves_link_orientation(self):
        self.setup_stack_Example_Data_A()
        dk = self.stack.name
        fk = 'no_filter'
        xk = 'Wave'
        yk = ['@', 'q2']
        vk = DEFAULT
            
        chain = self.stack.get_chain(data_keys=dk, x=xk, y=yk, views=[DEFAULT])
        # the index part of the dataframe should be 'Wave'
        self.assertEqual(chain[dk][fk][xk][yk[0]][DEFAULT].dataframe.index[0][0], 'Wave')
           
    def test_get_chain_lazy(self):
        self.setup_stack_Example_Data_A()
        dk = self.stack.name
        xk = ['Wave']
        vk = [COUNTS]
                     
        # Test lazy y-keys
        chain = self.stack.get_chain(data_keys=dk, x=xk, views=vk)
        self.assertIsInstance(chain, Chain)
        self.assertEqual(chain.name, '.'.join([chain.orientation, chain.source_name] + chain.content_of_axis + vk))
                     
        # Test lazy data keys - lazy data keys currently picks up only the last data-key
        # Intended behaviour for this has not been properly described so although the test
        # passes, it will remain inactive for now
        self.stack.add_data(
            data_key="DK2", 
            meta=self.example_data_A_meta, 
            data=self.example_data_A_data
        )
        self.stack.add_link(data_keys=["DK2"], x=self.minimum, y=['@']+self.minimum)
        chain = self.stack.get_chain(x=xk, views=vk)
        self.assertIsInstance(chain, Chain)
        self.assertEqual(chain.data_key, 'DK2')
   
    def test_refresh(self):
        all_filters = ['Wave==1', 'no_filter']
        all_x = ['q1', 'q2', 'q2b', 'q3', 'q4']
        all_y = ['@', 'gender', 'locality', 'ethnicity']
        weights = [None, 'weight_a']

        stack = Stack()
        stack.add_data(data_key='old_key', data=self.example_data_A_data,
                       meta=self.example_data_A_meta)

        stack.add_link(x=all_x, y=all_y, weights=weights, filters=all_filters,
                       views=['counts'])
        stack.add_link(x=['q2'], y=['gender'], weights=None, views=['c%'])
        stack.add_link(x=['q1', 'q3'], y=['@', 'locality'], weights='weight_a',
                       filters=['Wave==1'], views=['cbase'])
        
        before_refresh = stack.describe(columns='data', index='view')
            
        stack.refresh(data_key='old_key', new_data_key='new_key',
                      new_weight='weight_b')
        
        after_refresh = stack.describe(columns='data', index='view')
        self.assertTrue(before_refresh.values.sum() == 85.0)
        self.assertTrue(after_refresh['old_key'].sum() == 85.0)
<<<<<<< HEAD

        # JG - I could be wrong, but I think this *should* be 129 not 44??
#         self.assertTrue(after_refresh['new_key'].sum() == 44.0)
=======
>>>>>>> 8f56d8b2
        self.assertTrue(after_refresh['new_key'].sum() == 129.0)

        stack.reduce(data_keys='new_key')

        mod_data = self.example_data_A_data.copy().head(1000)
        stack.refresh(data_key='old_key', new_data_key='new_key',
                      new_data=mod_data)

        after_refresh = stack.describe(columns='data', index='view')
        self.assertTrue(before_refresh.values.sum() == 85.0)
        self.assertTrue(after_refresh['old_key'].sum() == 85.0)
        self.assertTrue(after_refresh['new_key'].sum() == 85.0)
        self.assertTrue(after_refresh.index.tolist() ==
                        before_refresh.index.tolist())

        stack.reduce(data_keys='new_key')
        stack.refresh(data_key='old_key', new_data_key='new_key',
                      new_data=mod_data, new_weight='weight_b')

        after_refresh = stack.describe(columns='data', index='view')
        self.assertTrue(before_refresh.values.sum() == 85.0)
        self.assertTrue(after_refresh['old_key'].sum() == 85.0)
        self.assertTrue(after_refresh['new_key'].sum() == 129.0)

    def test_refresh_remove_weight(self):
        all_filters = ['Wave==1', 'no_filter']
        all_x = ['q1', 'q2', 'q2b', 'q3', 'q4']
        all_y = ['@', 'gender', 'locality', 'ethnicity']
        weights = ['weight_a']

        stack = Stack()
        stack.add_data(data_key='old_key', data=self.example_data_A_data,
                       meta=self.example_data_A_meta)
        stack.add_link(x=all_x, y=all_y, weights=weights, filters=all_filters,
                       views=['counts'])
        stack.add_link(x=['q2'], y=['gender'], weights=None, views=['c%'])
        stack.add_link(x=['q1', 'q3'], y=['@', 'locality'], weights='weight_a',
                       filters=['Wave==1'], views=['cbase'])
        
        before_refresh = stack.describe(columns='data', index='view')
        
        stack.refresh(data_key='old_key', new_data_key='new_key',
                      new_weight='')
        
        after_refresh = stack.describe(columns='data', index='view')
                
        self.assertTrue(before_refresh.values.sum() == 45.0)
        self.assertTrue(after_refresh['old_key'].sum() == 45.0)
        self.assertTrue(after_refresh['new_key'].sum() == 89.0)
    
    def test_save_and_load_with_and_without_cache(self):
        """ This tests that the cache is stored and loaded with
            and without the cache
        """
        key = 'Example Data (A)'
        path_stack = '%s%s.stack' % (self.path, self.stack.name)
        path_cache = '%s%s.cache' % (self.path, self.stack.name)
        compressiontype = [None, "gzip"]
 
        if os.path.exists(path_stack):
            os.remove(path_stack)
        if os.path.exists(path_cache):
            os.remove(path_cache)
 
        self.assertFalse(os.path.exists(path_stack), msg="Saved stack exists but should NOT have been created yet")
        self.assertFalse(os.path.exists(path_cache), msg="Saved cache exists but should NOT have been created yet")
        self.setup_stack_Example_Data_A()
 
        caches = {}
        for key in self.stack.keys():
            self.assertIn('cache', self.stack[key].__dict__.keys())
            self.assertIsInstance(self.stack[key].cache, Cache)
            self.assertNotEqual(Cache(), self.stack[key].cache)
            caches[key] = self.stack[key].cache
 
        for compression in compressiontype:
            # Save the stack WITHOUT the cache
            self.stack.save(path_stack=path_stack, compression=compression, store_cache=False)
            self.assertTrue(os.path.exists(path_stack), msg="File {file} should exist".format(file=path_stack))
            self.assertFalse(os.path.exists(path_cache), msg="File {file} should NOT exist".format(file=path_cache))
 
            new_stack = Stack.load(path_stack, compression=compression)
            key_error_message = "Stack should have key {data_key}, but has {stack_key}"
            self.assertTrue(key in new_stack, msg=key_error_message.format(data_key=key, stack_key=self.stack.keys()))
 
            # Ensure that there is NO cache
            for key in new_stack.keys():
                self.assertDictEqual(Cache(), new_stack[key].cache)
 
            self.stack.save(path_stack=path_stack, compression=compression, store_cache=True)
            self.assertTrue(os.path.exists(path_stack), msg="File {file} should exist".format(file=path_stack))
            self.assertTrue(os.path.exists(path_cache), msg="File {file} should exist".format(file=path_cache))
 
            new_stack = Stack.load(path_stack, compression=compression, load_cache=True)
            key_error_message = "Stack should have key {data_key}, but has {stack_key}"
            self.assertTrue(key in new_stack, msg=key_error_message.format(data_key=key, stack_key=self.stack.keys()))
 
            # Ensure that there IS a cache
            for key in caches:
                self.assertIn(key, new_stack)
                self.assertTrue('matrices' in caches[key].keys())
                self.assertTrue('weight_vectors' in caches[key].keys())
                for sect_def in caches[key]['matrices']:
                    mat1, codes1 = caches[key]['matrices'][sect_def]         
                    mat2, codes2 = new_stack[key].cache['matrices'][sect_def]
                    self.assertIsInstance(mat1, numpy.ndarray)
                    self.assertIsInstance(mat2, numpy.ndarray)
                    self.assertTrue(numpy.array_equal(mat1, mat2))
                    self.assertIsInstance(codes1, list)
                    self.assertIsInstance(codes2, list)
                    self.assertTrue(numpy.array_equal(codes1, codes2))
                self.assertNotEqual(id(caches[key]), id(new_stack[key].cache), msg="The matrix cache should be equal but not the same.")
            if os.path.exists(path_stack):
                os.remove(path_stack)
            if os.path.exists(path_cache):
                os.remove(path_cache)
 
    def test_save_and_load_stack_path_expectations(self):
        """ This tests makes sure the path expectations for
        stack.save() and stack.load() are working and are
        triggering the in-built user feedback when ignored.
        """
        name_stack = '%s.stack' % (self.stack.name)
        path_stack = '%s%s' % (self.path, name_stack)
  
        if os.path.exists(path_stack):
            os.remove(path_stack)
  
        self.assertFalse(os.path.exists(path_stack), msg="Saved stack exists but should not have been created yet")
        self.setup_stack_Example_Data_A()
  
        with self.assertRaises(ValueError):
            # Test fails when a folder path is given
            self.stack.save(path_stack='./tests/')
            # Test fails when the path doesn't end with '.stack'
            self.stack.save(path_stack=path_stack.replace('.stack', ''))
            # Test fails when the path is truncated at all
            self.stack.save(path_stack=path_stack[:-1])
  
        # This should not cause any errors
        self.stack.save(path_stack=path_stack)
  
        with self.assertRaises(ValueError):
            # Test fails when a folder path is given
            self.stack = Stack.load(path_stack='./tests/')
            # Test fails when the path doesn't end with '.stack'
            self.stack = Stack.load(path_stack=path_stack.replace('.stack', ''))
            # Test fails when the path is truncated at all
            self.stack = Stack.load(path_stack=path_stack[:-1])
  
        # This should not cause any errors
        self.stack = Stack.load(path_stack=path_stack)
  
        if os.path.exists(path_stack):
            os.remove(path_stack)
  
    def test_save_and_load_stack(self):
        """ This tests saves the stack and loads it,
            then it does the checks
        """
        key = 'Example Data (A)'
        path_stack = '%s%s.stack' % (self.path, self.stack.name)
        compressiontype = [None, "gzip"]
  
        if os.path.exists(path_stack):
            os.remove(path_stack)
  
        self.assertFalse(os.path.exists(path_stack), msg="Saved stack exists but should not have been created yet")
        self.setup_stack_Example_Data_A()
  
        for compression in compressiontype:
            self.stack.save(path_stack=path_stack, compression=compression)
            self.assertTrue(os.path.exists(path_stack), msg="File {file} should exist".format(file=path_stack))
            new_stack = Stack.load(path_stack, compression=compression)
  
            key_error_message = "Stack should have key {data_key}, but has {stack_key}"
            self.assertTrue(key in new_stack, msg=key_error_message.format(data_key=key, stack_key=self.stack.keys()))
  
            for key in new_stack.keys():
                # Verify that the x Variables are the same in the loaded file and the original stack
                self.assertItemsEqual(new_stack[key].keys(), self.stack[key].keys())
                for a_filter in new_stack[key].keys():
                    for x in new_stack[key][a_filter]:
                        # Verify that the y Variables are the same in the loaded file and the original stack
                        self.assertItemsEqual(new_stack[key][a_filter][x].keys(), self.stack[key][a_filter][x].keys())
                        for y in new_stack[key][a_filter][x]:
                            self.assertItemsEqual(new_stack[key][a_filter][x][y].keys(), self.stack[key][a_filter][x][y].keys())
                            for view in new_stack[key][a_filter][x][y]:
                            # Verify that the content of the dataframes is the same
                                self.assertTrue(new_stack[key][a_filter][x][y][view].dataframe.equals(self.stack[key][a_filter][x][y][view].dataframe),
                                                "FATAL ERROR: A data-frame in the loaded stack is not the same as the one in the created stack.")
            # Cleanup for next compressiontype
            if os.path.exists(path_stack):
                os.remove(path_stack)
  
#     def test_load_stack(self):
#         key = 'Jan'
#         data = 'tests/example.csv'
#         filepath = './tests/'+self.stack.name+'.stack'
#         compressiontype = [None, "gzip"]
#
#         self.stack.link_data(data_key=key, filename=data)
#         self.stack.add_link()
#         for compression in compressiontype:
#             self.stack.save(path='./tests/', compression=compression)
#             self.assertTrue(os.path.exists(filepath), msg="File {file} should exist".format(file=filepath))
#             new_stack = Stack.load(filepath, compression=compression)
#
    def test_save_load_stack_improved(self):
        # This tests save/load methods using dataframes and
        # verifies that the source data is still intact after load
        # and that the structure, meta and data attributes and views are intact.
  
        path_stack = '%s%s.stack' % (self.path, self.stack.name)
        self.setup_stack_Example_Data_A()
  
        # Ensure that the stack has the correct structure, attributes
        # and views.
        for data_key in self.stack.keys():
            # Does the loaded stack actually have the data and meta attributes
            self.assertTrue(hasattr(self.stack[data_key], 'data'))
            self.assertTrue(hasattr(self.stack[data_key], 'meta'))
  
            # Is the attribute a Pandas DataFrame ?
            self.assertIsInstance(self.stack[data_key].data, pd.DataFrame)
  
        # Save and load the stack and test that everything is still available,
        # the loaded stack has the same views, attributes as the generated one
        compressiontype = [None, "gzip"]
        for compression in compressiontype:
            if os.path.exists(path_stack):
                os.remove(path_stack)
  
            self.assertFalse(os.path.exists(path_stack), msg="File {file} should NOT exist".format(file=path_stack))
            self.stack.save(path_stack=path_stack, compression=compression)
            self.assertTrue(os.path.exists(path_stack), msg="File {file} should exist".format(file=path_stack))
            loaded_stack = Stack.load(path_stack, compression=compression)
  
            # Ensure that it is not the same stack (in memory)
            self.assertFalse(id(loaded_stack) == id(self.stack), msg="The stacks must not be in the same memory location")
  
            # Test all of the keys in the loaded stack
            for data_key in loaded_stack:
                # Does the loaded stack actually have the data and meta attributes
                self.assertTrue(hasattr(loaded_stack[data_key], 'data'))
                self.assertTrue(hasattr(loaded_stack[data_key], 'meta'))
  
                # Is the attribute a Pandas DataFrame ?
                self.assertIsInstance(loaded_stack[data_key].data, pd.DataFrame)
  
                # Verify that the metadata is also loaded
                self.assertEqual(loaded_stack[data_key].meta, self.stack[data_key].meta)
                self.assertFalse(id(loaded_stack[data_key].meta) == id(self.stack[data_key].meta),
                                 msg="The meta must not be in the same memory location")
  
                for the_filter in loaded_stack[data_key]:
                    for x in loaded_stack[data_key][the_filter]:
                        for y in loaded_stack[data_key][the_filter][x]:
                            for view in loaded_stack[data_key][the_filter][x][y]:
                                result_origin = self.stack[data_key][the_filter][x][y][view]
                                result_loaded = loaded_stack[data_key][the_filter][x][y][view]
  
                                self.assertEqual(type(result_origin), type(result_loaded))
  
                                if isinstance(result_loaded, Link):
                                    # Does the Link have the 'dataframe' attributre
                                    self.assertTrue(hasattr(loaded_stack[data_key], 'dataframe'))
  
                                    # Is the attribute a Pandas DataFrame ?
                                    self.assertIsInstance(result_loaded.dataframe, pd.DataFrame)
  
                                    # Verify that it is the same after the load
                                    self.assertEqual(result_loaded.dataframe, result_origin.dataframe)
                                    self.assertFalse(id(result_loaded.dataframe) == id(result_origin.dataframe),
                                                     msg="The dataframes must not be in the same memory location")
            if os.path.exists(path_stack):
                os.remove(path_stack)

    @classmethod
    def tearDownClass(self):
        self.stack = Stack("StackName")
        filepath ='./tests/'+self.stack.name+'.stack'
        if os.path.exists(filepath):
            os.remove(filepath)

    def is_empty(self, any_structure):
        if any_structure:
            #print('Structure is not empty.')
            return False
        else:
            #print('Structure is empty.')
            return True

    def create_key_stack(self, branch_pos="data"):
        """ Creates a dictionary that has the structure of the keys in the Stack
            It is used to loop through the stack without affecting it.
        """
        key_stack = {}
        for data_key in self.stack:
            key_stack[data_key] = {}
            for the_filter in self.stack[data_key][branch_pos]:
                key_stack[data_key][the_filter] = {}
                for x in self.stack[data_key][branch_pos][the_filter]:
                    key_stack[data_key][the_filter][x] = []
                    for y in self.stack[data_key][branch_pos][the_filter][x]:
                        link = self.stack[data_key][branch_pos][the_filter][x][y]
                        if not isinstance(link, Link):
                            continue
                        key_stack[data_key][the_filter][x].append(y)
        return key_stack

    def yield_links(self, nest):
        ''' Yields all the Links in nest, which could be either a stack
        or a chain.
        '''
        for dk in nest.keys():
            filters = nest[dk]
            for fk in filters.keys():
                xks = nest[dk][fk]
                for xk in xks.keys():
                    yks = nest[dk][fk][xk]
                    for yk in yks.keys():
                        link = nest[dk][fk][xk][yk]
                        yield link

    def yield_views(self, nest):
        ''' Yields all the Views in nest, which could be either a stack
        or a chain.
        '''
        for link in self.yield_links(nest):                
            for vk in link.keys():
                view = link[vk]
                yield view
               
    def verify_links_and_views_exist_in_nest(self, nest):
        ''' Verifies that Links and Views sit in the appropriate
        levels of the given nest, which could be either a stack
        or a chain.
        '''
        for link in self.yield_links(nest):   
            if isinstance(nest, Stack):
                self.assertIsInstance(link, Link)              
            for vk in link.keys():
                view = link[vk]
                self.assertIsInstance(view, View)
                self.assertIsInstance(view.dataframe, pd.DataFrame)
     
    def verify_contains_expected_not_unexpected(self, contents, dk=None, fk=None, xk=None, yk=None, vk=None):
        ''' Verifies that contents (a stack/chain.describe() result) contains all the keys
        passed and no keys that weren't passed.
        '''        
        if not dk is None:
            has_dks = contents['data'].unique()    
            if isinstance(dk, (str, unicode)): dk = [dk]  
            self.assertItemsEqual(has_dks, dk) 
            
        if not fk is None:
            has_fks = contents['filter'].unique()   
            if isinstance(fk, (str, unicode)): fk = [fk]         
            self.assertItemsEqual(has_fks, fk)
            
        if not xk is None:
            has_xks = contents['x'].unique()   
            if isinstance(xk, (str, unicode)): xk = [xk]      
            self.assertItemsEqual(has_xks, xk)         
            
        if not yk is None:
            has_yks = contents['y'].unique()   
            if isinstance(yk, (str, unicode)): yk = [yk]      
            self.assertItemsEqual(has_yks, yk)         
            
        if not vk is None:            
            has_vks = contents['view'].unique()  
            if isinstance(vk, (str, unicode)): vk = [vk]  
            self.assertItemsEqual(has_vks, vk)
              
    def setup_stack_Example_Data_A(self, **kwargs):        
        self.stack = self.get_stack_Example_Data_A(**kwargs)

    def get_stack_Example_Data_A(self, name=None, fk=None, xk=None, yk=None, views=None, weights=None):
        if name is None:
            name = "Example Data (A)"
        if fk is None:
            fk = ['no_filter']
        if xk is None:
            xk = self.minimum
        if yk is None:
            yk = ['@'] + self.minimum
        if views is None:
            views = ['default']
        if not isinstance(weights, list):
            weights = [weights]

        stack = Stack(name=name)
        stack.add_data(
            data_key=stack.name, 
            meta=self.example_data_A_meta, 
            data=self.example_data_A_data
        )
        for weight in weights:
            stack.add_link(
                data_keys=stack.name,
                filters=fk,
                x=xk,
                y=yk,
                views=QuantipyViews(views),
                weights=weight
            )

        return stack    

if __name__ == '__main__':
    unittest.main()














<|MERGE_RESOLUTION|>--- conflicted
+++ resolved
@@ -1,1222 +1,1216 @@
-import unittest
-import os.path
-import numpy
-import pandas as pd
-from pandas.util.testing import assert_frame_equal
-import test_helper
-import copy
-
-from collections import defaultdict, OrderedDict
-from quantipy.core.stack import Stack
-from quantipy.core.chain import Chain
-from quantipy.core.link import Link
-from quantipy.core.view_generators.view_mapper import ViewMapper
-from quantipy.core.view_generators.view_maps import QuantipyViews
-from quantipy.core.view import View
-from quantipy.core.helpers import functions
-from quantipy.core.helpers.functions import load_json
-from quantipy.core.cache import Cache
-
-CBASE = "x|frequency|x:y|||cbase"
-COUNTS = "x|frequency||||counts"
-DEFAULT = "x|default|x:y|||default"
-
-class TestStackObject(unittest.TestCase):
-
-    def setUp(self):
-        self.path = './tests/'
-#         self.path = ''
-        project_name = 'Example Data (A)'
-
-        # Load Example Data (A) data and meta into self
-        name_data = '%s.csv' % (project_name)
-        path_data = '%s%s' % (self.path, name_data)
-        self.example_data_A_data = pd.DataFrame.from_csv(path_data)
-        name_meta = '%s.json' % (project_name)
-        path_meta = '%s%s' % (self.path, name_meta)
-        self.example_data_A_meta = load_json(path_meta)
-
-        # Variables by type for Example Data A
-        self.int = ['record_number', 'unique_id', 'age', 'birth_day', 'birth_month']
-        self.float = ['weight', 'weight_a', 'weight_b']
-        self.single = ['gender', 'locality', 'ethnicity', 'religion', 'q1']
-        self.delimited_set = ['q2', 'q3', 'q8', 'q9']
-        self.string = ['q8a', 'q9a']
-        self.date = ['start_time', 'end_time']
-        self.time = ['duration']
-        self.array = ['q5', 'q6', 'q7']
-
-        # The minimum list of variables required to populate a stack with all single*delimited set variations
-        self.minimum = ['q2b', 'Wave', 'q2', 'q3', 'q5_1']
-
-        # Set up example stack
-        self.setup_stack_Example_Data_A()
-
-    def test_stack_is_a_subclassed_dict(self):
-        self.assertIsInstance(self.stack, dict)
-        self.assertIsInstance(self.stack, Stack)
-  
-    def test_stack_behaves_like_a_dict(self):
-        key = "some_key_name"
-        value = "some_value"
-        self.stack[key] = value
-        self.assertIn(
-            key,
-            self.stack.keys(),
-            msg="Stack should have key {data_key}, but has {stack_key}".format(
-                data_key=key,
-                stack_key=self.stack.keys()
-            )
-        )
- 
-    def test_cache_is_created(self):
-        name = 'cache'
-        fk = ['no_filter']
-        xk = self.minimum
-        yk = ['@'] + self.minimum
-        views = ['default']
-        weight = None
- 
-        # Init a stack
-        stack = Stack(name=name)
-        stack.add_data(
-            data_key=stack.name,
-            meta=self.example_data_A_meta,
-            data=self.example_data_A_data
-        )
- 
-        # Assert that it has a Cache that is empty
-        self.assertIn('cache', stack[name].__dict__.keys())
-        self.assertIsInstance(stack[name].cache, Cache)
-        self.assertEqual(Cache(), stack[name].cache)
- 
-        # Run the Aggregations
-        stack.add_link(
-            data_keys=name,
-            filters=fk,
-            x=xk,
-            y=yk,
-            views=QuantipyViews(views),
-            weights=weight
-        )
- 
-        # Assert that it has a Cache that is NOT empty
-        self.assertIn('cache', stack[name].__dict__.keys())
-        self.assertIsInstance(stack[name].cache, Cache)
-        self.assertNotEqual([], stack[name].cache.keys())
- 
-        # Manually remove the cache
-        del stack[name].cache
-        stack[name].cache = Cache()
-        self.assertEqual(Cache(), stack[name].cache)
- 
-        # ReRun the Aggregations
-        stack.add_link(
-            data_keys=name,
-            filters=fk,
-            x=xk,
-            y=yk,
-            views=QuantipyViews(views),
-            weights=weight
-        )
- 
-        # Assert that it has a Cache has been recreated
-        self.assertIn('cache', stack[name].__dict__.keys())
-        self.assertIsInstance(stack[name].cache, Cache)
-        self.assertNotEqual([], stack[name].cache.keys())
- 
-    def test_add_data(self):
-  
-        key_error_message = "Stack should have key {data_key}, but has {stack_key}"
-  
-        # Test data_key errors
-        for data_key in [1, 1.1, [1], {}]:
-            self.temp_stack = Stack()
-            with self.assertRaises(TypeError) as error:
-                self.temp_stack.add_data(data_key=data_key)
-            self.assertEqual(
-                error.exception.message[:50],
-                "All data keys must be one of the following types: "
-            )
-  
-        # Test data errors
-        for data in [1, pd.Series([1, 2, 3, 4, 5]), 'data']:
-            self.temp_stack = Stack()
-            with self.assertRaises(TypeError) as error:
-                self.temp_stack.add_data(data_key=self.stack.name, data=data)
-            self.assertEqual(
-                error.exception.message[:73],
-                "The 'data' given to Stack.add_data() must be one of the following types: "
-            )
-  
-        # Test meta errors
-        for meta in [1, [1], 'meta']:
-            self.temp_stack = Stack()
-            with self.assertRaises(TypeError) as error:
-                self.temp_stack.add_data(data_key=self.stack.name, meta=meta)
-            self.assertEqual(
-                error.exception.message[:73],
-                "The 'meta' given to Stack.add_data() must be one of the following types: "
-            )
-  
-        # Test proxy data key
-        self.temp_stack = Stack()
-        self.temp_stack.add_data(data_key=self.stack.name)
-        self.assertTrue(self.stack.name in self.temp_stack, msg=key_error_message.format(
-            data_key=data_key,
-            stack_key=self.temp_stack.keys()
-        ))
-  
-        # Test meta-only data key
-        self.temp_stack = Stack()
-        self.temp_stack.add_data(data_key=self.stack.name, meta=self.example_data_A_meta)
-        self.assertTrue(self.stack.name in self.temp_stack, msg=key_error_message.format(
-            data_key=data_key,
-            stack_key=self.temp_stack.keys()
-        ))
-  
-        # Test data-only data key
-        self.temp_stack = Stack()
-        self.temp_stack.add_data(data_key=self.stack.name, data=self.example_data_A_data)
-        self.assertTrue(self.stack.name in self.temp_stack, msg=key_error_message.format(
-            data_key=data_key,
-            stack_key=self.temp_stack.keys()
-        ))
-  
-        # Test meta+data data key
-        self.temp_stack = Stack()
-        self.temp_stack.add_data(
-            data_key=self.stack.name, 
-            meta=self.example_data_A_meta, 
-            data=self.example_data_A_data
-            )
-        self.assertTrue(self.stack.name in self.temp_stack, msg=key_error_message.format(
-            data_key=self.stack.name,
-            stack_key=self.temp_stack.keys()
-        ))
-  
-        # The data and meta keys exist
-        self.assertTrue('meta' in self.temp_stack[self.stack.name].__dict__)
-        self.assertTrue('data' in self.temp_stack[self.stack.name].__dict__)
-          
-        # The data and meta attributes exist (after using stack.add_data())
-        self.assertTrue(hasattr(self.temp_stack[self.stack.name], 'meta'))
-        self.assertTrue(hasattr(self.temp_stack[self.stack.name], 'data'))
-                  
-        # The data and meta attributes should be the correct instance type       
-        self.assertIsInstance(self.temp_stack[self.stack.name].meta, (dict, OrderedDict))
-        self.assertIsInstance(self.temp_stack[self.stack.name].data, pd.DataFrame)            
-          
-    def test_add_data_as_arg(self):
- 
-        key_error_message = "Stack should have key {data_key}, but has {stack_key}"
-  
-        # Test data_key errors
-        for data_key in [1, 1.1]:
-            with self.assertRaises(TypeError) as error:
-                self.temp_stack = Stack(
-                    add_data={data_key: {'data': data_key}}
-                )
-            self.assertEqual(
-                error.exception.message[:50],
-                "All data keys must be one of the following types: "
-            )
-  
-        # Test data errors
-        for data in [1, pd.Series([1, 2, 3, 4, 5]), 'data']:
-            with self.assertRaises(TypeError) as error:
-                self.temp_stack = Stack(
-                    add_data={self.stack.name: {'data': data}}
-                )
-            self.assertEqual(
-                error.exception.message[:73],
-                "The 'data' given to Stack.add_data() must be one of the following types: "
-            )
-  
-        # Test meta errors
-        for meta in [1, [1], 'meta']:
-            with self.assertRaises(TypeError) as error:
-                self.temp_stack = Stack(
-                    add_data={self.stack.name: {'meta': meta}}
-                )
-            self.assertEqual(
-                error.exception.message[:73],
-                "The 'meta' given to Stack.add_data() must be one of the following types: "
-            )
-  
-        # Test proxy data key
-        self.temp_stack = Stack(
-            add_data={self.stack.name: {}}
-        )
-        self.assertTrue(self.stack.name in self.temp_stack, msg=key_error_message.format(
-            data_key=data_key,
-            stack_key=self.temp_stack.keys()
-        ))
-  
-        # Test meta-only data key
-        self.temp_stack = Stack(
-            add_data={self.stack.name: {'meta': self.example_data_A_meta}}
-        )
-        self.assertTrue(self.stack.name in self.temp_stack, msg=key_error_message.format(
-            data_key=data_key,
-            stack_key=self.temp_stack.keys()
-        ))
-  
-        # Test data-only data key
-        self.temp_stack = Stack(
-            add_data={self.stack.name: {'data': self.example_data_A_data}}
-        )
-        self.assertTrue(self.stack.name in self.temp_stack, msg=key_error_message.format(
-            data_key=data_key,
-            stack_key=self.temp_stack.keys()
-        ))
-  
-        # Test meta+data data key
-        self.temp_stack = Stack(
-            add_data={
-                self.stack.name: {
-                    'data': self.example_data_A_data,
-                    'meta': self.example_data_A_meta
-                }
-            }
-        )
-        self.assertTrue(self.stack.name in self.temp_stack, msg=key_error_message.format(
-            data_key=self.stack.name,
-            stack_key=self.temp_stack.keys()
-        ))
-  
-        # The data and meta keys exist
-        self.assertTrue('meta' in self.temp_stack[self.stack.name].__dict__)
-        self.assertTrue('data' in self.temp_stack[self.stack.name].__dict__)
-          
-        # The data and meta attributes exist (after using stack.add_data())
-        self.assertTrue(hasattr(self.temp_stack[self.stack.name], 'meta'))
-        self.assertTrue(hasattr(self.temp_stack[self.stack.name], 'data'))
-                  
-        # The data and meta attributes should be the correct instance type       
-        self.assertIsInstance(self.temp_stack[self.stack.name].meta, (dict, OrderedDict))
-        self.assertIsInstance(self.temp_stack[self.stack.name].data, pd.DataFrame)
- 
-        # Create an array of data sources 
-        # using dicts and tuples as data_key values) & create stack
-        df_1 = self.example_data_A_data.copy().query('Wave == 1')
-        df_2 = self.example_data_A_data.copy().query('Wave == 2')
-        df_3 = self.example_data_A_data.copy().query('Wave == 3')
-        df_4 = self.example_data_A_data.copy().query('Wave == 4')
-        data_sources_A = {
-            'Wave 1': {'data': df_1, 
-                       'meta': self.example_data_A_meta},
-            'Wave 2': {'data': df_2, 
-                       'meta': self.example_data_A_meta},
-            'Wave 3': {'data': df_3, 
-                       'meta': self.example_data_A_meta},
-            'Wave 4': {'data': df_4, 
-                       'meta': self.example_data_A_meta},
-        }
-        data_sources_B = {
-            'Wave 1': (df_1, 
-                       self.example_data_A_meta),
-            'Wave 2': (df_2, 
-                       self.example_data_A_meta),
-            'Wave 3': (df_3, 
-                       self.example_data_A_meta),
-            'Wave 4': (df_4, 
-                       self.example_data_A_meta),
-        }
- 
-        for data_sources in [data_sources_A, data_sources_B]:
- 
-            self.temp_stack = Stack(add_data=data_sources)
-             
-            # Test meta+data data key for array of data keys
-            for data_source in data_sources.keys():
-                self.assertTrue(
-                    data_source in self.temp_stack, msg=key_error_message.format(
-                        data_key=data_source,
-                        stack_key=self.temp_stack.keys()
-                    )
-                )
-      
-                self.assertTrue('meta' in self.temp_stack[data_source].__dict__)
-                self.assertTrue('data' in self.temp_stack[data_source].__dict__)
-                    
-                # The data and meta attributes exist (after using stack.add_data())
-                self.assertTrue(hasattr(self.temp_stack[data_source], 'meta'))
-                self.assertTrue(hasattr(self.temp_stack[data_source], 'data'))
-                           
-                # The data and meta attributes should be the correct instance type       
-                self.assertIsInstance(
-                    self.temp_stack[data_source].meta, (dict, OrderedDict)
-                )
-                self.assertIsInstance(
-                    self.temp_stack[data_source].data, pd.DataFrame
-                )
- 
-        # Test data_key values for array of data keys
-        data_sources = {
-            'Wave 1': (df_1, 
-                       self.example_data_A_meta),
-            'Wave 2': [df_2, 
-                       self.example_data_A_meta]
-        }
-        with self.assertRaises(TypeError) as error:
-            self.temp_stack = Stack(
-                add_data=data_sources
-            )
-            self.assertEqual(
-                error.exception.message[:55],
-                "All data_key values must be one of the following types: "
-            )
- 
-    def test_add_link_generates_links_and_views(self):
-        self.setup_stack_Example_Data_A()
-                          
-        contents = self.stack.describe()
-        dks = contents['data'].unique()
-        fks = contents['filter'].unique()
-        xks = contents['x'].unique()
-        yks = contents['y'].unique()
-        vks = contents['view'].unique()
-  
-        # Test that a Link objects sits behind all y-keys
-        self.verify_links_and_views_exist_in_nest(self.stack)
-                  
-    def test_reduce(self):         
-        filters = ["no_filter", "Wave == 1", "age > 30"]
-        self.setup_stack_Example_Data_A(fk=filters, views=['default', 'counts'])
-                   
-        old_contents = self.stack.describe()
-        old_dk = old_contents['data'].unique()
-        old_fk = old_contents['filter'].unique()
-        old_xk = old_contents['x'].unique()
-        old_yk = old_contents['y'].unique()
-        old_vk = old_contents['view'].unique()
-  
-        # Remove a filter from the stack, check that other views are unaffected
-        self.stack.reduce(filters=[old_fk[-1]])
-        new_fk = self.stack.describe()['filter'].unique()
-        self.assertNotIn(old_fk[-1], new_fk)
-        for fk in old_fk[:-1]:
-            self.assertIn(fk, new_fk)
-  
-        # Remove a x-key from the stack, check that other views are unaffected
-        self.stack.reduce(x=[old_xk[-1]])
-        new_xk = self.stack.describe()['x'].unique()
-        self.assertNotIn(old_xk[-1], new_xk)
-        for xk in old_xk[:-1]:
-            self.assertIn(xk, new_xk)
-  
-        # Remove a y-key from the stack, check that other views are unaffected
-        self.stack.reduce(y=[old_yk[0]])
-        new_yk = self.stack.describe()['y'].unique()
-        self.assertNotIn(old_yk[0], new_yk)
-        for yk in old_yk[1:]:
-            self.assertIn(yk, new_yk)
-  
-        # Remove a view from the stack, check that other views are unaffected
-        self.stack.reduce(views=[old_vk[-1]])
-        new_vk = self.stack.describe()['view'].unique()
-        self.assertNotIn(old_vk[-1], new_vk)
-        for vk in old_vk[:-1]:
-            self.assertIn(vk, new_vk)
-  
-        # Reset self.stack after the deletions
-        self.setup_stack_Example_Data_A(fk=filters, views=['default', 'counts'])
-        old_contents = self.stack.describe()
-        old_xk = old_contents['x'].unique()
-        old_yk = old_contents['y'].unique()
-  
-        # Remove a variable (x and y) from the stack, check that other x and ys are unaffected
-        self.stack.reduce(variables=['q3'])
-        new_contents = self.stack.describe()
-        new_xk = new_contents['x'].unique()
-        new_yk = new_contents['y'].unique()
-        self.assertNotIn('q3', new_xk)
-        self.assertNotIn('q3', new_yk)
-        for xk in old_xk[old_xk!='q3']:
-            self.assertIn(xk, new_xk)
-        for yk in old_yk[old_yk!='q3']:
-            self.assertIn(yk, new_yk)
-  
-        # Test error handling for non-existant keys
-        non_key = 'this key does not exist'
-        with self.assertRaises(ValueError):
-            self.stack.reduce(filters=[non_key])
-            self.stack.reduce(x=[non_key])
-            self.stack.reduce(y=[non_key])
-            self.stack.reduce(views=[non_key])
-            self.stack.reduce(variables=[non_key])
-  
-    def test_getting_1D_views(self):
-                  
-        dk = self.stack.name
-        fk = 'no_filter'
-          
-        # Test that x='@' links produce Views
-        self.setup_stack_Example_Data_A(xk=['@', 'Wave'], yk=['Wave'])
-        self.assertIsInstance(self.stack[dk][fk]['@']['Wave']['x|default|x:y|||default'], View)
-                  
-        # Test that y='@' links produce Views
-        self.setup_stack_Example_Data_A(xk=['Wave'], yk=['@', 'Wave'])
-        self.assertIsInstance(self.stack[dk][fk]['Wave']['@']['x|default|x:y|||default'], View)
-                  
-    def test_filters(self):  
-        filters = [
-            "no_filter",
-            "Wave == 1",
-            "Wave == 2 and age > 30",
-            "age > 30",
-        ]
-        # Create a test stack
-        x_keys = ['Wave', 'age']
-        y_keys = ['@'] + x_keys
-        self.setup_stack_Example_Data_A(fk=filters, xk=x_keys, yk=y_keys)
-        # Test all the populated filter keys exist in the stack
-        for filter in filters:
-            for x in x_keys:
-                for y in y_keys:
-                    self.assertIsInstance(
-                        self.stack[self.stack.name][filter][x][y]['x|default|x:y|||default'].dataframe,
-                        pd.DataFrame
-                    )
-  
-        # Test the filters have calculated correctly     
-        # no_filter
-        df = self.stack[self.stack.name]["no_filter"]['Wave']['@']['x|default|x:y|||default'].dataframe
-        self.assertEqual(df.iloc[(0,0)], self.example_data_A_data.shape[0])
-        # Other filters
-        for filter_def in filters[1:]:
-            df = self.stack[self.stack.name][filter_def]['Wave']['@']['x|default|x:y|||default'].dataframe
-            self.assertEqual(df.iloc[(0,0)], self.example_data_A_data.query(filter_def).shape[0])
- 
-    def test_add_link_exceptions(self):
-        self.setup_stack_Example_Data_A(xk=self.single, yk=self.single)
-         
-        variables = self.delimited_set
-        x = self.single
-        y = self.single
-               
-        # Test that providing 'variables' along with 'x' and/or 'y' raises a ValueError
-        self.assertRaises(ValueError, self.stack.add_link, variables=variables, x=x)
-        self.assertRaises(ValueError, self.stack.add_link, variables=variables, y=y)
-        self.assertRaises(ValueError, self.stack.add_link, variables=variables, x=x, y=y) 
-         
-    def test_add_link_x_y_equal(self):
-        self.setup_stack_Example_Data_A()
-        dk = self.stack.name
-        fk = 'no_filter'
-        vk = 'default'
- 
-        # Test that x==y links have populated correctly
-        for xy in self.minimum:
-            # Test x==y requests produce Link objects
-            link = self.stack[dk][fk][xy][xy]
-            self.assertIsInstance(link, Link)
-            # Test x==y requests produce View objects
-            view = link['x|default|x:y|||default']
-            self.assertIsInstance(view, View)
-            # Test x==y requests produce dataframes where index and columns are the same
-            # (with the execption of the "All"-margin)
-            df = view.dataframe
-            self.assertTrue(df.index.get_level_values(1).tolist()[1:] == df.columns.get_level_values(1).tolist()[:-1])
- 
-    def test_add_link_lazy(self):
-        dk = self.stack.name
-        fk = 'no_filter'
-        xk = self.single
-        yk = ['@'] + self.delimited_set
-        vk = ['default']
-               
-        # Test adding new views fills all links
-        self.setup_stack_Example_Data_A(
-            xk=xk,
-            yk=yk,
-            views=['default'])
-               
-        old_contents = self.stack.describe()
-        old_xk = old_contents['x'].unique()
-        old_yk = old_contents['y'].unique()
-        old_vk = old_contents['view'].unique()  
- 
-        self.assertEqual(old_vk, ['x|default|x:y|||default'])
-        self.stack.add_link(
-            x=old_xk,
-            y=old_yk,
-            views=['counts'])
-               
-        new_vk = self.stack.describe()['view'].unique()
-        self.assertEqual(new_vk.tolist(), ['x|default|x:y|||default', 'x|frequency||||counts']) 
- 
-        # Test lazy y-keys when 1 x key is given
-        self.stack.add_link(x=xk[0], views=['cbase'])
-        lazy_y = self.stack.describe(
-            index=['y'], 
-            query="x=='%s' and view=='x|frequency|x:y|||cbase'" % xk[0]
-        ).index.tolist()
-        self.assertItemsEqual(yk, lazy_y)
-         
-        # Test lazy x-keys when 1 y key is given
-        self.stack.add_link(y=yk[0], views=['cbase'], weights=['weight_a'])
-        lazy_x = self.stack.describe(
-            index=['x'], 
-            query="y=='%s' and view=='x|frequency|x:y||weight_a|cbase'" % yk[0]
-        ).index.tolist()
-        self.assertItemsEqual(xk, lazy_x)
-              
-        # TO DO (these features are not yet supported)
-        # - lazy providing only data keys
-        # - lazy providing only filters
-        # - lazy providing only x
-        # - lazy providing only y
-                       
-    def test_describe(self):   
-        dk = [self.stack.name]
-        fk = ['no_filter', 'Wave == 1']
-        xk = self.single
-        yk = self.delimited_set
-        vk = ['default', 'cbase', 'rbase', 'counts']
-        vk_notation = ['x|default|x:y|||default', 'x|frequency|y:x|||rbase', 'x|frequency||||counts', 'x|frequency|x:y|||cbase']
-        self.setup_stack_Example_Data_A(
-            fk=fk,
-            xk=xk,
-            yk=yk,
-            views=vk)
-  
-        # Test describe returns a pandas DataFrame
-        contents = self.stack.describe()
-        self.assertIsInstance(contents, pd.DataFrame)
-  
-        # Test describe returns df with required columns
-        expected_columns = ['data', 'filter', 'x', 'y', 'view', '#']
-        actual_columns = contents.columns.tolist()
-        self.assertEqual(actual_columns, expected_columns)
-  
-        # Test desribe returns df with expected number of rows
-        expected_rows = len(dk) * len(fk) * len(self.single) * len(self.delimited_set) * len(vk)
-        actual_rows = contents.shape[0]
-        self.assertEqual(actual_rows, expected_rows)
-  
-        # Test the returned df contains everything expected and nothing unexpected
-        self.verify_contains_expected_not_unexpected(contents, dk, fk, xk, yk, vk_notation)
-             
-        # Test index & column parameters
-        column_names = ['data', 'filter', 'x', 'y', 'view']
-                 
-        #check index column parameters
-        for column in column_names:
-            described_index = self.stack.describe(index=[column])
-            described_column = self.stack.describe(columns=[column])
-            self.assertIn(column, described_index.index.names)
-            self.assertIn(column, described_column.index.names)
-  
-        for index, column in zip(column_names, column_names):
-            if index == column:
-                pass
-            else:
-                described = self.stack.describe(index=[index], columns=[column])
-                self.assertIn(index, described.index.names)
-                self.assertIn(column, described.columns.names)
-  
-        # Test query parameter
-        xk = self.single[:2]
-        yk = self.delimited_set[:2]
-        query = "x in {x} and y in {y} and view=={v}".format(
-            x=str(xk),
-            y=str(yk), 
-            v="'x|default|x:y|||default'")        
-               
-        contents = self.stack.describe(query=query)
-                 
-        # Test the returned df contains everything expected and nothing unexpected
-        self.verify_contains_expected_not_unexpected(contents, xk=xk, yk=yk)
-             
-        # Finally, bulk-test the entire queried result
-        expected_contents = contents.query(query)          
-        assert_frame_equal(expected_contents, contents)  
-         
-        # Test that query can be used in conjunction with index
-        contents = self.stack.describe(index=['view'], query="x=='gender'")      
-        self.assertItemsEqual(
-            contents.index.tolist(), 
-            [
-                'x|default|x:y|||default',
-                'x|frequency|x:y|||cbase',
-                'x|frequency||||counts',
-                'x|frequency|y:x|||rbase',
-            ]) 
-         
-        # Test that query can be used in conjunction with columns
-        contents = self.stack.describe(columns=['y'], query="x=='gender'")
-        self.assertItemsEqual(contents.index.tolist(), ['q2', 'q3', 'q8', 'q9'])  
-         
-        # Test that query can be used in conjunction with index AND columns
-        contents = self.stack.describe(index=['view'], columns=['y'], query="x=='gender'")
-        self.assertItemsEqual(contents.columns.tolist(), ['q2', 'q3', 'q8', 'q9'])        
-        self.assertItemsEqual(
-            contents.index.tolist(), 
-            [
-                'x|default|x:y|||default',
-                'x|frequency|x:y|||cbase',
-                'x|frequency||||counts',
-                'x|frequency|y:x|||rbase',
-            ])
-                     
-    def test_get_chain_generates_chains(self):
-        dk = self.stack.name
-        fk = 'no_filter'
-        xk = self.single
-        yk = self.delimited_set
-        vk = ['default']
-        self.setup_stack_Example_Data_A(xk=xk, yk=yk)
-             
-        # Test auto-orient_on x
-        for x in xk:
-            chain = self.stack.get_chain(data_keys=dk, filters=fk, x=x, y=yk, views=['x|default|x:y|||default'])
-            self.assertIsInstance(chain, Chain)
-            self.verify_links_and_views_exist_in_nest(chain)
-            # Test the chain contains everything expected and nothing unexpected
-            contents = chain.describe()
-            self.verify_contains_expected_not_unexpected(contents, dk, fk, x, yk, 'x|default|x:y|||default')
-       
-        # Test auto-orient_on y
-        for y in yk:
-            chain = self.stack.get_chain(data_keys=dk, filters=fk, x=xk, y=y, views=['x|default|x:y|||default'])
-            self.assertIsInstance(chain, Chain)
-            self.verify_links_and_views_exist_in_nest(chain)
-            # Test the chain contains everything expected and nothing unexpected
-            contents = chain.describe()
-            self.verify_contains_expected_not_unexpected(contents, dk, fk, xk, y, 'x|default|x:y|||default')
-                     
-        # Test orient_on x
-        chains = self.stack.get_chain(data_keys=dk, filters=fk, x=xk, y=yk, views=['x|default|x:y|||default'], orient_on='x')
-        for i, chain in enumerate(chains):
-            self.assertIsInstance(chain, Chain)
-            self.verify_links_and_views_exist_in_nest(chain)
-            # Test the chain contains everything expected and nothing unexpected
-            contents = chain.describe()
-            self.verify_contains_expected_not_unexpected(contents, dk, fk, xk[i], yk, 'x|default|x:y|||default')
-                    
-        # Test orient_on y
-        chains = self.stack.get_chain(data_keys=dk, filters=fk, x=xk, y=yk, views=['x|default|x:y|||default'], orient_on='y')
-        for i, chain in enumerate(chains):
-            self.assertIsInstance(chain, Chain)
-            self.verify_links_and_views_exist_in_nest(chain)
-            # Test the chain contains everything expected and nothing unexpected
-            contents = chain.describe()
-            self.verify_contains_expected_not_unexpected(contents, dk, fk, xk, yk[i], 'x|default|x:y|||default')
-                  
-    def test_get_chain_orient_on_gives_correct_orientation(self):
-        self.setup_stack_Example_Data_A()
-        dk = self.stack.name
-        fk = 'no_filter'
-        xk = self.minimum
-        yk = ['@']+self.minimum
-        vk = [COUNTS]
-            
-        # Test orient_on x
-        chains = self.stack.get_chain(data_keys=dk, x=xk, y=yk, views=vk, orient_on='x')
-        for i, chain in enumerate(chains):
-            self.assertEqual(chain.orientation, 'x')
-            self.assertEqual(chain.content_of_axis, yk)
-            self.assertEqual(chain.source_name, xk[i])
-                   
-        # Test orient_on y
-        chains = self.stack.get_chain(data_keys=dk, x=xk, y=yk, views=vk, orient_on='y')
-        for i, chain in enumerate(chains):
-            self.assertEqual(chain.orientation, 'y')
-            self.assertEqual(chain.content_of_axis, xk)
-            self.assertEqual(chain.source_name, yk[i])
-             
-    def test_get_chain_preserves_link_orientation(self):
-        self.setup_stack_Example_Data_A()
-        dk = self.stack.name
-        fk = 'no_filter'
-        xk = 'Wave'
-        yk = ['@', 'q2']
-        vk = DEFAULT
-            
-        chain = self.stack.get_chain(data_keys=dk, x=xk, y=yk, views=[DEFAULT])
-        # the index part of the dataframe should be 'Wave'
-        self.assertEqual(chain[dk][fk][xk][yk[0]][DEFAULT].dataframe.index[0][0], 'Wave')
-           
-    def test_get_chain_lazy(self):
-        self.setup_stack_Example_Data_A()
-        dk = self.stack.name
-        xk = ['Wave']
-        vk = [COUNTS]
-                     
-        # Test lazy y-keys
-        chain = self.stack.get_chain(data_keys=dk, x=xk, views=vk)
-        self.assertIsInstance(chain, Chain)
-        self.assertEqual(chain.name, '.'.join([chain.orientation, chain.source_name] + chain.content_of_axis + vk))
-                     
-        # Test lazy data keys - lazy data keys currently picks up only the last data-key
-        # Intended behaviour for this has not been properly described so although the test
-        # passes, it will remain inactive for now
-        self.stack.add_data(
-            data_key="DK2", 
-            meta=self.example_data_A_meta, 
-            data=self.example_data_A_data
-        )
-        self.stack.add_link(data_keys=["DK2"], x=self.minimum, y=['@']+self.minimum)
-        chain = self.stack.get_chain(x=xk, views=vk)
-        self.assertIsInstance(chain, Chain)
-        self.assertEqual(chain.data_key, 'DK2')
-   
-    def test_refresh(self):
-        all_filters = ['Wave==1', 'no_filter']
-        all_x = ['q1', 'q2', 'q2b', 'q3', 'q4']
-        all_y = ['@', 'gender', 'locality', 'ethnicity']
-        weights = [None, 'weight_a']
-
-        stack = Stack()
-        stack.add_data(data_key='old_key', data=self.example_data_A_data,
-                       meta=self.example_data_A_meta)
-
-        stack.add_link(x=all_x, y=all_y, weights=weights, filters=all_filters,
-                       views=['counts'])
-        stack.add_link(x=['q2'], y=['gender'], weights=None, views=['c%'])
-        stack.add_link(x=['q1', 'q3'], y=['@', 'locality'], weights='weight_a',
-                       filters=['Wave==1'], views=['cbase'])
-        
-        before_refresh = stack.describe(columns='data', index='view')
-            
-        stack.refresh(data_key='old_key', new_data_key='new_key',
-                      new_weight='weight_b')
-        
-        after_refresh = stack.describe(columns='data', index='view')
-        self.assertTrue(before_refresh.values.sum() == 85.0)
-        self.assertTrue(after_refresh['old_key'].sum() == 85.0)
-<<<<<<< HEAD
-
-        # JG - I could be wrong, but I think this *should* be 129 not 44??
-#         self.assertTrue(after_refresh['new_key'].sum() == 44.0)
-=======
->>>>>>> 8f56d8b2
-        self.assertTrue(after_refresh['new_key'].sum() == 129.0)
-
-        stack.reduce(data_keys='new_key')
-
-        mod_data = self.example_data_A_data.copy().head(1000)
-        stack.refresh(data_key='old_key', new_data_key='new_key',
-                      new_data=mod_data)
-
-        after_refresh = stack.describe(columns='data', index='view')
-        self.assertTrue(before_refresh.values.sum() == 85.0)
-        self.assertTrue(after_refresh['old_key'].sum() == 85.0)
-        self.assertTrue(after_refresh['new_key'].sum() == 85.0)
-        self.assertTrue(after_refresh.index.tolist() ==
-                        before_refresh.index.tolist())
-
-        stack.reduce(data_keys='new_key')
-        stack.refresh(data_key='old_key', new_data_key='new_key',
-                      new_data=mod_data, new_weight='weight_b')
-
-        after_refresh = stack.describe(columns='data', index='view')
-        self.assertTrue(before_refresh.values.sum() == 85.0)
-        self.assertTrue(after_refresh['old_key'].sum() == 85.0)
-        self.assertTrue(after_refresh['new_key'].sum() == 129.0)
-
-    def test_refresh_remove_weight(self):
-        all_filters = ['Wave==1', 'no_filter']
-        all_x = ['q1', 'q2', 'q2b', 'q3', 'q4']
-        all_y = ['@', 'gender', 'locality', 'ethnicity']
-        weights = ['weight_a']
-
-        stack = Stack()
-        stack.add_data(data_key='old_key', data=self.example_data_A_data,
-                       meta=self.example_data_A_meta)
-        stack.add_link(x=all_x, y=all_y, weights=weights, filters=all_filters,
-                       views=['counts'])
-        stack.add_link(x=['q2'], y=['gender'], weights=None, views=['c%'])
-        stack.add_link(x=['q1', 'q3'], y=['@', 'locality'], weights='weight_a',
-                       filters=['Wave==1'], views=['cbase'])
-        
-        before_refresh = stack.describe(columns='data', index='view')
-        
-        stack.refresh(data_key='old_key', new_data_key='new_key',
-                      new_weight='')
-        
-        after_refresh = stack.describe(columns='data', index='view')
-                
-        self.assertTrue(before_refresh.values.sum() == 45.0)
-        self.assertTrue(after_refresh['old_key'].sum() == 45.0)
-        self.assertTrue(after_refresh['new_key'].sum() == 89.0)
-    
-    def test_save_and_load_with_and_without_cache(self):
-        """ This tests that the cache is stored and loaded with
-            and without the cache
-        """
-        key = 'Example Data (A)'
-        path_stack = '%s%s.stack' % (self.path, self.stack.name)
-        path_cache = '%s%s.cache' % (self.path, self.stack.name)
-        compressiontype = [None, "gzip"]
- 
-        if os.path.exists(path_stack):
-            os.remove(path_stack)
-        if os.path.exists(path_cache):
-            os.remove(path_cache)
- 
-        self.assertFalse(os.path.exists(path_stack), msg="Saved stack exists but should NOT have been created yet")
-        self.assertFalse(os.path.exists(path_cache), msg="Saved cache exists but should NOT have been created yet")
-        self.setup_stack_Example_Data_A()
- 
-        caches = {}
-        for key in self.stack.keys():
-            self.assertIn('cache', self.stack[key].__dict__.keys())
-            self.assertIsInstance(self.stack[key].cache, Cache)
-            self.assertNotEqual(Cache(), self.stack[key].cache)
-            caches[key] = self.stack[key].cache
- 
-        for compression in compressiontype:
-            # Save the stack WITHOUT the cache
-            self.stack.save(path_stack=path_stack, compression=compression, store_cache=False)
-            self.assertTrue(os.path.exists(path_stack), msg="File {file} should exist".format(file=path_stack))
-            self.assertFalse(os.path.exists(path_cache), msg="File {file} should NOT exist".format(file=path_cache))
- 
-            new_stack = Stack.load(path_stack, compression=compression)
-            key_error_message = "Stack should have key {data_key}, but has {stack_key}"
-            self.assertTrue(key in new_stack, msg=key_error_message.format(data_key=key, stack_key=self.stack.keys()))
- 
-            # Ensure that there is NO cache
-            for key in new_stack.keys():
-                self.assertDictEqual(Cache(), new_stack[key].cache)
- 
-            self.stack.save(path_stack=path_stack, compression=compression, store_cache=True)
-            self.assertTrue(os.path.exists(path_stack), msg="File {file} should exist".format(file=path_stack))
-            self.assertTrue(os.path.exists(path_cache), msg="File {file} should exist".format(file=path_cache))
- 
-            new_stack = Stack.load(path_stack, compression=compression, load_cache=True)
-            key_error_message = "Stack should have key {data_key}, but has {stack_key}"
-            self.assertTrue(key in new_stack, msg=key_error_message.format(data_key=key, stack_key=self.stack.keys()))
- 
-            # Ensure that there IS a cache
-            for key in caches:
-                self.assertIn(key, new_stack)
-                self.assertTrue('matrices' in caches[key].keys())
-                self.assertTrue('weight_vectors' in caches[key].keys())
-                for sect_def in caches[key]['matrices']:
-                    mat1, codes1 = caches[key]['matrices'][sect_def]         
-                    mat2, codes2 = new_stack[key].cache['matrices'][sect_def]
-                    self.assertIsInstance(mat1, numpy.ndarray)
-                    self.assertIsInstance(mat2, numpy.ndarray)
-                    self.assertTrue(numpy.array_equal(mat1, mat2))
-                    self.assertIsInstance(codes1, list)
-                    self.assertIsInstance(codes2, list)
-                    self.assertTrue(numpy.array_equal(codes1, codes2))
-                self.assertNotEqual(id(caches[key]), id(new_stack[key].cache), msg="The matrix cache should be equal but not the same.")
-            if os.path.exists(path_stack):
-                os.remove(path_stack)
-            if os.path.exists(path_cache):
-                os.remove(path_cache)
- 
-    def test_save_and_load_stack_path_expectations(self):
-        """ This tests makes sure the path expectations for
-        stack.save() and stack.load() are working and are
-        triggering the in-built user feedback when ignored.
-        """
-        name_stack = '%s.stack' % (self.stack.name)
-        path_stack = '%s%s' % (self.path, name_stack)
-  
-        if os.path.exists(path_stack):
-            os.remove(path_stack)
-  
-        self.assertFalse(os.path.exists(path_stack), msg="Saved stack exists but should not have been created yet")
-        self.setup_stack_Example_Data_A()
-  
-        with self.assertRaises(ValueError):
-            # Test fails when a folder path is given
-            self.stack.save(path_stack='./tests/')
-            # Test fails when the path doesn't end with '.stack'
-            self.stack.save(path_stack=path_stack.replace('.stack', ''))
-            # Test fails when the path is truncated at all
-            self.stack.save(path_stack=path_stack[:-1])
-  
-        # This should not cause any errors
-        self.stack.save(path_stack=path_stack)
-  
-        with self.assertRaises(ValueError):
-            # Test fails when a folder path is given
-            self.stack = Stack.load(path_stack='./tests/')
-            # Test fails when the path doesn't end with '.stack'
-            self.stack = Stack.load(path_stack=path_stack.replace('.stack', ''))
-            # Test fails when the path is truncated at all
-            self.stack = Stack.load(path_stack=path_stack[:-1])
-  
-        # This should not cause any errors
-        self.stack = Stack.load(path_stack=path_stack)
-  
-        if os.path.exists(path_stack):
-            os.remove(path_stack)
-  
-    def test_save_and_load_stack(self):
-        """ This tests saves the stack and loads it,
-            then it does the checks
-        """
-        key = 'Example Data (A)'
-        path_stack = '%s%s.stack' % (self.path, self.stack.name)
-        compressiontype = [None, "gzip"]
-  
-        if os.path.exists(path_stack):
-            os.remove(path_stack)
-  
-        self.assertFalse(os.path.exists(path_stack), msg="Saved stack exists but should not have been created yet")
-        self.setup_stack_Example_Data_A()
-  
-        for compression in compressiontype:
-            self.stack.save(path_stack=path_stack, compression=compression)
-            self.assertTrue(os.path.exists(path_stack), msg="File {file} should exist".format(file=path_stack))
-            new_stack = Stack.load(path_stack, compression=compression)
-  
-            key_error_message = "Stack should have key {data_key}, but has {stack_key}"
-            self.assertTrue(key in new_stack, msg=key_error_message.format(data_key=key, stack_key=self.stack.keys()))
-  
-            for key in new_stack.keys():
-                # Verify that the x Variables are the same in the loaded file and the original stack
-                self.assertItemsEqual(new_stack[key].keys(), self.stack[key].keys())
-                for a_filter in new_stack[key].keys():
-                    for x in new_stack[key][a_filter]:
-                        # Verify that the y Variables are the same in the loaded file and the original stack
-                        self.assertItemsEqual(new_stack[key][a_filter][x].keys(), self.stack[key][a_filter][x].keys())
-                        for y in new_stack[key][a_filter][x]:
-                            self.assertItemsEqual(new_stack[key][a_filter][x][y].keys(), self.stack[key][a_filter][x][y].keys())
-                            for view in new_stack[key][a_filter][x][y]:
-                            # Verify that the content of the dataframes is the same
-                                self.assertTrue(new_stack[key][a_filter][x][y][view].dataframe.equals(self.stack[key][a_filter][x][y][view].dataframe),
-                                                "FATAL ERROR: A data-frame in the loaded stack is not the same as the one in the created stack.")
-            # Cleanup for next compressiontype
-            if os.path.exists(path_stack):
-                os.remove(path_stack)
-  
-#     def test_load_stack(self):
-#         key = 'Jan'
-#         data = 'tests/example.csv'
-#         filepath = './tests/'+self.stack.name+'.stack'
-#         compressiontype = [None, "gzip"]
-#
-#         self.stack.link_data(data_key=key, filename=data)
-#         self.stack.add_link()
-#         for compression in compressiontype:
-#             self.stack.save(path='./tests/', compression=compression)
-#             self.assertTrue(os.path.exists(filepath), msg="File {file} should exist".format(file=filepath))
-#             new_stack = Stack.load(filepath, compression=compression)
-#
-    def test_save_load_stack_improved(self):
-        # This tests save/load methods using dataframes and
-        # verifies that the source data is still intact after load
-        # and that the structure, meta and data attributes and views are intact.
-  
-        path_stack = '%s%s.stack' % (self.path, self.stack.name)
-        self.setup_stack_Example_Data_A()
-  
-        # Ensure that the stack has the correct structure, attributes
-        # and views.
-        for data_key in self.stack.keys():
-            # Does the loaded stack actually have the data and meta attributes
-            self.assertTrue(hasattr(self.stack[data_key], 'data'))
-            self.assertTrue(hasattr(self.stack[data_key], 'meta'))
-  
-            # Is the attribute a Pandas DataFrame ?
-            self.assertIsInstance(self.stack[data_key].data, pd.DataFrame)
-  
-        # Save and load the stack and test that everything is still available,
-        # the loaded stack has the same views, attributes as the generated one
-        compressiontype = [None, "gzip"]
-        for compression in compressiontype:
-            if os.path.exists(path_stack):
-                os.remove(path_stack)
-  
-            self.assertFalse(os.path.exists(path_stack), msg="File {file} should NOT exist".format(file=path_stack))
-            self.stack.save(path_stack=path_stack, compression=compression)
-            self.assertTrue(os.path.exists(path_stack), msg="File {file} should exist".format(file=path_stack))
-            loaded_stack = Stack.load(path_stack, compression=compression)
-  
-            # Ensure that it is not the same stack (in memory)
-            self.assertFalse(id(loaded_stack) == id(self.stack), msg="The stacks must not be in the same memory location")
-  
-            # Test all of the keys in the loaded stack
-            for data_key in loaded_stack:
-                # Does the loaded stack actually have the data and meta attributes
-                self.assertTrue(hasattr(loaded_stack[data_key], 'data'))
-                self.assertTrue(hasattr(loaded_stack[data_key], 'meta'))
-  
-                # Is the attribute a Pandas DataFrame ?
-                self.assertIsInstance(loaded_stack[data_key].data, pd.DataFrame)
-  
-                # Verify that the metadata is also loaded
-                self.assertEqual(loaded_stack[data_key].meta, self.stack[data_key].meta)
-                self.assertFalse(id(loaded_stack[data_key].meta) == id(self.stack[data_key].meta),
-                                 msg="The meta must not be in the same memory location")
-  
-                for the_filter in loaded_stack[data_key]:
-                    for x in loaded_stack[data_key][the_filter]:
-                        for y in loaded_stack[data_key][the_filter][x]:
-                            for view in loaded_stack[data_key][the_filter][x][y]:
-                                result_origin = self.stack[data_key][the_filter][x][y][view]
-                                result_loaded = loaded_stack[data_key][the_filter][x][y][view]
-  
-                                self.assertEqual(type(result_origin), type(result_loaded))
-  
-                                if isinstance(result_loaded, Link):
-                                    # Does the Link have the 'dataframe' attributre
-                                    self.assertTrue(hasattr(loaded_stack[data_key], 'dataframe'))
-  
-                                    # Is the attribute a Pandas DataFrame ?
-                                    self.assertIsInstance(result_loaded.dataframe, pd.DataFrame)
-  
-                                    # Verify that it is the same after the load
-                                    self.assertEqual(result_loaded.dataframe, result_origin.dataframe)
-                                    self.assertFalse(id(result_loaded.dataframe) == id(result_origin.dataframe),
-                                                     msg="The dataframes must not be in the same memory location")
-            if os.path.exists(path_stack):
-                os.remove(path_stack)
-
-    @classmethod
-    def tearDownClass(self):
-        self.stack = Stack("StackName")
-        filepath ='./tests/'+self.stack.name+'.stack'
-        if os.path.exists(filepath):
-            os.remove(filepath)
-
-    def is_empty(self, any_structure):
-        if any_structure:
-            #print('Structure is not empty.')
-            return False
-        else:
-            #print('Structure is empty.')
-            return True
-
-    def create_key_stack(self, branch_pos="data"):
-        """ Creates a dictionary that has the structure of the keys in the Stack
-            It is used to loop through the stack without affecting it.
-        """
-        key_stack = {}
-        for data_key in self.stack:
-            key_stack[data_key] = {}
-            for the_filter in self.stack[data_key][branch_pos]:
-                key_stack[data_key][the_filter] = {}
-                for x in self.stack[data_key][branch_pos][the_filter]:
-                    key_stack[data_key][the_filter][x] = []
-                    for y in self.stack[data_key][branch_pos][the_filter][x]:
-                        link = self.stack[data_key][branch_pos][the_filter][x][y]
-                        if not isinstance(link, Link):
-                            continue
-                        key_stack[data_key][the_filter][x].append(y)
-        return key_stack
-
-    def yield_links(self, nest):
-        ''' Yields all the Links in nest, which could be either a stack
-        or a chain.
-        '''
-        for dk in nest.keys():
-            filters = nest[dk]
-            for fk in filters.keys():
-                xks = nest[dk][fk]
-                for xk in xks.keys():
-                    yks = nest[dk][fk][xk]
-                    for yk in yks.keys():
-                        link = nest[dk][fk][xk][yk]
-                        yield link
-
-    def yield_views(self, nest):
-        ''' Yields all the Views in nest, which could be either a stack
-        or a chain.
-        '''
-        for link in self.yield_links(nest):                
-            for vk in link.keys():
-                view = link[vk]
-                yield view
-               
-    def verify_links_and_views_exist_in_nest(self, nest):
-        ''' Verifies that Links and Views sit in the appropriate
-        levels of the given nest, which could be either a stack
-        or a chain.
-        '''
-        for link in self.yield_links(nest):   
-            if isinstance(nest, Stack):
-                self.assertIsInstance(link, Link)              
-            for vk in link.keys():
-                view = link[vk]
-                self.assertIsInstance(view, View)
-                self.assertIsInstance(view.dataframe, pd.DataFrame)
-     
-    def verify_contains_expected_not_unexpected(self, contents, dk=None, fk=None, xk=None, yk=None, vk=None):
-        ''' Verifies that contents (a stack/chain.describe() result) contains all the keys
-        passed and no keys that weren't passed.
-        '''        
-        if not dk is None:
-            has_dks = contents['data'].unique()    
-            if isinstance(dk, (str, unicode)): dk = [dk]  
-            self.assertItemsEqual(has_dks, dk) 
-            
-        if not fk is None:
-            has_fks = contents['filter'].unique()   
-            if isinstance(fk, (str, unicode)): fk = [fk]         
-            self.assertItemsEqual(has_fks, fk)
-            
-        if not xk is None:
-            has_xks = contents['x'].unique()   
-            if isinstance(xk, (str, unicode)): xk = [xk]      
-            self.assertItemsEqual(has_xks, xk)         
-            
-        if not yk is None:
-            has_yks = contents['y'].unique()   
-            if isinstance(yk, (str, unicode)): yk = [yk]      
-            self.assertItemsEqual(has_yks, yk)         
-            
-        if not vk is None:            
-            has_vks = contents['view'].unique()  
-            if isinstance(vk, (str, unicode)): vk = [vk]  
-            self.assertItemsEqual(has_vks, vk)
-              
-    def setup_stack_Example_Data_A(self, **kwargs):        
-        self.stack = self.get_stack_Example_Data_A(**kwargs)
-
-    def get_stack_Example_Data_A(self, name=None, fk=None, xk=None, yk=None, views=None, weights=None):
-        if name is None:
-            name = "Example Data (A)"
-        if fk is None:
-            fk = ['no_filter']
-        if xk is None:
-            xk = self.minimum
-        if yk is None:
-            yk = ['@'] + self.minimum
-        if views is None:
-            views = ['default']
-        if not isinstance(weights, list):
-            weights = [weights]
-
-        stack = Stack(name=name)
-        stack.add_data(
-            data_key=stack.name, 
-            meta=self.example_data_A_meta, 
-            data=self.example_data_A_data
-        )
-        for weight in weights:
-            stack.add_link(
-                data_keys=stack.name,
-                filters=fk,
-                x=xk,
-                y=yk,
-                views=QuantipyViews(views),
-                weights=weight
-            )
-
-        return stack    
-
-if __name__ == '__main__':
-    unittest.main()
-
-
-
-
-
-
-
-
-
-
-
-
-
-
+import unittest
+import os.path
+import numpy
+import pandas as pd
+from pandas.util.testing import assert_frame_equal
+import test_helper
+import copy
+
+from collections import defaultdict, OrderedDict
+from quantipy.core.stack import Stack
+from quantipy.core.chain import Chain
+from quantipy.core.link import Link
+from quantipy.core.view_generators.view_mapper import ViewMapper
+from quantipy.core.view_generators.view_maps import QuantipyViews
+from quantipy.core.view import View
+from quantipy.core.helpers import functions
+from quantipy.core.helpers.functions import load_json
+from quantipy.core.cache import Cache
+
+CBASE = "x|frequency|x:y|||cbase"
+COUNTS = "x|frequency||||counts"
+DEFAULT = "x|default|x:y|||default"
+
+class TestStackObject(unittest.TestCase):
+
+    def setUp(self):
+        self.path = './tests/'
+#         self.path = ''
+        project_name = 'Example Data (A)'
+
+        # Load Example Data (A) data and meta into self
+        name_data = '%s.csv' % (project_name)
+        path_data = '%s%s' % (self.path, name_data)
+        self.example_data_A_data = pd.DataFrame.from_csv(path_data)
+        name_meta = '%s.json' % (project_name)
+        path_meta = '%s%s' % (self.path, name_meta)
+        self.example_data_A_meta = load_json(path_meta)
+
+        # Variables by type for Example Data A
+        self.int = ['record_number', 'unique_id', 'age', 'birth_day', 'birth_month']
+        self.float = ['weight', 'weight_a', 'weight_b']
+        self.single = ['gender', 'locality', 'ethnicity', 'religion', 'q1']
+        self.delimited_set = ['q2', 'q3', 'q8', 'q9']
+        self.string = ['q8a', 'q9a']
+        self.date = ['start_time', 'end_time']
+        self.time = ['duration']
+        self.array = ['q5', 'q6', 'q7']
+
+        # The minimum list of variables required to populate a stack with all single*delimited set variations
+        self.minimum = ['q2b', 'Wave', 'q2', 'q3', 'q5_1']
+
+        # Set up example stack
+        self.setup_stack_Example_Data_A()
+
+    def test_stack_is_a_subclassed_dict(self):
+        self.assertIsInstance(self.stack, dict)
+        self.assertIsInstance(self.stack, Stack)
+  
+    def test_stack_behaves_like_a_dict(self):
+        key = "some_key_name"
+        value = "some_value"
+        self.stack[key] = value
+        self.assertIn(
+            key,
+            self.stack.keys(),
+            msg="Stack should have key {data_key}, but has {stack_key}".format(
+                data_key=key,
+                stack_key=self.stack.keys()
+            )
+        )
+ 
+    def test_cache_is_created(self):
+        name = 'cache'
+        fk = ['no_filter']
+        xk = self.minimum
+        yk = ['@'] + self.minimum
+        views = ['default']
+        weight = None
+ 
+        # Init a stack
+        stack = Stack(name=name)
+        stack.add_data(
+            data_key=stack.name,
+            meta=self.example_data_A_meta,
+            data=self.example_data_A_data
+        )
+ 
+        # Assert that it has a Cache that is empty
+        self.assertIn('cache', stack[name].__dict__.keys())
+        self.assertIsInstance(stack[name].cache, Cache)
+        self.assertEqual(Cache(), stack[name].cache)
+ 
+        # Run the Aggregations
+        stack.add_link(
+            data_keys=name,
+            filters=fk,
+            x=xk,
+            y=yk,
+            views=QuantipyViews(views),
+            weights=weight
+        )
+ 
+        # Assert that it has a Cache that is NOT empty
+        self.assertIn('cache', stack[name].__dict__.keys())
+        self.assertIsInstance(stack[name].cache, Cache)
+        self.assertNotEqual([], stack[name].cache.keys())
+ 
+        # Manually remove the cache
+        del stack[name].cache
+        stack[name].cache = Cache()
+        self.assertEqual(Cache(), stack[name].cache)
+ 
+        # ReRun the Aggregations
+        stack.add_link(
+            data_keys=name,
+            filters=fk,
+            x=xk,
+            y=yk,
+            views=QuantipyViews(views),
+            weights=weight
+        )
+ 
+        # Assert that it has a Cache has been recreated
+        self.assertIn('cache', stack[name].__dict__.keys())
+        self.assertIsInstance(stack[name].cache, Cache)
+        self.assertNotEqual([], stack[name].cache.keys())
+ 
+    def test_add_data(self):
+  
+        key_error_message = "Stack should have key {data_key}, but has {stack_key}"
+  
+        # Test data_key errors
+        for data_key in [1, 1.1, [1], {}]:
+            self.temp_stack = Stack()
+            with self.assertRaises(TypeError) as error:
+                self.temp_stack.add_data(data_key=data_key)
+            self.assertEqual(
+                error.exception.message[:50],
+                "All data keys must be one of the following types: "
+            )
+  
+        # Test data errors
+        for data in [1, pd.Series([1, 2, 3, 4, 5]), 'data']:
+            self.temp_stack = Stack()
+            with self.assertRaises(TypeError) as error:
+                self.temp_stack.add_data(data_key=self.stack.name, data=data)
+            self.assertEqual(
+                error.exception.message[:73],
+                "The 'data' given to Stack.add_data() must be one of the following types: "
+            )
+  
+        # Test meta errors
+        for meta in [1, [1], 'meta']:
+            self.temp_stack = Stack()
+            with self.assertRaises(TypeError) as error:
+                self.temp_stack.add_data(data_key=self.stack.name, meta=meta)
+            self.assertEqual(
+                error.exception.message[:73],
+                "The 'meta' given to Stack.add_data() must be one of the following types: "
+            )
+  
+        # Test proxy data key
+        self.temp_stack = Stack()
+        self.temp_stack.add_data(data_key=self.stack.name)
+        self.assertTrue(self.stack.name in self.temp_stack, msg=key_error_message.format(
+            data_key=data_key,
+            stack_key=self.temp_stack.keys()
+        ))
+  
+        # Test meta-only data key
+        self.temp_stack = Stack()
+        self.temp_stack.add_data(data_key=self.stack.name, meta=self.example_data_A_meta)
+        self.assertTrue(self.stack.name in self.temp_stack, msg=key_error_message.format(
+            data_key=data_key,
+            stack_key=self.temp_stack.keys()
+        ))
+  
+        # Test data-only data key
+        self.temp_stack = Stack()
+        self.temp_stack.add_data(data_key=self.stack.name, data=self.example_data_A_data)
+        self.assertTrue(self.stack.name in self.temp_stack, msg=key_error_message.format(
+            data_key=data_key,
+            stack_key=self.temp_stack.keys()
+        ))
+  
+        # Test meta+data data key
+        self.temp_stack = Stack()
+        self.temp_stack.add_data(
+            data_key=self.stack.name, 
+            meta=self.example_data_A_meta, 
+            data=self.example_data_A_data
+            )
+        self.assertTrue(self.stack.name in self.temp_stack, msg=key_error_message.format(
+            data_key=self.stack.name,
+            stack_key=self.temp_stack.keys()
+        ))
+  
+        # The data and meta keys exist
+        self.assertTrue('meta' in self.temp_stack[self.stack.name].__dict__)
+        self.assertTrue('data' in self.temp_stack[self.stack.name].__dict__)
+          
+        # The data and meta attributes exist (after using stack.add_data())
+        self.assertTrue(hasattr(self.temp_stack[self.stack.name], 'meta'))
+        self.assertTrue(hasattr(self.temp_stack[self.stack.name], 'data'))
+                  
+        # The data and meta attributes should be the correct instance type       
+        self.assertIsInstance(self.temp_stack[self.stack.name].meta, (dict, OrderedDict))
+        self.assertIsInstance(self.temp_stack[self.stack.name].data, pd.DataFrame)            
+          
+    def test_add_data_as_arg(self):
+ 
+        key_error_message = "Stack should have key {data_key}, but has {stack_key}"
+  
+        # Test data_key errors
+        for data_key in [1, 1.1]:
+            with self.assertRaises(TypeError) as error:
+                self.temp_stack = Stack(
+                    add_data={data_key: {'data': data_key}}
+                )
+            self.assertEqual(
+                error.exception.message[:50],
+                "All data keys must be one of the following types: "
+            )
+  
+        # Test data errors
+        for data in [1, pd.Series([1, 2, 3, 4, 5]), 'data']:
+            with self.assertRaises(TypeError) as error:
+                self.temp_stack = Stack(
+                    add_data={self.stack.name: {'data': data}}
+                )
+            self.assertEqual(
+                error.exception.message[:73],
+                "The 'data' given to Stack.add_data() must be one of the following types: "
+            )
+  
+        # Test meta errors
+        for meta in [1, [1], 'meta']:
+            with self.assertRaises(TypeError) as error:
+                self.temp_stack = Stack(
+                    add_data={self.stack.name: {'meta': meta}}
+                )
+            self.assertEqual(
+                error.exception.message[:73],
+                "The 'meta' given to Stack.add_data() must be one of the following types: "
+            )
+  
+        # Test proxy data key
+        self.temp_stack = Stack(
+            add_data={self.stack.name: {}}
+        )
+        self.assertTrue(self.stack.name in self.temp_stack, msg=key_error_message.format(
+            data_key=data_key,
+            stack_key=self.temp_stack.keys()
+        ))
+  
+        # Test meta-only data key
+        self.temp_stack = Stack(
+            add_data={self.stack.name: {'meta': self.example_data_A_meta}}
+        )
+        self.assertTrue(self.stack.name in self.temp_stack, msg=key_error_message.format(
+            data_key=data_key,
+            stack_key=self.temp_stack.keys()
+        ))
+  
+        # Test data-only data key
+        self.temp_stack = Stack(
+            add_data={self.stack.name: {'data': self.example_data_A_data}}
+        )
+        self.assertTrue(self.stack.name in self.temp_stack, msg=key_error_message.format(
+            data_key=data_key,
+            stack_key=self.temp_stack.keys()
+        ))
+  
+        # Test meta+data data key
+        self.temp_stack = Stack(
+            add_data={
+                self.stack.name: {
+                    'data': self.example_data_A_data,
+                    'meta': self.example_data_A_meta
+                }
+            }
+        )
+        self.assertTrue(self.stack.name in self.temp_stack, msg=key_error_message.format(
+            data_key=self.stack.name,
+            stack_key=self.temp_stack.keys()
+        ))
+  
+        # The data and meta keys exist
+        self.assertTrue('meta' in self.temp_stack[self.stack.name].__dict__)
+        self.assertTrue('data' in self.temp_stack[self.stack.name].__dict__)
+          
+        # The data and meta attributes exist (after using stack.add_data())
+        self.assertTrue(hasattr(self.temp_stack[self.stack.name], 'meta'))
+        self.assertTrue(hasattr(self.temp_stack[self.stack.name], 'data'))
+                  
+        # The data and meta attributes should be the correct instance type       
+        self.assertIsInstance(self.temp_stack[self.stack.name].meta, (dict, OrderedDict))
+        self.assertIsInstance(self.temp_stack[self.stack.name].data, pd.DataFrame)
+ 
+        # Create an array of data sources 
+        # using dicts and tuples as data_key values) & create stack
+        df_1 = self.example_data_A_data.copy().query('Wave == 1')
+        df_2 = self.example_data_A_data.copy().query('Wave == 2')
+        df_3 = self.example_data_A_data.copy().query('Wave == 3')
+        df_4 = self.example_data_A_data.copy().query('Wave == 4')
+        data_sources_A = {
+            'Wave 1': {'data': df_1, 
+                       'meta': self.example_data_A_meta},
+            'Wave 2': {'data': df_2, 
+                       'meta': self.example_data_A_meta},
+            'Wave 3': {'data': df_3, 
+                       'meta': self.example_data_A_meta},
+            'Wave 4': {'data': df_4, 
+                       'meta': self.example_data_A_meta},
+        }
+        data_sources_B = {
+            'Wave 1': (df_1, 
+                       self.example_data_A_meta),
+            'Wave 2': (df_2, 
+                       self.example_data_A_meta),
+            'Wave 3': (df_3, 
+                       self.example_data_A_meta),
+            'Wave 4': (df_4, 
+                       self.example_data_A_meta),
+        }
+ 
+        for data_sources in [data_sources_A, data_sources_B]:
+ 
+            self.temp_stack = Stack(add_data=data_sources)
+             
+            # Test meta+data data key for array of data keys
+            for data_source in data_sources.keys():
+                self.assertTrue(
+                    data_source in self.temp_stack, msg=key_error_message.format(
+                        data_key=data_source,
+                        stack_key=self.temp_stack.keys()
+                    )
+                )
+      
+                self.assertTrue('meta' in self.temp_stack[data_source].__dict__)
+                self.assertTrue('data' in self.temp_stack[data_source].__dict__)
+                    
+                # The data and meta attributes exist (after using stack.add_data())
+                self.assertTrue(hasattr(self.temp_stack[data_source], 'meta'))
+                self.assertTrue(hasattr(self.temp_stack[data_source], 'data'))
+                           
+                # The data and meta attributes should be the correct instance type       
+                self.assertIsInstance(
+                    self.temp_stack[data_source].meta, (dict, OrderedDict)
+                )
+                self.assertIsInstance(
+                    self.temp_stack[data_source].data, pd.DataFrame
+                )
+ 
+        # Test data_key values for array of data keys
+        data_sources = {
+            'Wave 1': (df_1, 
+                       self.example_data_A_meta),
+            'Wave 2': [df_2, 
+                       self.example_data_A_meta]
+        }
+        with self.assertRaises(TypeError) as error:
+            self.temp_stack = Stack(
+                add_data=data_sources
+            )
+            self.assertEqual(
+                error.exception.message[:55],
+                "All data_key values must be one of the following types: "
+            )
+ 
+    def test_add_link_generates_links_and_views(self):
+        self.setup_stack_Example_Data_A()
+                          
+        contents = self.stack.describe()
+        dks = contents['data'].unique()
+        fks = contents['filter'].unique()
+        xks = contents['x'].unique()
+        yks = contents['y'].unique()
+        vks = contents['view'].unique()
+  
+        # Test that a Link objects sits behind all y-keys
+        self.verify_links_and_views_exist_in_nest(self.stack)
+                  
+    def test_reduce(self):         
+        filters = ["no_filter", "Wave == 1", "age > 30"]
+        self.setup_stack_Example_Data_A(fk=filters, views=['default', 'counts'])
+                   
+        old_contents = self.stack.describe()
+        old_dk = old_contents['data'].unique()
+        old_fk = old_contents['filter'].unique()
+        old_xk = old_contents['x'].unique()
+        old_yk = old_contents['y'].unique()
+        old_vk = old_contents['view'].unique()
+  
+        # Remove a filter from the stack, check that other views are unaffected
+        self.stack.reduce(filters=[old_fk[-1]])
+        new_fk = self.stack.describe()['filter'].unique()
+        self.assertNotIn(old_fk[-1], new_fk)
+        for fk in old_fk[:-1]:
+            self.assertIn(fk, new_fk)
+  
+        # Remove a x-key from the stack, check that other views are unaffected
+        self.stack.reduce(x=[old_xk[-1]])
+        new_xk = self.stack.describe()['x'].unique()
+        self.assertNotIn(old_xk[-1], new_xk)
+        for xk in old_xk[:-1]:
+            self.assertIn(xk, new_xk)
+  
+        # Remove a y-key from the stack, check that other views are unaffected
+        self.stack.reduce(y=[old_yk[0]])
+        new_yk = self.stack.describe()['y'].unique()
+        self.assertNotIn(old_yk[0], new_yk)
+        for yk in old_yk[1:]:
+            self.assertIn(yk, new_yk)
+  
+        # Remove a view from the stack, check that other views are unaffected
+        self.stack.reduce(views=[old_vk[-1]])
+        new_vk = self.stack.describe()['view'].unique()
+        self.assertNotIn(old_vk[-1], new_vk)
+        for vk in old_vk[:-1]:
+            self.assertIn(vk, new_vk)
+  
+        # Reset self.stack after the deletions
+        self.setup_stack_Example_Data_A(fk=filters, views=['default', 'counts'])
+        old_contents = self.stack.describe()
+        old_xk = old_contents['x'].unique()
+        old_yk = old_contents['y'].unique()
+  
+        # Remove a variable (x and y) from the stack, check that other x and ys are unaffected
+        self.stack.reduce(variables=['q3'])
+        new_contents = self.stack.describe()
+        new_xk = new_contents['x'].unique()
+        new_yk = new_contents['y'].unique()
+        self.assertNotIn('q3', new_xk)
+        self.assertNotIn('q3', new_yk)
+        for xk in old_xk[old_xk!='q3']:
+            self.assertIn(xk, new_xk)
+        for yk in old_yk[old_yk!='q3']:
+            self.assertIn(yk, new_yk)
+  
+        # Test error handling for non-existant keys
+        non_key = 'this key does not exist'
+        with self.assertRaises(ValueError):
+            self.stack.reduce(filters=[non_key])
+            self.stack.reduce(x=[non_key])
+            self.stack.reduce(y=[non_key])
+            self.stack.reduce(views=[non_key])
+            self.stack.reduce(variables=[non_key])
+  
+    def test_getting_1D_views(self):
+                  
+        dk = self.stack.name
+        fk = 'no_filter'
+          
+        # Test that x='@' links produce Views
+        self.setup_stack_Example_Data_A(xk=['@', 'Wave'], yk=['Wave'])
+        self.assertIsInstance(self.stack[dk][fk]['@']['Wave']['x|default|x:y|||default'], View)
+                  
+        # Test that y='@' links produce Views
+        self.setup_stack_Example_Data_A(xk=['Wave'], yk=['@', 'Wave'])
+        self.assertIsInstance(self.stack[dk][fk]['Wave']['@']['x|default|x:y|||default'], View)
+                  
+    def test_filters(self):  
+        filters = [
+            "no_filter",
+            "Wave == 1",
+            "Wave == 2 and age > 30",
+            "age > 30",
+        ]
+        # Create a test stack
+        x_keys = ['Wave', 'age']
+        y_keys = ['@'] + x_keys
+        self.setup_stack_Example_Data_A(fk=filters, xk=x_keys, yk=y_keys)
+        # Test all the populated filter keys exist in the stack
+        for filter in filters:
+            for x in x_keys:
+                for y in y_keys:
+                    self.assertIsInstance(
+                        self.stack[self.stack.name][filter][x][y]['x|default|x:y|||default'].dataframe,
+                        pd.DataFrame
+                    )
+  
+        # Test the filters have calculated correctly     
+        # no_filter
+        df = self.stack[self.stack.name]["no_filter"]['Wave']['@']['x|default|x:y|||default'].dataframe
+        self.assertEqual(df.iloc[(0,0)], self.example_data_A_data.shape[0])
+        # Other filters
+        for filter_def in filters[1:]:
+            df = self.stack[self.stack.name][filter_def]['Wave']['@']['x|default|x:y|||default'].dataframe
+            self.assertEqual(df.iloc[(0,0)], self.example_data_A_data.query(filter_def).shape[0])
+ 
+    def test_add_link_exceptions(self):
+        self.setup_stack_Example_Data_A(xk=self.single, yk=self.single)
+         
+        variables = self.delimited_set
+        x = self.single
+        y = self.single
+               
+        # Test that providing 'variables' along with 'x' and/or 'y' raises a ValueError
+        self.assertRaises(ValueError, self.stack.add_link, variables=variables, x=x)
+        self.assertRaises(ValueError, self.stack.add_link, variables=variables, y=y)
+        self.assertRaises(ValueError, self.stack.add_link, variables=variables, x=x, y=y) 
+         
+    def test_add_link_x_y_equal(self):
+        self.setup_stack_Example_Data_A()
+        dk = self.stack.name
+        fk = 'no_filter'
+        vk = 'default'
+ 
+        # Test that x==y links have populated correctly
+        for xy in self.minimum:
+            # Test x==y requests produce Link objects
+            link = self.stack[dk][fk][xy][xy]
+            self.assertIsInstance(link, Link)
+            # Test x==y requests produce View objects
+            view = link['x|default|x:y|||default']
+            self.assertIsInstance(view, View)
+            # Test x==y requests produce dataframes where index and columns are the same
+            # (with the execption of the "All"-margin)
+            df = view.dataframe
+            self.assertTrue(df.index.get_level_values(1).tolist()[1:] == df.columns.get_level_values(1).tolist()[:-1])
+ 
+    def test_add_link_lazy(self):
+        dk = self.stack.name
+        fk = 'no_filter'
+        xk = self.single
+        yk = ['@'] + self.delimited_set
+        vk = ['default']
+               
+        # Test adding new views fills all links
+        self.setup_stack_Example_Data_A(
+            xk=xk,
+            yk=yk,
+            views=['default'])
+               
+        old_contents = self.stack.describe()
+        old_xk = old_contents['x'].unique()
+        old_yk = old_contents['y'].unique()
+        old_vk = old_contents['view'].unique()  
+ 
+        self.assertEqual(old_vk, ['x|default|x:y|||default'])
+        self.stack.add_link(
+            x=old_xk,
+            y=old_yk,
+            views=['counts'])
+               
+        new_vk = self.stack.describe()['view'].unique()
+        self.assertEqual(new_vk.tolist(), ['x|default|x:y|||default', 'x|frequency||||counts']) 
+ 
+        # Test lazy y-keys when 1 x key is given
+        self.stack.add_link(x=xk[0], views=['cbase'])
+        lazy_y = self.stack.describe(
+            index=['y'], 
+            query="x=='%s' and view=='x|frequency|x:y|||cbase'" % xk[0]
+        ).index.tolist()
+        self.assertItemsEqual(yk, lazy_y)
+         
+        # Test lazy x-keys when 1 y key is given
+        self.stack.add_link(y=yk[0], views=['cbase'], weights=['weight_a'])
+        lazy_x = self.stack.describe(
+            index=['x'], 
+            query="y=='%s' and view=='x|frequency|x:y||weight_a|cbase'" % yk[0]
+        ).index.tolist()
+        self.assertItemsEqual(xk, lazy_x)
+              
+        # TO DO (these features are not yet supported)
+        # - lazy providing only data keys
+        # - lazy providing only filters
+        # - lazy providing only x
+        # - lazy providing only y
+                       
+    def test_describe(self):   
+        dk = [self.stack.name]
+        fk = ['no_filter', 'Wave == 1']
+        xk = self.single
+        yk = self.delimited_set
+        vk = ['default', 'cbase', 'rbase', 'counts']
+        vk_notation = ['x|default|x:y|||default', 'x|frequency|y:x|||rbase', 'x|frequency||||counts', 'x|frequency|x:y|||cbase']
+        self.setup_stack_Example_Data_A(
+            fk=fk,
+            xk=xk,
+            yk=yk,
+            views=vk)
+  
+        # Test describe returns a pandas DataFrame
+        contents = self.stack.describe()
+        self.assertIsInstance(contents, pd.DataFrame)
+  
+        # Test describe returns df with required columns
+        expected_columns = ['data', 'filter', 'x', 'y', 'view', '#']
+        actual_columns = contents.columns.tolist()
+        self.assertEqual(actual_columns, expected_columns)
+  
+        # Test desribe returns df with expected number of rows
+        expected_rows = len(dk) * len(fk) * len(self.single) * len(self.delimited_set) * len(vk)
+        actual_rows = contents.shape[0]
+        self.assertEqual(actual_rows, expected_rows)
+  
+        # Test the returned df contains everything expected and nothing unexpected
+        self.verify_contains_expected_not_unexpected(contents, dk, fk, xk, yk, vk_notation)
+             
+        # Test index & column parameters
+        column_names = ['data', 'filter', 'x', 'y', 'view']
+                 
+        #check index column parameters
+        for column in column_names:
+            described_index = self.stack.describe(index=[column])
+            described_column = self.stack.describe(columns=[column])
+            self.assertIn(column, described_index.index.names)
+            self.assertIn(column, described_column.index.names)
+  
+        for index, column in zip(column_names, column_names):
+            if index == column:
+                pass
+            else:
+                described = self.stack.describe(index=[index], columns=[column])
+                self.assertIn(index, described.index.names)
+                self.assertIn(column, described.columns.names)
+  
+        # Test query parameter
+        xk = self.single[:2]
+        yk = self.delimited_set[:2]
+        query = "x in {x} and y in {y} and view=={v}".format(
+            x=str(xk),
+            y=str(yk), 
+            v="'x|default|x:y|||default'")        
+               
+        contents = self.stack.describe(query=query)
+                 
+        # Test the returned df contains everything expected and nothing unexpected
+        self.verify_contains_expected_not_unexpected(contents, xk=xk, yk=yk)
+             
+        # Finally, bulk-test the entire queried result
+        expected_contents = contents.query(query)          
+        assert_frame_equal(expected_contents, contents)  
+         
+        # Test that query can be used in conjunction with index
+        contents = self.stack.describe(index=['view'], query="x=='gender'")      
+        self.assertItemsEqual(
+            contents.index.tolist(), 
+            [
+                'x|default|x:y|||default',
+                'x|frequency|x:y|||cbase',
+                'x|frequency||||counts',
+                'x|frequency|y:x|||rbase',
+            ]) 
+         
+        # Test that query can be used in conjunction with columns
+        contents = self.stack.describe(columns=['y'], query="x=='gender'")
+        self.assertItemsEqual(contents.index.tolist(), ['q2', 'q3', 'q8', 'q9'])  
+         
+        # Test that query can be used in conjunction with index AND columns
+        contents = self.stack.describe(index=['view'], columns=['y'], query="x=='gender'")
+        self.assertItemsEqual(contents.columns.tolist(), ['q2', 'q3', 'q8', 'q9'])        
+        self.assertItemsEqual(
+            contents.index.tolist(), 
+            [
+                'x|default|x:y|||default',
+                'x|frequency|x:y|||cbase',
+                'x|frequency||||counts',
+                'x|frequency|y:x|||rbase',
+            ])
+                     
+    def test_get_chain_generates_chains(self):
+        dk = self.stack.name
+        fk = 'no_filter'
+        xk = self.single
+        yk = self.delimited_set
+        vk = ['default']
+        self.setup_stack_Example_Data_A(xk=xk, yk=yk)
+             
+        # Test auto-orient_on x
+        for x in xk:
+            chain = self.stack.get_chain(data_keys=dk, filters=fk, x=x, y=yk, views=['x|default|x:y|||default'])
+            self.assertIsInstance(chain, Chain)
+            self.verify_links_and_views_exist_in_nest(chain)
+            # Test the chain contains everything expected and nothing unexpected
+            contents = chain.describe()
+            self.verify_contains_expected_not_unexpected(contents, dk, fk, x, yk, 'x|default|x:y|||default')
+       
+        # Test auto-orient_on y
+        for y in yk:
+            chain = self.stack.get_chain(data_keys=dk, filters=fk, x=xk, y=y, views=['x|default|x:y|||default'])
+            self.assertIsInstance(chain, Chain)
+            self.verify_links_and_views_exist_in_nest(chain)
+            # Test the chain contains everything expected and nothing unexpected
+            contents = chain.describe()
+            self.verify_contains_expected_not_unexpected(contents, dk, fk, xk, y, 'x|default|x:y|||default')
+                     
+        # Test orient_on x
+        chains = self.stack.get_chain(data_keys=dk, filters=fk, x=xk, y=yk, views=['x|default|x:y|||default'], orient_on='x')
+        for i, chain in enumerate(chains):
+            self.assertIsInstance(chain, Chain)
+            self.verify_links_and_views_exist_in_nest(chain)
+            # Test the chain contains everything expected and nothing unexpected
+            contents = chain.describe()
+            self.verify_contains_expected_not_unexpected(contents, dk, fk, xk[i], yk, 'x|default|x:y|||default')
+                    
+        # Test orient_on y
+        chains = self.stack.get_chain(data_keys=dk, filters=fk, x=xk, y=yk, views=['x|default|x:y|||default'], orient_on='y')
+        for i, chain in enumerate(chains):
+            self.assertIsInstance(chain, Chain)
+            self.verify_links_and_views_exist_in_nest(chain)
+            # Test the chain contains everything expected and nothing unexpected
+            contents = chain.describe()
+            self.verify_contains_expected_not_unexpected(contents, dk, fk, xk, yk[i], 'x|default|x:y|||default')
+                  
+    def test_get_chain_orient_on_gives_correct_orientation(self):
+        self.setup_stack_Example_Data_A()
+        dk = self.stack.name
+        fk = 'no_filter'
+        xk = self.minimum
+        yk = ['@']+self.minimum
+        vk = [COUNTS]
+            
+        # Test orient_on x
+        chains = self.stack.get_chain(data_keys=dk, x=xk, y=yk, views=vk, orient_on='x')
+        for i, chain in enumerate(chains):
+            self.assertEqual(chain.orientation, 'x')
+            self.assertEqual(chain.content_of_axis, yk)
+            self.assertEqual(chain.source_name, xk[i])
+                   
+        # Test orient_on y
+        chains = self.stack.get_chain(data_keys=dk, x=xk, y=yk, views=vk, orient_on='y')
+        for i, chain in enumerate(chains):
+            self.assertEqual(chain.orientation, 'y')
+            self.assertEqual(chain.content_of_axis, xk)
+            self.assertEqual(chain.source_name, yk[i])
+             
+    def test_get_chain_preserves_link_orientation(self):
+        self.setup_stack_Example_Data_A()
+        dk = self.stack.name
+        fk = 'no_filter'
+        xk = 'Wave'
+        yk = ['@', 'q2']
+        vk = DEFAULT
+            
+        chain = self.stack.get_chain(data_keys=dk, x=xk, y=yk, views=[DEFAULT])
+        # the index part of the dataframe should be 'Wave'
+        self.assertEqual(chain[dk][fk][xk][yk[0]][DEFAULT].dataframe.index[0][0], 'Wave')
+           
+    def test_get_chain_lazy(self):
+        self.setup_stack_Example_Data_A()
+        dk = self.stack.name
+        xk = ['Wave']
+        vk = [COUNTS]
+                     
+        # Test lazy y-keys
+        chain = self.stack.get_chain(data_keys=dk, x=xk, views=vk)
+        self.assertIsInstance(chain, Chain)
+        self.assertEqual(chain.name, '.'.join([chain.orientation, chain.source_name] + chain.content_of_axis + vk))
+                     
+        # Test lazy data keys - lazy data keys currently picks up only the last data-key
+        # Intended behaviour for this has not been properly described so although the test
+        # passes, it will remain inactive for now
+        self.stack.add_data(
+            data_key="DK2", 
+            meta=self.example_data_A_meta, 
+            data=self.example_data_A_data
+        )
+        self.stack.add_link(data_keys=["DK2"], x=self.minimum, y=['@']+self.minimum)
+        chain = self.stack.get_chain(x=xk, views=vk)
+        self.assertIsInstance(chain, Chain)
+        self.assertEqual(chain.data_key, 'DK2')
+   
+    def test_refresh(self):
+        all_filters = ['Wave==1', 'no_filter']
+        all_x = ['q1', 'q2', 'q2b', 'q3', 'q4']
+        all_y = ['@', 'gender', 'locality', 'ethnicity']
+        weights = [None, 'weight_a']
+
+        stack = Stack()
+        stack.add_data(data_key='old_key', data=self.example_data_A_data,
+                       meta=self.example_data_A_meta)
+
+        stack.add_link(x=all_x, y=all_y, weights=weights, filters=all_filters,
+                       views=['counts'])
+        stack.add_link(x=['q2'], y=['gender'], weights=None, views=['c%'])
+        stack.add_link(x=['q1', 'q3'], y=['@', 'locality'], weights='weight_a',
+                       filters=['Wave==1'], views=['cbase'])
+        
+        before_refresh = stack.describe(columns='data', index='view')
+            
+        stack.refresh(data_key='old_key', new_data_key='new_key',
+                      new_weight='weight_b')
+        
+        after_refresh = stack.describe(columns='data', index='view')
+        self.assertTrue(before_refresh.values.sum() == 85.0)
+        self.assertTrue(after_refresh['old_key'].sum() == 85.0)
+        self.assertTrue(after_refresh['new_key'].sum() == 129.0)
+
+        stack.reduce(data_keys='new_key')
+
+        mod_data = self.example_data_A_data.copy().head(1000)
+        stack.refresh(data_key='old_key', new_data_key='new_key',
+                      new_data=mod_data)
+
+        after_refresh = stack.describe(columns='data', index='view')
+        self.assertTrue(before_refresh.values.sum() == 85.0)
+        self.assertTrue(after_refresh['old_key'].sum() == 85.0)
+        self.assertTrue(after_refresh['new_key'].sum() == 85.0)
+        self.assertTrue(after_refresh.index.tolist() ==
+                        before_refresh.index.tolist())
+
+        stack.reduce(data_keys='new_key')
+        stack.refresh(data_key='old_key', new_data_key='new_key',
+                      new_data=mod_data, new_weight='weight_b')
+
+        after_refresh = stack.describe(columns='data', index='view')
+        self.assertTrue(before_refresh.values.sum() == 85.0)
+        self.assertTrue(after_refresh['old_key'].sum() == 85.0)
+        self.assertTrue(after_refresh['new_key'].sum() == 129.0)
+
+    def test_refresh_remove_weight(self):
+        all_filters = ['Wave==1', 'no_filter']
+        all_x = ['q1', 'q2', 'q2b', 'q3', 'q4']
+        all_y = ['@', 'gender', 'locality', 'ethnicity']
+        weights = ['weight_a']
+
+        stack = Stack()
+        stack.add_data(data_key='old_key', data=self.example_data_A_data,
+                       meta=self.example_data_A_meta)
+        stack.add_link(x=all_x, y=all_y, weights=weights, filters=all_filters,
+                       views=['counts'])
+        stack.add_link(x=['q2'], y=['gender'], weights=None, views=['c%'])
+        stack.add_link(x=['q1', 'q3'], y=['@', 'locality'], weights='weight_a',
+                       filters=['Wave==1'], views=['cbase'])
+        
+        before_refresh = stack.describe(columns='data', index='view')
+        
+        stack.refresh(data_key='old_key', new_data_key='new_key',
+                      new_weight='')
+        
+        after_refresh = stack.describe(columns='data', index='view')
+                
+        self.assertTrue(before_refresh.values.sum() == 45.0)
+        self.assertTrue(after_refresh['old_key'].sum() == 45.0)
+        self.assertTrue(after_refresh['new_key'].sum() == 89.0)
+    
+    def test_save_and_load_with_and_without_cache(self):
+        """ This tests that the cache is stored and loaded with
+            and without the cache
+        """
+        key = 'Example Data (A)'
+        path_stack = '%s%s.stack' % (self.path, self.stack.name)
+        path_cache = '%s%s.cache' % (self.path, self.stack.name)
+        compressiontype = [None, "gzip"]
+ 
+        if os.path.exists(path_stack):
+            os.remove(path_stack)
+        if os.path.exists(path_cache):
+            os.remove(path_cache)
+ 
+        self.assertFalse(os.path.exists(path_stack), msg="Saved stack exists but should NOT have been created yet")
+        self.assertFalse(os.path.exists(path_cache), msg="Saved cache exists but should NOT have been created yet")
+        self.setup_stack_Example_Data_A()
+ 
+        caches = {}
+        for key in self.stack.keys():
+            self.assertIn('cache', self.stack[key].__dict__.keys())
+            self.assertIsInstance(self.stack[key].cache, Cache)
+            self.assertNotEqual(Cache(), self.stack[key].cache)
+            caches[key] = self.stack[key].cache
+ 
+        for compression in compressiontype:
+            # Save the stack WITHOUT the cache
+            self.stack.save(path_stack=path_stack, compression=compression, store_cache=False)
+            self.assertTrue(os.path.exists(path_stack), msg="File {file} should exist".format(file=path_stack))
+            self.assertFalse(os.path.exists(path_cache), msg="File {file} should NOT exist".format(file=path_cache))
+ 
+            new_stack = Stack.load(path_stack, compression=compression)
+            key_error_message = "Stack should have key {data_key}, but has {stack_key}"
+            self.assertTrue(key in new_stack, msg=key_error_message.format(data_key=key, stack_key=self.stack.keys()))
+ 
+            # Ensure that there is NO cache
+            for key in new_stack.keys():
+                self.assertDictEqual(Cache(), new_stack[key].cache)
+ 
+            self.stack.save(path_stack=path_stack, compression=compression, store_cache=True)
+            self.assertTrue(os.path.exists(path_stack), msg="File {file} should exist".format(file=path_stack))
+            self.assertTrue(os.path.exists(path_cache), msg="File {file} should exist".format(file=path_cache))
+ 
+            new_stack = Stack.load(path_stack, compression=compression, load_cache=True)
+            key_error_message = "Stack should have key {data_key}, but has {stack_key}"
+            self.assertTrue(key in new_stack, msg=key_error_message.format(data_key=key, stack_key=self.stack.keys()))
+ 
+            # Ensure that there IS a cache
+            for key in caches:
+                self.assertIn(key, new_stack)
+                self.assertTrue('matrices' in caches[key].keys())
+                self.assertTrue('weight_vectors' in caches[key].keys())
+                for sect_def in caches[key]['matrices']:
+                    mat1, codes1 = caches[key]['matrices'][sect_def]         
+                    mat2, codes2 = new_stack[key].cache['matrices'][sect_def]
+                    self.assertIsInstance(mat1, numpy.ndarray)
+                    self.assertIsInstance(mat2, numpy.ndarray)
+                    self.assertTrue(numpy.array_equal(mat1, mat2))
+                    self.assertIsInstance(codes1, list)
+                    self.assertIsInstance(codes2, list)
+                    self.assertTrue(numpy.array_equal(codes1, codes2))
+                self.assertNotEqual(id(caches[key]), id(new_stack[key].cache), msg="The matrix cache should be equal but not the same.")
+            if os.path.exists(path_stack):
+                os.remove(path_stack)
+            if os.path.exists(path_cache):
+                os.remove(path_cache)
+ 
+    def test_save_and_load_stack_path_expectations(self):
+        """ This tests makes sure the path expectations for
+        stack.save() and stack.load() are working and are
+        triggering the in-built user feedback when ignored.
+        """
+        name_stack = '%s.stack' % (self.stack.name)
+        path_stack = '%s%s' % (self.path, name_stack)
+  
+        if os.path.exists(path_stack):
+            os.remove(path_stack)
+  
+        self.assertFalse(os.path.exists(path_stack), msg="Saved stack exists but should not have been created yet")
+        self.setup_stack_Example_Data_A()
+  
+        with self.assertRaises(ValueError):
+            # Test fails when a folder path is given
+            self.stack.save(path_stack='./tests/')
+            # Test fails when the path doesn't end with '.stack'
+            self.stack.save(path_stack=path_stack.replace('.stack', ''))
+            # Test fails when the path is truncated at all
+            self.stack.save(path_stack=path_stack[:-1])
+  
+        # This should not cause any errors
+        self.stack.save(path_stack=path_stack)
+  
+        with self.assertRaises(ValueError):
+            # Test fails when a folder path is given
+            self.stack = Stack.load(path_stack='./tests/')
+            # Test fails when the path doesn't end with '.stack'
+            self.stack = Stack.load(path_stack=path_stack.replace('.stack', ''))
+            # Test fails when the path is truncated at all
+            self.stack = Stack.load(path_stack=path_stack[:-1])
+  
+        # This should not cause any errors
+        self.stack = Stack.load(path_stack=path_stack)
+  
+        if os.path.exists(path_stack):
+            os.remove(path_stack)
+  
+    def test_save_and_load_stack(self):
+        """ This tests saves the stack and loads it,
+            then it does the checks
+        """
+        key = 'Example Data (A)'
+        path_stack = '%s%s.stack' % (self.path, self.stack.name)
+        compressiontype = [None, "gzip"]
+  
+        if os.path.exists(path_stack):
+            os.remove(path_stack)
+  
+        self.assertFalse(os.path.exists(path_stack), msg="Saved stack exists but should not have been created yet")
+        self.setup_stack_Example_Data_A()
+  
+        for compression in compressiontype:
+            self.stack.save(path_stack=path_stack, compression=compression)
+            self.assertTrue(os.path.exists(path_stack), msg="File {file} should exist".format(file=path_stack))
+            new_stack = Stack.load(path_stack, compression=compression)
+  
+            key_error_message = "Stack should have key {data_key}, but has {stack_key}"
+            self.assertTrue(key in new_stack, msg=key_error_message.format(data_key=key, stack_key=self.stack.keys()))
+  
+            for key in new_stack.keys():
+                # Verify that the x Variables are the same in the loaded file and the original stack
+                self.assertItemsEqual(new_stack[key].keys(), self.stack[key].keys())
+                for a_filter in new_stack[key].keys():
+                    for x in new_stack[key][a_filter]:
+                        # Verify that the y Variables are the same in the loaded file and the original stack
+                        self.assertItemsEqual(new_stack[key][a_filter][x].keys(), self.stack[key][a_filter][x].keys())
+                        for y in new_stack[key][a_filter][x]:
+                            self.assertItemsEqual(new_stack[key][a_filter][x][y].keys(), self.stack[key][a_filter][x][y].keys())
+                            for view in new_stack[key][a_filter][x][y]:
+                            # Verify that the content of the dataframes is the same
+                                self.assertTrue(new_stack[key][a_filter][x][y][view].dataframe.equals(self.stack[key][a_filter][x][y][view].dataframe),
+                                                "FATAL ERROR: A data-frame in the loaded stack is not the same as the one in the created stack.")
+            # Cleanup for next compressiontype
+            if os.path.exists(path_stack):
+                os.remove(path_stack)
+  
+#     def test_load_stack(self):
+#         key = 'Jan'
+#         data = 'tests/example.csv'
+#         filepath = './tests/'+self.stack.name+'.stack'
+#         compressiontype = [None, "gzip"]
+#
+#         self.stack.link_data(data_key=key, filename=data)
+#         self.stack.add_link()
+#         for compression in compressiontype:
+#             self.stack.save(path='./tests/', compression=compression)
+#             self.assertTrue(os.path.exists(filepath), msg="File {file} should exist".format(file=filepath))
+#             new_stack = Stack.load(filepath, compression=compression)
+#
+    def test_save_load_stack_improved(self):
+        # This tests save/load methods using dataframes and
+        # verifies that the source data is still intact after load
+        # and that the structure, meta and data attributes and views are intact.
+  
+        path_stack = '%s%s.stack' % (self.path, self.stack.name)
+        self.setup_stack_Example_Data_A()
+  
+        # Ensure that the stack has the correct structure, attributes
+        # and views.
+        for data_key in self.stack.keys():
+            # Does the loaded stack actually have the data and meta attributes
+            self.assertTrue(hasattr(self.stack[data_key], 'data'))
+            self.assertTrue(hasattr(self.stack[data_key], 'meta'))
+  
+            # Is the attribute a Pandas DataFrame ?
+            self.assertIsInstance(self.stack[data_key].data, pd.DataFrame)
+  
+        # Save and load the stack and test that everything is still available,
+        # the loaded stack has the same views, attributes as the generated one
+        compressiontype = [None, "gzip"]
+        for compression in compressiontype:
+            if os.path.exists(path_stack):
+                os.remove(path_stack)
+  
+            self.assertFalse(os.path.exists(path_stack), msg="File {file} should NOT exist".format(file=path_stack))
+            self.stack.save(path_stack=path_stack, compression=compression)
+            self.assertTrue(os.path.exists(path_stack), msg="File {file} should exist".format(file=path_stack))
+            loaded_stack = Stack.load(path_stack, compression=compression)
+  
+            # Ensure that it is not the same stack (in memory)
+            self.assertFalse(id(loaded_stack) == id(self.stack), msg="The stacks must not be in the same memory location")
+  
+            # Test all of the keys in the loaded stack
+            for data_key in loaded_stack:
+                # Does the loaded stack actually have the data and meta attributes
+                self.assertTrue(hasattr(loaded_stack[data_key], 'data'))
+                self.assertTrue(hasattr(loaded_stack[data_key], 'meta'))
+  
+                # Is the attribute a Pandas DataFrame ?
+                self.assertIsInstance(loaded_stack[data_key].data, pd.DataFrame)
+  
+                # Verify that the metadata is also loaded
+                self.assertEqual(loaded_stack[data_key].meta, self.stack[data_key].meta)
+                self.assertFalse(id(loaded_stack[data_key].meta) == id(self.stack[data_key].meta),
+                                 msg="The meta must not be in the same memory location")
+  
+                for the_filter in loaded_stack[data_key]:
+                    for x in loaded_stack[data_key][the_filter]:
+                        for y in loaded_stack[data_key][the_filter][x]:
+                            for view in loaded_stack[data_key][the_filter][x][y]:
+                                result_origin = self.stack[data_key][the_filter][x][y][view]
+                                result_loaded = loaded_stack[data_key][the_filter][x][y][view]
+  
+                                self.assertEqual(type(result_origin), type(result_loaded))
+  
+                                if isinstance(result_loaded, Link):
+                                    # Does the Link have the 'dataframe' attributre
+                                    self.assertTrue(hasattr(loaded_stack[data_key], 'dataframe'))
+  
+                                    # Is the attribute a Pandas DataFrame ?
+                                    self.assertIsInstance(result_loaded.dataframe, pd.DataFrame)
+  
+                                    # Verify that it is the same after the load
+                                    self.assertEqual(result_loaded.dataframe, result_origin.dataframe)
+                                    self.assertFalse(id(result_loaded.dataframe) == id(result_origin.dataframe),
+                                                     msg="The dataframes must not be in the same memory location")
+            if os.path.exists(path_stack):
+                os.remove(path_stack)
+
+    @classmethod
+    def tearDownClass(self):
+        self.stack = Stack("StackName")
+        filepath ='./tests/'+self.stack.name+'.stack'
+        if os.path.exists(filepath):
+            os.remove(filepath)
+
+    def is_empty(self, any_structure):
+        if any_structure:
+            #print('Structure is not empty.')
+            return False
+        else:
+            #print('Structure is empty.')
+            return True
+
+    def create_key_stack(self, branch_pos="data"):
+        """ Creates a dictionary that has the structure of the keys in the Stack
+            It is used to loop through the stack without affecting it.
+        """
+        key_stack = {}
+        for data_key in self.stack:
+            key_stack[data_key] = {}
+            for the_filter in self.stack[data_key][branch_pos]:
+                key_stack[data_key][the_filter] = {}
+                for x in self.stack[data_key][branch_pos][the_filter]:
+                    key_stack[data_key][the_filter][x] = []
+                    for y in self.stack[data_key][branch_pos][the_filter][x]:
+                        link = self.stack[data_key][branch_pos][the_filter][x][y]
+                        if not isinstance(link, Link):
+                            continue
+                        key_stack[data_key][the_filter][x].append(y)
+        return key_stack
+
+    def yield_links(self, nest):
+        ''' Yields all the Links in nest, which could be either a stack
+        or a chain.
+        '''
+        for dk in nest.keys():
+            filters = nest[dk]
+            for fk in filters.keys():
+                xks = nest[dk][fk]
+                for xk in xks.keys():
+                    yks = nest[dk][fk][xk]
+                    for yk in yks.keys():
+                        link = nest[dk][fk][xk][yk]
+                        yield link
+
+    def yield_views(self, nest):
+        ''' Yields all the Views in nest, which could be either a stack
+        or a chain.
+        '''
+        for link in self.yield_links(nest):                
+            for vk in link.keys():
+                view = link[vk]
+                yield view
+               
+    def verify_links_and_views_exist_in_nest(self, nest):
+        ''' Verifies that Links and Views sit in the appropriate
+        levels of the given nest, which could be either a stack
+        or a chain.
+        '''
+        for link in self.yield_links(nest):   
+            if isinstance(nest, Stack):
+                self.assertIsInstance(link, Link)              
+            for vk in link.keys():
+                view = link[vk]
+                self.assertIsInstance(view, View)
+                self.assertIsInstance(view.dataframe, pd.DataFrame)
+     
+    def verify_contains_expected_not_unexpected(self, contents, dk=None, fk=None, xk=None, yk=None, vk=None):
+        ''' Verifies that contents (a stack/chain.describe() result) contains all the keys
+        passed and no keys that weren't passed.
+        '''        
+        if not dk is None:
+            has_dks = contents['data'].unique()    
+            if isinstance(dk, (str, unicode)): dk = [dk]  
+            self.assertItemsEqual(has_dks, dk) 
+            
+        if not fk is None:
+            has_fks = contents['filter'].unique()   
+            if isinstance(fk, (str, unicode)): fk = [fk]         
+            self.assertItemsEqual(has_fks, fk)
+            
+        if not xk is None:
+            has_xks = contents['x'].unique()   
+            if isinstance(xk, (str, unicode)): xk = [xk]      
+            self.assertItemsEqual(has_xks, xk)         
+            
+        if not yk is None:
+            has_yks = contents['y'].unique()   
+            if isinstance(yk, (str, unicode)): yk = [yk]      
+            self.assertItemsEqual(has_yks, yk)         
+            
+        if not vk is None:            
+            has_vks = contents['view'].unique()  
+            if isinstance(vk, (str, unicode)): vk = [vk]  
+            self.assertItemsEqual(has_vks, vk)
+              
+    def setup_stack_Example_Data_A(self, **kwargs):        
+        self.stack = self.get_stack_Example_Data_A(**kwargs)
+
+    def get_stack_Example_Data_A(self, name=None, fk=None, xk=None, yk=None, views=None, weights=None):
+        if name is None:
+            name = "Example Data (A)"
+        if fk is None:
+            fk = ['no_filter']
+        if xk is None:
+            xk = self.minimum
+        if yk is None:
+            yk = ['@'] + self.minimum
+        if views is None:
+            views = ['default']
+        if not isinstance(weights, list):
+            weights = [weights]
+
+        stack = Stack(name=name)
+        stack.add_data(
+            data_key=stack.name, 
+            meta=self.example_data_A_meta, 
+            data=self.example_data_A_data
+        )
+        for weight in weights:
+            stack.add_link(
+                data_keys=stack.name,
+                filters=fk,
+                x=xk,
+                y=yk,
+                views=QuantipyViews(views),
+                weights=weight
+            )
+
+        return stack    
+
+if __name__ == '__main__':
+    unittest.main()
+
+
+
+
+
+
+
+
+
+
+
+
+
+