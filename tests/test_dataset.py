import unittest
import os.path
import numpy as np
import pandas as pd
import quantipy as qp

from quantipy.core.tools.view.logic import (
    has_any, has_all, has_count,
    not_any, not_all, not_count,
    is_lt, is_ne, is_gt,
    is_le, is_eq, is_ge,
    union, intersection)

from quantipy.core.tools.dp.prep import frange
freq = qp.core.tools.dp.prep.frequency
cross = qp.core.tools.dp.prep.crosstab

class TestDataSet(unittest.TestCase):

    def check_freq(self, dataset, var, show='values'):
        return freq(dataset._meta, dataset._data, var, show=show)

    def check_cross(self, dataset, x, y, show='values', rules=False):
        return cross(dataset._meta, dataset._data, x=x, y=y,
                     show=show, rules=rules)

    def _get_dataset(self):
        path = os.path.dirname(os.path.abspath(__file__)) + '/'
        name = 'Example Data (A)'
        casedata = '{}.csv'.format(name)
        metadata = '{}.json'.format(name)
        dataset = qp.DataSet(name)
        dataset.set_verbose_infomsg(False)
        dataset.read_quantipy(path+metadata, path+casedata)
        return dataset

    def test_read_quantipy(self):
        dataset = self._get_dataset()
        self.assertTrue(isinstance(dataset._data, pd.DataFrame))
        self.assertTrue(isinstance(dataset._meta, dict))

    def test_fileinfo(self):
        dataset = self._get_dataset()
        meta_def_key =  dataset._meta['lib']['default text']
        self.assertTrue(dataset.path is not None)
        self.assertTrue(dataset.name == 'Example Data (A)')
        self.assertTrue(dataset.filtered == 'no_filter')
        self.assertTrue(dataset.text_key == meta_def_key)
        self.assertTrue(dataset.text_key == 'en-GB')
        self.assertTrue(dataset._verbose_errors is True)
        self.assertTrue(dataset._verbose_infos is False)

    def test_filter(self):
        dataset = self._get_dataset()
        f = intersection([{'gender': [2]},
                          {'age': frange('35-45')}])
        alias = 'men: 35 to 45 years old'
        dataset.filter(alias, f, inplace=True)
        # alias copied correctly?
        self.assertEqual(dataset.filtered, alias)
        # correctly sliced?
        expected_index_len = 1509
        self.assertEqual(len(dataset._data.index), expected_index_len)
        self.assertEqual(dataset['age'].value_counts().sum(), expected_index_len)
        expected_gender_codes = [2]
        expected_age_codes = [35, 36, 37, 38, 39, 40, 41, 42, 43, 44, 45]
        self.assertTrue(dataset['gender'].value_counts().index.tolist() ==
                        expected_gender_codes)
        self.assertTrue(sorted(dataset['age'].value_counts().index.tolist()) ==
                        expected_age_codes)

    def test_reorder_values(self):
        dataset = self._get_dataset()
        dataset.reorder_values('q8', [96, 1, 98, 4, 3, 2, 5])
        df_vals = self.check_freq(dataset, 'q8')
        df_texts = self.check_freq(dataset, 'q8', 'text')
        meta = dataset.meta('q8')
        df_vals_index = df_vals.index.get_level_values(1).tolist()
        df_vals_index.remove('All')
        df_texts_index = df_texts.index.get_level_values(1).tolist()
        df_texts_index.remove('All')
        # correctly indexed?
        self.assertTrue(df_vals_index == meta['codes'].tolist())
        self.assertTrue(df_texts_index == meta['texts'].tolist())
        # correct values?
        expected = [[2367.0],
                    [283.0],
                    [949.0],
                    [49.0],
                    [970.0],
                    [595.0],
                    [216.0],
                    [1235.0]]
        self.assertEqual(df_vals.values.tolist(), expected)

    def test_reorder_values_raises_on_incomplete_list(self):
        dataset = self._get_dataset()
        dataset.set_verbose_errmsg(False)
        new_order = [3, 2, 1]
        self.assertRaises(ValueError, dataset.reorder_values, 'q8', new_order)


    def test_set_missings_flagging(self):
        dataset = self._get_dataset()
        dataset.set_missings('q8', {'exclude': [1, 2, 98, 96]})
        meta = dataset.meta('q8')[['codes', 'missing']]
        meta.index.name = None
        meta.columns.name = None
        missings = [[1, 'exclude'],
                    [2, 'exclude'],
                    [3, None],
                    [4, None],
                    [5, None],
                    [96, 'exclude'],
                    [98, 'exclude']]
        expected_meta = pd.DataFrame(missings,
                                     index=xrange(1, len(missings)+1),
                                     columns=['codes', 'missing'])
        self.assertTrue(all(meta == expected_meta))

    def test_set_missings_results(self):
        dataset = self._get_dataset()
        dataset.set_missings('q8', {'exclude': [1, 2, 98, 96]})
        df = self.check_freq(dataset, 'q8')
        # check the base
        base_size = df.iloc[0, 0]
        expected_base_size = 1058
        self.assertEqual(base_size, expected_base_size)
        # check the index
        index = df.index.get_level_values(1).tolist()
        index.remove('All')
        expected_index = [3, 4, 5]
        self.assertEqual(index, expected_index)
        # check categories
        cat_vals = df.iloc[1:, 0].values.tolist()
        expected_cat_vals = [595, 970, 1235]
        self.assertEqual(cat_vals, expected_cat_vals)

    def test_remove_values(self):
        dataset = self._get_dataset()
        dataset.remove_values('q5_1', [1, 2, 97, 98])
        # removed from meta data?
        expected_cat_meta = [[3, "Probably wouldn't"],
                             [4, 'Probably would if asked'],
                             [5, 'Very likely']]
        self.assertEqual(dataset.meta('q5_1')[['codes', 'texts']].values.tolist(),
                         expected_cat_meta)
        # removed from case data?
        expected_cat_vals = [cat[0] for cat in expected_cat_meta]
        self.assertEqual(sorted(dataset._data['q5_1'].value_counts().index.tolist()),
                         expected_cat_vals)
        # does the engine correctly handle it?
        df = self.check_freq(dataset, 'q5_1', show='text')
        expected_index = [cat[1] for cat in expected_cat_meta]
        df_index = df.index.get_level_values(1).tolist()
        df_index.remove('All')
        self.assertTrue(df_index == expected_index)
        expected_results =  [[5194.0],
                             [2598.0],
                             [124.0],
                             [2472.0]]
        self.assertEqual(df.values.tolist(), expected_results)

    def test_extend_values_autocodes(self):
        dataset = self._get_dataset()
        meta_before = dataset.meta('q8')[['codes', 'texts']]
        add_values = ['CAT A', 'CAT B']
        dataset.extend_values('q8', add_values)
        meta_after = dataset.meta('q8')[['codes', 'texts']]
        # codes are correctly selected?
        expected_codes_diff = [99, 100]
        codes_diff = sorted(list(set(meta_after['codes'].values)-
                                 set(meta_before['codes'].values)))
        self.assertEqual(codes_diff, expected_codes_diff)
        # texts match?
        expected_values_at_end = ['CAT A', 'CAT B']
        self.assertEqual(meta_after['texts'].tail(2).values.tolist(),
                         expected_values_at_end)

    def test_extend_values_usercodes(self):
        dataset = self._get_dataset()
        meta_before = dataset.meta('q8')[['codes', 'texts']]
        add_values = [(210, 'CAT A'), (102, 'CAT B')]
        dataset.extend_values('q8', add_values)
        meta_after = dataset.meta('q8')[['codes', 'texts']]
        # codes are correct?
        expected_codes_at_end = [210, 102]
        self.assertEqual(meta_after['codes'].tail(2).values.tolist(),
                         expected_codes_at_end)
        # texts match?
        expected_values_at_end = ['CAT A', 'CAT B']
        self.assertEqual(meta_after['texts'].tail(2).values.tolist(),
                         expected_values_at_end)

    def test_extend_values_raises_on_dupes(self):
        dataset = self._get_dataset()
        add_values = [(1, 'CAT A'), (2, 'CAT B')]
        self.assertRaises(ValueError, dataset.extend_values, 'q8', add_values)

    def test_clean_texts_replacements_non_array(self):
        dataset = self._get_dataset()
        replace = {'following': 'TEST IN LABEL',
                   'Breakfast': 'TEST IN VALUES'}
        dataset.clean_texts(replace=replace)
        expected_value = 'TEST IN VALUES'
        expected_label = 'Which of the TEST IN LABEL do you regularly skip?'
        value_text = dataset._get_valuemap('q8', non_mapped='texts')[0]
        column_text = dataset._get_label('q8')
        self.assertEqual(column_text, expected_label)
        self.assertEqual(value_text, expected_value)

    def test_clean_texts_replacements_array(self):
        pass

    def test_sorting_rules_meta(self):
        dataset = self._get_dataset()
        dataset.set_sorting('q8', fix=[3, 98, 100])
        expected_rules = {'x': {'sortx': {'fixed': [3, 98],
                                          'ascending': False}},
                          'y': {}}
        # rule correctly set?: i.e. code 100 removed from fix list since it
        # does not appear in the values meta?
        self.assertEqual(dataset._meta['columns']['q8']['rules'],
                         expected_rules)

    def test_sorting_result(self):
        dataset = self._get_dataset()
        pass

    def test_force_texts(self):
        dataset = self._get_dataset()
        dataset.set_value_texts(name='q4',
                                renamed_vals={1: 'kyllae'},
                                text_key='fi-FI')
        dataset.force_texts(name=None, copy_to='de-DE',
                            copy_from=['fi-FI','en-GB'],
                            update_existing=False)
        q4_de_val0 = dataset._meta['columns']['q4']['values'][0]['text']['de-DE']
        q4_de_val1 = dataset._meta['columns']['q4']['values'][1]['text']['de-DE']
        self.assertEqual(q4_de_val0, 'kyllae')
        self.assertEqual(q4_de_val1, 'No')

        q5_de_val0 = dataset._meta['lib']['values']['q5'][0]['text']['de-DE']
        self.assertEqual(q5_de_val0, 'I would refuse if asked')

        self.assertRaises(ValueError, dataset.force_texts,
                          name='q4', copy_from=['sv-SE'])

    def test_validate(self):
        dataset = self._get_dataset()
        meta = dataset._meta
        meta['columns']['q1'].pop('values')
        meta['columns'].pop('q2')
        meta['masks']['q5']['items'][1]['source'] = ''
        meta['masks']['q6']['text'].pop('en-GB')
        meta['lib']['values'].pop('q6')
        meta['columns']['q8']['text'] = ''
        meta['columns']['q8']['values'][3]['text'] = ''
        meta['columns']['q8']['values'] = meta['columns']['q8']['values'][0:5]
        index = ['q1', 'q2', 'q5', 'q6', 'q6_1', 'q6_2', 'q6_3', 'q7', 'q8']
        data = {'Err1': ['', 'x', '', '', '', '', '', '', 'x, value 3'],
                'Err2': ['', 'x', '', 'x', '', '', '', '', ''],
                'Err3': ['', 'x', 'x', '', '', '', '', 'x', ''],
                'Err4': ['x', 'x', '', '', '', '', '', '', ''],
                'Err5': ['', 'x', '', 'x', 'x', 'x', 'x', '', ''],
                'Err6': ['', 'x', 'item  1', '', '', '', '', '', ''],
                'Err7': ['', 'x', '', '', '', '', '', '', 'x']}
        df = pd.DataFrame(data, index = index)
        df_validate = dataset.validate(verbose = False)
<<<<<<< HEAD
        self.assertTrue(df.equals(df_validate))


=======
        self.assertTrue(df.equals(df_validate))
>>>>>>> 7ff83795
<|MERGE_RESOLUTION|>--- conflicted
+++ resolved
@@ -267,10 +267,4 @@
                 'Err7': ['', 'x', '', '', '', '', '', '', 'x']}
         df = pd.DataFrame(data, index = index)
         df_validate = dataset.validate(verbose = False)
-<<<<<<< HEAD
-        self.assertTrue(df.equals(df_validate))
-
-
-=======
-        self.assertTrue(df.equals(df_validate))
->>>>>>> 7ff83795
+        self.assertTrue(df.equals(df_validate))