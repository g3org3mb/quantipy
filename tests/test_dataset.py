import unittest
import os.path
import numpy as np
import pandas as pd
import quantipy as qp

from quantipy.core.tools.view.logic import (
    has_any, has_all, has_count,
    not_any, not_all, not_count,
    is_lt, is_ne, is_gt,
    is_le, is_eq, is_ge,
    union, intersection)

from quantipy.core.tools.dp.prep import frange
freq = qp.core.tools.dp.prep.frequency
cross = qp.core.tools.dp.prep.crosstab

class TestDataSet(unittest.TestCase):

    def check_freq(self, dataset, var, show='values'):
        return freq(dataset._meta, dataset._data, var, show=show)

    def check_cross(self, dataset, x, y, show='values', rules=False):
        return cross(dataset._meta, dataset._data, x=x, y=y,
                     show=show, rules=rules)

    def _get_dataset(self):
        path = os.path.dirname(os.path.abspath(__file__)) + '/'
        name = 'Example Data (A)'
        casedata = '{}.csv'.format(name)
        metadata = '{}.json'.format(name)
        dataset = qp.DataSet(name)
        dataset.set_verbose_infomsg(False)
        dataset.read_quantipy(path+metadata, path+casedata)
        return dataset

    def test_read_quantipy(self):
        dataset = self._get_dataset()
        self.assertTrue(isinstance(dataset._data, pd.DataFrame))
        self.assertTrue(isinstance(dataset._meta, dict))

    def test_fileinfo(self):
        dataset = self._get_dataset()
        meta_def_key =  dataset._meta['lib']['default text']
        self.assertTrue(dataset.path is not None)
        self.assertTrue(dataset.name == 'Example Data (A)')
        self.assertTrue(dataset.filtered == 'no_filter')
        self.assertTrue(dataset.text_key == meta_def_key)
        self.assertTrue(dataset.text_key == 'en-GB')
        self.assertTrue(dataset._verbose_errors is True)
        self.assertTrue(dataset._verbose_infos is False)

    def test_filter(self):
        dataset = self._get_dataset()
        f = intersection([{'gender': [2]},
                          {'age': frange('35-45')}])
        alias = 'men: 35 to 45 years old'
        dataset.filter(alias, f, inplace=True)
        # alias copied correctly?
        self.assertEqual(dataset.filtered, alias)
        # correctly sliced?
        expected_index_len = 1509
        self.assertEqual(len(dataset._data.index), expected_index_len)
        self.assertEqual(dataset['age'].value_counts().sum(), expected_index_len)
        expected_gender_codes = [2]
        expected_age_codes = [35, 36, 37, 38, 39, 40, 41, 42, 43, 44, 45]
        self.assertTrue(dataset['gender'].value_counts().index.tolist() ==
                        expected_gender_codes)
        self.assertTrue(sorted(dataset['age'].value_counts().index.tolist()) ==
                        expected_age_codes)

    def test_reorder_values(self):
        dataset = self._get_dataset()
        dataset.reorder_values('q8', [96, 1, 98, 4, 3, 2, 5])
        df_vals = self.check_freq(dataset, 'q8')
        df_texts = self.check_freq(dataset, 'q8', 'text')
        meta = dataset.meta('q8')
        df_vals_index = df_vals.index.get_level_values(1).tolist()
        df_vals_index.remove('All')
        df_texts_index = df_texts.index.get_level_values(1).tolist()
        df_texts_index.remove('All')
        # correctly indexed?
        self.assertTrue(df_vals_index == meta['codes'].tolist())
        self.assertTrue(df_texts_index == meta['texts'].tolist())
        # correct values?
        expected = [[2367.0],
                    [283.0],
                    [949.0],
                    [49.0],
                    [970.0],
                    [595.0],
                    [216.0],
                    [1235.0]]
        self.assertEqual(df_vals.values.tolist(), expected)

    def test_reorder_values_raises_on_incomplete_list(self):
        dataset = self._get_dataset()
        dataset.set_verbose_errmsg(False)
        new_order = [3, 2, 1]
        self.assertRaises(ValueError, dataset.reorder_values, 'q8', new_order)


    def test_set_missings_flagging(self):
        dataset = self._get_dataset()
        dataset.set_missings('q8', {'exclude': [1, 2, 98, 96]})
        meta = dataset.meta('q8')[['codes', 'missing']]
        meta.index.name = None
        meta.columns.name = None
        missings = [[1, 'exclude'],
                    [2, 'exclude'],
                    [3, None],
                    [4, None],
                    [5, None],
                    [96, 'exclude'],
                    [98, 'exclude']]
        expected_meta = pd.DataFrame(missings,
                                     index=xrange(1, len(missings)+1),
                                     columns=['codes', 'missing'])
        self.assertTrue(all(meta == expected_meta))

    def test_set_missings_results(self):
        dataset = self._get_dataset()
        dataset.set_missings('q8', {'exclude': [1, 2, 98, 96]})
        df = self.check_freq(dataset, 'q8')
        # check the base
        base_size = df.iloc[0, 0]
        expected_base_size = 1058
        self.assertEqual(base_size, expected_base_size)
        # check the index
        index = df.index.get_level_values(1).tolist()
        index.remove('All')
        expected_index = [3, 4, 5]
        self.assertEqual(index, expected_index)
        # check categories
        cat_vals = df.iloc[1:, 0].values.tolist()
        expected_cat_vals = [595, 970, 1235]
        self.assertEqual(cat_vals, expected_cat_vals)

    def test_remove_values(self):
        dataset = self._get_dataset()
        dataset.remove_values('q5_1', [1, 2, 97, 98])
        # removed from meta data?
        expected_cat_meta = [[3, "Probably wouldn't"],
                             [4, 'Probably would if asked'],
                             [5, 'Very likely']]
        self.assertEqual(dataset.meta('q5_1')[['codes', 'texts']].values.tolist(),
                         expected_cat_meta)
        # removed from case data?
        expected_cat_vals = [cat[0] for cat in expected_cat_meta]
        self.assertEqual(sorted(dataset._data['q5_1'].value_counts().index.tolist()),
                         expected_cat_vals)
        # does the engine correctly handle it?
        df = self.check_freq(dataset, 'q5_1', show='text')
        expected_index = [cat[1] for cat in expected_cat_meta]
        df_index = df.index.get_level_values(1).tolist()
        df_index.remove('All')
        self.assertTrue(df_index == expected_index)
        expected_results =  [[5194.0],
                             [2598.0],
                             [124.0],
                             [2472.0]]
        self.assertEqual(df.values.tolist(), expected_results)

    def test_extend_values_autocodes(self):
        dataset = self._get_dataset()
        meta_before = dataset.meta('q8')[['codes', 'texts']]
        add_values = ['CAT A', 'CAT B']
        dataset.extend_values('q8', add_values)
        meta_after = dataset.meta('q8')[['codes', 'texts']]
        # codes are correctly selected?
        expected_codes_diff = [99, 100]
        codes_diff = sorted(list(set(meta_after['codes'].values)-
                                 set(meta_before['codes'].values)))
        self.assertEqual(codes_diff, expected_codes_diff)
        # texts match?
        expected_values_at_end = ['CAT A', 'CAT B']
        self.assertEqual(meta_after['texts'].tail(2).values.tolist(),
                         expected_values_at_end)

    def test_extend_values_usercodes(self):
        dataset = self._get_dataset()
        meta_before = dataset.meta('q8')[['codes', 'texts']]
        add_values = [(210, 'CAT A'), (102, 'CAT B')]
        dataset.extend_values('q8', add_values)
        meta_after = dataset.meta('q8')[['codes', 'texts']]
        # codes are correct?
        expected_codes_at_end = [210, 102]
        self.assertEqual(meta_after['codes'].tail(2).values.tolist(),
                         expected_codes_at_end)
        # texts match?
        expected_values_at_end = ['CAT A', 'CAT B']
        self.assertEqual(meta_after['texts'].tail(2).values.tolist(),
                         expected_values_at_end)

    def test_extend_values_raises_on_dupes(self):
        dataset = self._get_dataset()
        add_values = [(1, 'CAT A'), (2, 'CAT B')]
        self.assertRaises(ValueError, dataset.extend_values, 'q8', add_values)

    def test_clean_texts_replacements_non_array(self):
        dataset = self._get_dataset()
        replace = {'following': 'TEST IN LABEL',
                   'Breakfast': 'TEST IN VALUES'}
        dataset.clean_texts(replace=replace)
        expected_value = 'TEST IN VALUES'
        expected_label = 'Which of the TEST IN LABEL do you regularly skip?'
        value_text = dataset._get_valuemap('q8', non_mapped='texts')[0]
        column_text = dataset.text('q8')
        self.assertEqual(column_text, expected_label)
        self.assertEqual(value_text, expected_value)

    def test_clean_texts_replacements_array(self):
        pass

    def test_sorting_rules_meta(self):
        dataset = self._get_dataset()
        dataset.sorting('q8', fix=[3, 98, 100])
        expected_rules = {'x': {'sortx': {'fixed': [3, 98],
                                          'within': False,
                                          'between': False,
                                          'ascending': False,
                                          'sort_on': '@'}},
                          'y': {}}
        # rule correctly set?: i.e. code 100 removed from fix list since it
        # does not appear in the values meta?
        self.assertEqual(dataset._meta['columns']['q8']['rules'],
                         expected_rules)

    def test_sorting_result(self):
        dataset = self._get_dataset()
        pass

    def test_force_texts(self):
        dataset = self._get_dataset()
        dataset.set_value_texts(name='q4',
                                renamed_vals={1: 'kyllae'},
                                text_key='fi-FI')
        dataset.force_texts(name=None, copy_to='de-DE',
                            copy_from=['fi-FI','en-GB'],
                            update_existing=False)
        q4_de_val0 = dataset._meta['columns']['q4']['values'][0]['text']['de-DE']
        q4_de_val1 = dataset._meta['columns']['q4']['values'][1]['text']['de-DE']
        self.assertEqual(q4_de_val0, 'kyllae')
        self.assertEqual(q4_de_val1, 'No')

        q5_de_val0 = dataset._meta['lib']['values']['q5'][0]['text']['de-DE']
        self.assertEqual(q5_de_val0, 'I would refuse if asked')

        self.assertRaises(ValueError, dataset.force_texts,
                          name='q4', copy_from=['sv-SE'])

    def test_validate(self):
        dataset = self._get_dataset()
        meta = dataset._meta
        meta['columns']['q1'].pop('values')
        meta['columns'].pop('q2')
        meta['masks']['q5']['items'][1]['source'] = ''
        for mask in ['q5', 'q6', 'q7']:
            meta['masks'][mask]['text'] = {'en-GB': ''}
            for item in  meta['masks'][mask]['items']:
                del item['text']
        meta['masks']['q6']['text'].pop('en-GB')
        meta['lib']['values'].pop('q6')
        meta['columns']['q8']['text'] = ''
        meta['columns']['q8']['values'][3]['text'] = ''
        meta['columns']['q8']['values'] = meta['columns']['q8']['values'][0:5]
        index = ['q1', 'q2', 'q5', 'q6', 'q6_1', 'q6_2', 'q6_3', 'q7', 'q8']
        data = {'Err1': ['', 'x', '', '', '', '', '', '', 'x, value 3'],
                'Err2': ['', 'x', '', 'x', '', '', '', '', ''],
                'Err3': ['', 'x', 'x', '', '', '', '', 'x', ''],
                'Err4': ['x', 'x', '', '', '', '', '', '', ''],
                'Err5': ['', 'x', '', 'x', 'x', 'x', 'x', '', ''],
                'Err6': ['', 'x', 'item  1', '', '', '', '', '', ''],
                'Err7': ['', 'x', '', '', '', '', '', '', 'x']}
        df = pd.DataFrame(data, index=index)
        df_validate = dataset.validate(verbose=False)
        self.assertTrue(df.equals(df_validate))

    def test_uncode(self):
        dataset = self._get_dataset()
        dataset.uncode('q8',{1: 1, 2:2, 5:5}, 'q8', intersect={'gender':1})
        dataset.uncode('q8',{3: 3, 4:4, 98:98}, 'q8', intersect={'gender':2})
        df = dataset.crosstab('q8', 'gender')
        result = [[ 1797.,   810.,   987.],
                  [  476.,     0.,   476.],
                  [  104.,     0.,   104.],
                  [  293.,   293.,     0.],
                  [  507.,   507.,     0.],
                  [  599.,     0.,   599.],
                  [  283.,   165.,   118.],
                  [   26.,    26.,     0.]]
        self.assertEqual(df.values.tolist(), result)
<<<<<<< HEAD
=======

    def test_derotate_df(self):
        dataset = self._get_dataset()
        levels = {'visit': ['visit_1', 'visit_2', 'visit_3']}
        mapper = [{'q14r{:02}'.format(r): ['q14r{0:02}c{1:02}'.format(r, c)
                  for c in range(1, 4)]} for r in frange('1-5')]
        ds = dataset.derotate(levels, mapper, 'gender', 'record_number')
        df_h = ds._data.head(10)
        df_val = [[x if not np.isnan(x) else 'nan' for x in line]
                  for line in df_h.values.tolist()]
        result_df = [[1.0, 2.0, 1.0, 4.0, 4.0, 4.0, 8.0, 1.0, 2.0, 4.0, 2.0, 3.0, 1.0],
                     [1.0, 2.0, 2.0, 4.0, 4.0, 4.0, 8.0, 3.0, 3.0, 2.0, 4.0, 3.0, 1.0],
                     [1.0, 3.0, 1.0, 1.0, 1.0, 8.0, 'nan', 4.0, 3.0, 1.0, 3.0, 1.0, 2.0],
                     [1.0, 4.0, 1.0, 5.0, 5.0, 4.0, 8.0, 2.0, 3.0, 2.0, 3.0, 1.0, 1.0],
                     [1.0, 4.0, 2.0, 4.0, 5.0, 4.0, 8.0, 2.0, 1.0, 3.0, 2.0, 1.0, 1.0],
                     [1.0, 5.0, 1.0, 3.0, 3.0, 5.0, 8.0, 4.0, 2.0, 2.0, 1.0, 3.0, 1.0],
                     [1.0, 5.0, 2.0, 5.0, 3.0, 5.0, 8.0, 3.0, 3.0, 3.0, 1.0, 2.0, 1.0],
                     [1.0, 6.0, 1.0, 2.0, 2.0, 8.0, 'nan', 4.0, 2.0, 3.0, 4.0, 2.0, 1.0],
                     [1.0, 7.0, 1.0, 3.0, 3.0, 3.0, 8.0, 2.0, 1.0, 3.0, 2.0, 4.0, 1.0],
                     [1.0, 7.0, 2.0, 3.0, 3.0, 3.0, 8.0, 3.0, 2.0, 1.0, 2.0, 3.0, 1.0]]
        result_columns = ['@1', 'record_number', 'visit', 'visit_leveled',
                          'visit_1', 'visit_2', 'visit_3', 'q14r01', 'q14r02',
                          'q14r03', 'q14r04', 'q14r05', 'gender']
        df_len = 18520
        self.assertEqual(df_val, result_df)
        self.assertEqual(df_h.columns.tolist(), result_columns)
        self.assertEqual(len(ds._data.index), df_len)
        path_json = '{}/{}.json'.format(ds.path, ds.name)
        path_csv = '{}/{}.csv'.format(ds.path, ds.name)
        os.remove(path_json)
        os.remove(path_csv)

    def test_derotate_freq(self):
        dataset = self._get_dataset()
        levels = {'visit': ['visit_1', 'visit_2', 'visit_3']}
        mapper = [{'q14r{:02}'.format(r): ['q14r{0:02}c{1:02}'.format(r, c)
                  for c in range(1, 4)]} for r in frange('1-5')]
        ds = dataset.derotate(levels, mapper, 'gender', 'record_number')
        val_c = {'visit': {'val': {1: 8255, 2: 6174, 3: 4091},
                   'index': [1, 2, 3]},
                 'visit_leveled': {'val': {4: 3164, 1: 3105, 5: 3094, 6: 3093, 3: 3082, 2: 2982},
                                   'index': [4, 1, 5, 6, 3,2]},
                 'visit_1': {'val': {4: 3225, 6: 3136, 3: 3081, 2: 3069, 1: 3029, 5: 2980},
                             'index': [4, 6, 3, 2, 1, 5]},
                 'visit_2': {'val': {1: 2789, 6: 2775, 5: 2765, 3: 2736, 4: 2709, 2: 2665, 8: 2081},
                             'index': [1, 6, 5, 3, 4, 2, 8]},
                 'visit_3': {'val': {8: 4166, 5: 2181, 4: 2112, 3: 2067, 1: 2040, 6: 2001, 2: 1872},
                             'index': [8, 5, 4, 3, 1, 6, 2]},
                 'q14r01': {'val': {3: 4683, 1: 4653, 4: 4638, 2: 4546},
                            'index': [3, 1, 4, 2]},
                 'q14r02': {'val': {4: 4749, 2: 4622, 1: 4598, 3: 4551},
                            'index': [4, 2, 1, 3]},
                 'q14r03': {'val': {1: 4778, 4: 4643, 3: 4571, 2: 4528},
                            'index': [1, 4, 3, 2]},
                 'q14r04': {'val': {1: 4665, 2: 4658, 4: 4635, 3: 4562},
                            'index': [1, 2, 4, 3]},
                 'q14r05': {'val': {2: 4670, 4: 4642, 1: 4607, 3: 4601},
                           'index': [2, 4, 1, 3]},
                 'gender': {'val': {2: 9637, 1: 8883},
                            'index': [2, 1]}}
        for var in val_c.keys():
            series = pd.Series(val_c[var]['val'], index = val_c[var]['index'])
            compare = all(series == ds._data[var].value_counts())
            self.assertTrue(compare)
        path_json = '{}/{}.json'.format(ds.path, ds.name)
        path_csv = '{}/{}.csv'.format(ds.path, ds.name)
        os.remove(path_json)
        os.remove(path_csv)

    def test_derotate_meta(self):
        dataset = self._get_dataset()
        levels = {'visit': ['visit_1', 'visit_2', 'visit_3']}
        mapper = [{'q14r{:02}'.format(r): ['q14r{0:02}c{1:02}'.format(r, c)
                  for c in range(1, 4)]} for r in frange('1-5')]
        ds = dataset.derotate(levels, mapper, 'gender', 'record_number')
        err = ds.validate(False)
        err_s = (0, 7)
        self.assertEqual(err_s, err.shape)
        path_json = '{}/{}.json'.format(ds.path, ds.name)
        path_csv = '{}/{}.csv'.format(ds.path, ds.name)
        os.remove(path_json)
        os.remove(path_csv)
>>>>>>> d3df76de
<|MERGE_RESOLUTION|>--- conflicted
+++ resolved
@@ -290,8 +290,6 @@
                   [  283.,   165.,   118.],
                   [   26.,    26.,     0.]]
         self.assertEqual(df.values.tolist(), result)
-<<<<<<< HEAD
-=======
 
     def test_derotate_df(self):
         dataset = self._get_dataset()
@@ -373,5 +371,4 @@
         path_json = '{}/{}.json'.format(ds.path, ds.name)
         path_csv = '{}/{}.csv'.format(ds.path, ds.name)
         os.remove(path_json)
-        os.remove(path_csv)
->>>>>>> d3df76de
+        os.remove(path_csv)