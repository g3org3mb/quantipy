import unittest
import os.path
import numpy as np
import pandas as pd
import quantipy as qp

from quantipy.core.tools.view.logic import (
    has_any, has_all, has_count,
    not_any, not_all, not_count,
    is_lt, is_ne, is_gt,
    is_le, is_eq, is_ge,
    union, intersection)

from quantipy.core.tools.dp.prep import frange
freq = qp.core.tools.dp.prep.frequency
cross = qp.core.tools.dp.prep.crosstab

class TestDataSet(unittest.TestCase):

    def check_freq(self, dataset, var, show='values'):
        return freq(dataset._meta, dataset._data, var, show=show)

    def check_cross(self, dataset, x, y, show='values', rules=False):
        return cross(dataset._meta, dataset._data, x=x, y=y,
                     show=show, rules=rules)

    def _get_dataset(self):
        path = os.path.dirname(os.path.abspath(__file__)) + '/'
        name = 'Example Data (A)'
        casedata = '{}.csv'.format(name)
        metadata = '{}.json'.format(name)
        dataset = qp.DataSet(name)
        dataset.set_verbose_infomsg(False)
        dataset.read_quantipy(path+metadata, path+casedata)
        return dataset

    def test_read_quantipy(self):
        dataset = self._get_dataset()
        self.assertTrue(isinstance(dataset._data, pd.DataFrame))
        self.assertTrue(isinstance(dataset._meta, dict))

    def test_fileinfo(self):
        dataset = self._get_dataset()
        meta_def_key =  dataset._meta['lib']['default text']
        self.assertTrue(dataset.path is not None)
        self.assertTrue(dataset.name == 'Example Data (A)')
        self.assertTrue(dataset.filtered == 'no_filter')
        self.assertTrue(dataset.text_key == meta_def_key)
        self.assertTrue(dataset.text_key == 'en-GB')
        self.assertTrue(dataset._verbose_errors is True)
        self.assertTrue(dataset._verbose_infos is False)

    def test_filter(self):
        dataset = self._get_dataset()
        f = intersection([{'gender': [2]},
                          {'age': frange('35-45')}])
        alias = 'men: 35 to 45 years old'
        dataset.filter(alias, f, inplace=True)
        # alias copied correctly?
        self.assertEqual(dataset.filtered, alias)
        # correctly sliced?
        expected_index_len = 1509
        self.assertEqual(len(dataset._data.index), expected_index_len)
        self.assertEqual(dataset['age'].value_counts().sum(), expected_index_len)
        expected_gender_codes = [2]
        expected_age_codes = [35, 36, 37, 38, 39, 40, 41, 42, 43, 44, 45]
        self.assertTrue(dataset['gender'].value_counts().index.tolist() ==
                        expected_gender_codes)
        self.assertTrue(sorted(dataset['age'].value_counts().index.tolist()) ==
                        expected_age_codes)

    def test_reorder_values(self):
        dataset = self._get_dataset()
        dataset.reorder_values('q8', [96, 1, 98, 4, 3, 2, 5])
        df_vals = self.check_freq(dataset, 'q8')
        df_texts = self.check_freq(dataset, 'q8', 'text')
        meta = dataset.meta('q8')
        df_vals_index = df_vals.index.get_level_values(1).tolist()
        df_vals_index.remove('All')
        df_texts_index = df_texts.index.get_level_values(1).tolist()
        df_texts_index.remove('All')
        # correctly indexed?
        self.assertTrue(df_vals_index == meta['codes'].tolist())
        self.assertTrue(df_texts_index == meta['texts'].tolist())
        # correct values?
        expected = [[2367.0],
                    [283.0],
                    [949.0],
                    [49.0],
                    [970.0],
                    [595.0],
                    [216.0],
                    [1235.0]]
        self.assertEqual(df_vals.values.tolist(), expected)

    def test_reorder_values_raises_on_incomplete_list(self):
        dataset = self._get_dataset()
        dataset.set_verbose_errmsg(False)
        new_order = [3, 2, 1]
        self.assertRaises(ValueError, dataset.reorder_values, 'q8', new_order)


    def test_set_missings_flagging(self):
        dataset = self._get_dataset()
        dataset.set_missings('q8', {'exclude': [1, 2, 98, 96]})
        meta = dataset.meta('q8')[['codes', 'missing']]
        meta.index.name = None
        meta.columns.name = None
        missings = [[1, 'exclude'],
                    [2, 'exclude'],
                    [3, None],
                    [4, None],
                    [5, None],
                    [96, 'exclude'],
                    [98, 'exclude']]
        expected_meta = pd.DataFrame(missings,
                                     index=xrange(1, len(missings)+1),
                                     columns=['codes', 'missing'])
        self.assertTrue(all(meta == expected_meta))

    def test_set_missings_results(self):
        dataset = self._get_dataset()
        dataset.set_missings('q8', {'exclude': [1, 2, 98, 96]})
        df = self.check_freq(dataset, 'q8')
        # check the base
        base_size = df.iloc[0, 0]
        expected_base_size = 1058
        self.assertEqual(base_size, expected_base_size)
        # check the index
        index = df.index.get_level_values(1).tolist()
        index.remove('All')
        expected_index = [3, 4, 5]
        self.assertEqual(index, expected_index)
        # check categories
        cat_vals = df.iloc[1:, 0].values.tolist()
        expected_cat_vals = [595, 970, 1235]
        self.assertEqual(cat_vals, expected_cat_vals)

    def test_remove_values(self):
        dataset = self._get_dataset()
        dataset.remove_values('q5_1', [1, 2, 97, 98])
        # removed from meta data?
        expected_cat_meta = [[3, "Probably wouldn't"],
                             [4, 'Probably would if asked'],
                             [5, 'Very likely']]
        self.assertEqual(dataset.meta('q5_1')[['codes', 'texts']].values.tolist(),
                         expected_cat_meta)
        # removed from case data?
        expected_cat_vals = [cat[0] for cat in expected_cat_meta]
        self.assertEqual(sorted(dataset._data['q5_1'].value_counts().index.tolist()),
                         expected_cat_vals)
        # does the engine correctly handle it?
        df = self.check_freq(dataset, 'q5_1', show='text')
        expected_index = [cat[1] for cat in expected_cat_meta]
        df_index = df.index.get_level_values(1).tolist()
        df_index.remove('All')
        self.assertTrue(df_index == expected_index)
        expected_results =  [[5194.0],
                             [2598.0],
                             [124.0],
                             [2472.0]]
        self.assertEqual(df.values.tolist(), expected_results)

    def test_extend_values_autocodes(self):
        dataset = self._get_dataset()
        meta_before = dataset.meta('q8')[['codes', 'texts']]
        add_values = ['CAT A', 'CAT B']
        dataset.extend_values('q8', add_values)
        meta_after = dataset.meta('q8')[['codes', 'texts']]
        # codes are correctly selected?
        expected_codes_diff = [99, 100]
        codes_diff = sorted(list(set(meta_after['codes'].values)-
                                 set(meta_before['codes'].values)))
        self.assertEqual(codes_diff, expected_codes_diff)
        # texts match?
        expected_values_at_end = ['CAT A', 'CAT B']
        self.assertEqual(meta_after['texts'].tail(2).values.tolist(),
                         expected_values_at_end)

    def test_extend_values_usercodes(self):
        dataset = self._get_dataset()
        meta_before = dataset.meta('q8')[['codes', 'texts']]
        add_values = [(210, 'CAT A'), (102, 'CAT B')]
        dataset.extend_values('q8', add_values)
        meta_after = dataset.meta('q8')[['codes', 'texts']]
        # codes are correct?
        expected_codes_at_end = [210, 102]
        self.assertEqual(meta_after['codes'].tail(2).values.tolist(),
                         expected_codes_at_end)
        # texts match?
        expected_values_at_end = ['CAT A', 'CAT B']
        self.assertEqual(meta_after['texts'].tail(2).values.tolist(),
                         expected_values_at_end)

    def test_extend_values_raises_on_dupes(self):
        dataset = self._get_dataset()
        add_values = [(1, 'CAT A'), (2, 'CAT B')]
        self.assertRaises(ValueError, dataset.extend_values, 'q8', add_values)

    def test_clean_texts_replacements_non_array(self):
        dataset = self._get_dataset()
        replace = {'following': 'TEST IN LABEL',
                   'Breakfast': 'TEST IN VALUES'}
        dataset.clean_texts(replace=replace)
        expected_value = 'TEST IN VALUES'
        expected_label = 'Which of the TEST IN LABEL do you regularly skip?'
        value_text = dataset._get_valuemap('q8', non_mapped='texts')[0]
        column_text = dataset.text('q8')
        self.assertEqual(column_text, expected_label)
        self.assertEqual(value_text, expected_value)

    def test_clean_texts_replacements_array(self):
        pass

    def test_sorting_rules_meta(self):
        dataset = self._get_dataset()
        dataset.sorting('q8', fix=[3, 98, 100])
        expected_rules = {'x': {'sortx': {'fixed': [3, 98],
                                          'within': False,
                                          'between': False,
                                          'ascending': False,
                                          'sort_on': '@'}},
                          'y': {}}
        # rule correctly set?: i.e. code 100 removed from fix list since it
        # does not appear in the values meta?
        self.assertEqual(dataset._meta['columns']['q8']['rules'],
                         expected_rules)

    def test_sorting_result(self):
        dataset = self._get_dataset()
        pass

    def test_force_texts(self):
        dataset = self._get_dataset()
        dataset.set_value_texts(name='q4',
                                renamed_vals={1: 'kyllae'},
                                text_key='fi-FI')
        dataset.force_texts(name=None, copy_to='de-DE',
                            copy_from=['fi-FI','en-GB'],
                            update_existing=False)
        q4_de_val0 = dataset._meta['columns']['q4']['values'][0]['text']['de-DE']
        q4_de_val1 = dataset._meta['columns']['q4']['values'][1]['text']['de-DE']
        self.assertEqual(q4_de_val0, 'kyllae')
        self.assertEqual(q4_de_val1, 'No')

        q5_de_val0 = dataset._meta['lib']['values']['q5'][0]['text']['de-DE']
        self.assertEqual(q5_de_val0, 'I would refuse if asked')

        self.assertRaises(ValueError, dataset.force_texts,
                          name='q4', copy_from=['sv-SE'])

    def test_validate(self):
        dataset = self._get_dataset()
        meta = dataset._meta
        meta['columns']['q1'].pop('values')
        meta['columns'].pop('q2')
        meta['masks']['q5']['items'][1]['source'] = ''
        meta['masks']['q6']['text'].pop('en-GB')
        meta['lib']['values'].pop('q6')
        meta['columns']['q8']['text'] = ''
        meta['columns']['q8']['values'][3]['text'] = ''
        meta['columns']['q8']['values'] = meta['columns']['q8']['values'][0:5]
        index = ['q1', 'q2', 'q5', 'q6', 'q6_1', 'q6_2', 'q6_3', 'q7', 'q8']
        data = {'Err1': ['', 'x', '', '', '', '', '', '', 'x, value 3'],
                'Err2': ['', 'x', '', 'x', '', '', '', '', ''],
                'Err3': ['', 'x', 'x', '', '', '', '', 'x', ''],
                'Err4': ['x', 'x', '', '', '', '', '', '', ''],
                'Err5': ['', 'x', '', 'x', 'x', 'x', 'x', '', ''],
                'Err6': ['', 'x', 'item  1', '', '', '', '', '', ''],
                'Err7': ['', 'x', '', '', '', '', '', '', 'x']}
        df = pd.DataFrame(data, index = index)
        df_validate = dataset.validate(verbose = False)
        self.assertTrue(df.equals(df_validate))    

    def test_uncode(self):
        dataset = self._get_dataset()
        dataset.uncode('q8',{1: 1, 2:2, 5:5}, 'q8', intersect={'gender':1})
        dataset.uncode('q8',{3: 3, 4:4, 98:98}, 'q8', intersect={'gender':2})
        df = dataset.crosstab('q8', 'gender')
        result = [[ 1797.,   810.,   987.],
                  [  476.,     0.,   476.],
                  [  104.,     0.,   104.],
                  [  293.,   293.,     0.],
                  [  507.,   507.,     0.],
                  [  599.,     0.,   599.],
                  [  283.,   165.,   118.],
                  [   26.,    26.,     0.]]
<<<<<<< HEAD
        for x in range(3):
            df_slice = df.ix[:,x].values
            result_slice = [val[x] for val in result]
            equal = all(df_slice == result_slice)
            self.assertTrue(equal)
=======
        self.assertEqual(df.values.tolist(), result)
>>>>>>> c84cad3a
<|MERGE_RESOLUTION|>--- conflicted
+++ resolved
@@ -285,12 +285,4 @@
                   [  599.,     0.,   599.],
                   [  283.,   165.,   118.],
                   [   26.,    26.,     0.]]
-<<<<<<< HEAD
-        for x in range(3):
-            df_slice = df.ix[:,x].values
-            result_slice = [val[x] for val in result]
-            equal = all(df_slice == result_slice)
-            self.assertTrue(equal)
-=======
         self.assertEqual(df.values.tolist(), result)
->>>>>>> c84cad3a
