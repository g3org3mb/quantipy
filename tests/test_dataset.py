import unittest
import os.path
import numpy as np
import pandas as pd
import quantipy as qp

from quantipy.core.tools.view.logic import (
    has_any, has_all, has_count,
    not_any, not_all, not_count,
    is_lt, is_ne, is_gt,
    is_le, is_eq, is_ge,
    union, intersection)

from quantipy.core.tools.dp.prep import frange
freq = qp.core.tools.dp.prep.frequency
cross = qp.core.tools.dp.prep.crosstab

class TestDataSet(unittest.TestCase):

    def check_freq(self, dataset, var, show='values'):
        return freq(dataset._meta, dataset._data, var, show=show)

    def check_cross(self, dataset, x, y, show='values', rules=False):
        return cross(dataset._meta, dataset._data, x=x, y=y,
                     show=show, rules=rules)

    def _get_dataset(self):
        path = os.path.dirname(os.path.abspath(__file__)) + '/'
        name = 'Example Data (A)'
        casedata = '{}.csv'.format(name)
        metadata = '{}.json'.format(name)
        dataset = qp.DataSet(name)
        dataset.set_verbose_infomsg(False)
        dataset.read_quantipy(path+metadata, path+casedata)
        return dataset

    def test_read_quantipy(self):
        dataset = self._get_dataset()
        self.assertTrue(isinstance(dataset._data, pd.DataFrame))
        self.assertTrue(isinstance(dataset._meta, dict))

    def test_fileinfo(self):
        dataset = self._get_dataset()
        meta_def_key =  dataset._meta['lib']['default text']
        self.assertTrue(dataset.path is not None)
        self.assertTrue(dataset.name == 'Example Data (A)')
        self.assertTrue(dataset.filtered == 'no_filter')
        self.assertTrue(dataset.text_key == meta_def_key)
        self.assertTrue(dataset.text_key == 'en-GB')
        self.assertTrue(dataset._verbose_errors is True)
        self.assertTrue(dataset._verbose_infos is False)

    def test_filter(self):
        dataset = self._get_dataset()
        f = intersection([{'gender': [2]},
                          {'age': frange('35-45')}])
        alias = 'men: 35 to 45 years old'
        dataset.filter(alias, f, inplace=True)
        # alias copied correctly?
        self.assertEqual(dataset.filtered, alias)
        # correctly sliced?
        expected_index_len = 1509
        self.assertEqual(len(dataset._data.index), expected_index_len)
        self.assertEqual(dataset['age'].value_counts().sum(), expected_index_len)
        expected_gender_codes = [2]
        expected_age_codes = [35, 36, 37, 38, 39, 40, 41, 42, 43, 44, 45]
        self.assertTrue(dataset['gender'].value_counts().index.tolist() ==
                        expected_gender_codes)
        self.assertTrue(sorted(dataset['age'].value_counts().index.tolist()) ==
                        expected_age_codes)

    def test_reorder_values(self):
        dataset = self._get_dataset()
        dataset.reorder_values('q8', [96, 1, 98, 4, 3, 2, 5])
        df_vals = self.check_freq(dataset, 'q8')
        df_texts = self.check_freq(dataset, 'q8', 'text')
        meta = dataset.meta('q8')
        df_vals_index = df_vals.index.get_level_values(1).tolist()
        df_vals_index.remove('All')
        df_texts_index = df_texts.index.get_level_values(1).tolist()
        df_texts_index.remove('All')
        # correctly indexed?
        self.assertTrue(df_vals_index == meta['codes'].tolist())
        self.assertTrue(df_texts_index == meta['texts'].tolist())
        # correct values?
        expected = [[2367.0],
                    [283.0],
                    [949.0],
                    [49.0],
                    [970.0],
                    [595.0],
                    [216.0],
                    [1235.0]]
        self.assertEqual(df_vals.values.tolist(), expected)

    def test_reorder_values_raises_on_incomplete_list(self):
        dataset = self._get_dataset()
        dataset.set_verbose_errmsg(False)
        new_order = [3, 2, 1]
        self.assertRaises(ValueError, dataset.reorder_values, 'q8', new_order)


    def test_set_missings_flagging(self):
        dataset = self._get_dataset()
        dataset.set_missings('q8', {'exclude': [1, 2, 98, 96]})
        meta = dataset.meta('q8')[['codes', 'missing']]
        meta.index.name = None
        meta.columns.name = None
        missings = [[1, 'exclude'],
                    [2, 'exclude'],
                    [3, None],
                    [4, None],
                    [5, None],
                    [96, 'exclude'],
                    [98, 'exclude']]
        expected_meta = pd.DataFrame(missings, columns=['codes', 'missing'])
        self.assertTrue(all(meta == expected_meta))

    def test_set_missings_results(self):
        dataset = self._get_dataset()
        dataset.set_missings('q8', {'exclude': [1, 2, 98, 96]})
        df = self.check_freq(dataset, 'q8')
        # check the base
        base_size = df.iloc[0, 0]
        expected_base_size = 1058
        self.assertEqual(base_size, expected_base_size)
        # check the index
        index = df.index.get_level_values(1).tolist()
        index.remove('All')
        expected_index = [3, 4, 5]
        self.assertEqual(index, expected_index)
        # check categories
        cat_vals = df.iloc[1:, 0].values.tolist()
        expected_cat_vals = [595, 970, 1235]
        self.assertEqual(cat_vals, expected_cat_vals)

    def test_remove_values(self):
        dataset = self._get_dataset()
        dataset.remove_values('q5_1', [1, 2, 97, 98])
        # removed from meta data?
        expected_cat_meta = [[3, "Probably wouldn't"],
                             [4, 'Probably would if asked'],
                             [5, 'Very likely']]
        self.assertEqual(dataset.meta('q5_1')[['codes', 'texts']].values.tolist(),
                         expected_cat_meta)
        # removed from case data?
        expected_cat_vals = [cat[0] for cat in expected_cat_meta]
        self.assertEqual(sorted(dataset._data['q5_1'].value_counts().index.tolist()),
                         expected_cat_vals)
        # does the engine correctly handle it?
        df = self.check_freq(dataset, 'q5_1', show='text')
        expected_index = [cat[1] for cat in expected_cat_meta]
        df_index = df.index.get_level_values(1).tolist()
        df_index.remove('All')
        self.assertTrue(df_index == expected_index)
        expected_results =  [[5194.0],
                             [2598.0],
                             [124.0],
                             [2472.0]]
        self.assertEqual(df.values.tolist(), expected_results)

    def test_extend_values_autocodes(self):
        dataset = self._get_dataset()
        meta_before = dataset.meta('q8')[['codes', 'texts']]
        add_values = ['CAT A', 'CAT B']
        dataset.extend_values('q8', add_values)
        meta_after = dataset.meta('q8')[['codes', 'texts']]
        # codes are correctly selected?
        expected_codes_diff = [99, 100]
        codes_diff = sorted(list(set(meta_after['codes'].values)-
                                 set(meta_before['codes'].values)))
        self.assertEqual(codes_diff, expected_codes_diff)
        # texts match?
        expected_values_at_end = ['CAT A', 'CAT B']
        self.assertEqual(meta_after['texts'].tail(2).values.tolist(),
                         expected_values_at_end)

    def test_extend_values_usercodes(self):
        dataset = self._get_dataset()
        meta_before = dataset.meta('q8')[['codes', 'texts']]
        add_values = [(210, 'CAT A'), (102, 'CAT B')]
        dataset.extend_values('q8', add_values)
        meta_after = dataset.meta('q8')[['codes', 'texts']]
        # codes are correct?
        expected_codes_at_end = [210, 102]
        self.assertEqual(meta_after['codes'].tail(2).values.tolist(),
                         expected_codes_at_end)
        # texts match?
        expected_values_at_end = ['CAT A', 'CAT B']
        self.assertEqual(meta_after['texts'].tail(2).values.tolist(),
                         expected_values_at_end)

    def test_extend_values_raises_on_dupes(self):
        dataset = self._get_dataset()
        add_values = [(1, 'CAT A'), (2, 'CAT B')]
        self.assertRaises(ValueError, dataset.extend_values, 'q8', add_values)

    def test_clean_texts_replacements_non_array(self):
        dataset = self._get_dataset()
        replace = {'following': 'TEST IN LABEL',
                   'Breakfast': 'TEST IN VALUES'}
        dataset.clean_texts(replace=replace)
        expected_value = 'TEST IN VALUES'
        expected_label = 'Which of the TEST IN LABEL do you regularly skip?'
        value_text = dataset._get_valuemap('q8', non_mapped='texts')[0]
        column_text = dataset._get_label('q8')
        self.assertEqual(column_text, expected_label)
        self.assertEqual(value_text, expected_value)

    def test_clean_texts_replacements_array(self):
        pass

    def test_sorting_rules_meta(self):
        dataset = self._get_dataset()
        dataset.set_sorting('q8', fix=[3, 98, 100])
        expected_rules = {'x': {'sortx': {'fixed': [3, 98],
                                          'ascending': False}},
                          'y': {}}
        # rule correctly set?: i.e. code 100 removed from fix list since it
        # does not appear in the values meta?
        self.assertEqual(dataset._meta['columns']['q8']['rules'],
                         expected_rules)

    def test_sorting_result(self):
        dataset = self._get_dataset()
        pass

    def test_force_texts(self):
        dataset = self._get_dataset()
        dataset.set_value_texts(name='q4',
                                renamed_vals={1: 'kyllae'},
                                text_key='fi-FI')
        dataset.force_texts(name=None, copy_to='de-DE',
                            copy_from=['fi-FI','en-GB'],
                            update_existing=False)
        q4_de_val0 = dataset._meta['columns']['q4']['values'][0]['text']['de-DE']
        q4_de_val1 = dataset._meta['columns']['q4']['values'][1]['text']['de-DE']
        self.assertEqual(q4_de_val0, 'kyllae')
        self.assertEqual(q4_de_val1, 'No')

        q5_de_val0 = dataset._meta['lib']['values']['q5'][0]['text']['de-DE']
        self.assertEqual(q5_de_val0, 'I would refuse if asked')

<<<<<<< HEAD
        self.assertRaises(ValueError, dataset.force_texts,
                          name='q4', copy_from=['sv-SE'])
=======
        self.assertRaises(ValueError, dataset.force_texts, 
                          name='q4', copy_from=['sv-SE'])

    def test_validate(self):
        dataset = self._get_dataset()
        meta = dataset._meta
        meta['columns']['q1'].pop('values')
        meta['columns'].pop('q2')
        meta['masks']['q5']['items'][1]['source'] = ''
        meta['masks']['q6']['text'].pop('en-GB')
        meta['lib']['values'].pop('q6')
        meta['columns']['q8']['text'] = ''
        meta['columns']['q8']['values'][3]['text'] = ''
        meta['columns']['q8']['values'] = meta['columns']['q8']['values'][0:5]
        index = ['q1', 'q2', 'q5', 'q6', 'q6_1', 'q6_2', 'q6_3', 'q7', 'q8']
        data = {'Err1': ['', 'x', '', '', '', '', '', '', 'x, value 3'],
                'Err2': ['', 'x', '', 'x', '', '', '', '', ''],
                'Err3': ['', 'x', 'x', '', '', '', '', 'x', ''],
                'Err4': ['x', 'x', '', '', '', '', '', '', ''],
                'Err5': ['', 'x', '', 'x', 'x', 'x', 'x', '', ''],
                'Err6': ['', 'x', 'item  1', '', '', '', '', '', ''],
                'Err7': ['', 'x', '', '', '', '', '', '', 'x']}
        df = pd.DataFrame(data, index = index)
        df_validate = dataset.validate(verbose = False)
        self.assertTrue(df.equals(df_validate))


>>>>>>> 24151eb5
<|MERGE_RESOLUTION|>--- conflicted
+++ resolved
@@ -241,11 +241,7 @@
         q5_de_val0 = dataset._meta['lib']['values']['q5'][0]['text']['de-DE']
         self.assertEqual(q5_de_val0, 'I would refuse if asked')
 
-<<<<<<< HEAD
         self.assertRaises(ValueError, dataset.force_texts,
-                          name='q4', copy_from=['sv-SE'])
-=======
-        self.assertRaises(ValueError, dataset.force_texts, 
                           name='q4', copy_from=['sv-SE'])
 
     def test_validate(self):
@@ -272,4 +268,3 @@
         self.assertTrue(df.equals(df_validate))
 
 
->>>>>>> 24151eb5
